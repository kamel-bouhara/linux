--- conflicted
+++ resolved
@@ -76,17 +76,13 @@
 #define PAGE_KERNEL		_MOD_PROT(pgprot_default, PTE_PXN | PTE_UXN | PTE_DIRTY)
 #define PAGE_KERNEL_EXEC	_MOD_PROT(pgprot_default, PTE_UXN | PTE_DIRTY)
 
-<<<<<<< HEAD
 #define PAGE_HYP		_MOD_PROT(pgprot_default, PTE_HYP)
 #define PAGE_HYP_DEVICE		__pgprot(PROT_DEVICE_nGnRE | PTE_HYP)
 
 #define PAGE_S2			__pgprot_modify(pgprot_default, PTE_S2_MEMATTR_MASK, PTE_S2_MEMATTR(MT_S2_NORMAL) | PTE_S2_RDONLY)
 #define PAGE_S2_DEVICE		__pgprot(PROT_DEFAULT | PTE_S2_MEMATTR(MT_S2_DEVICE_nGnRE) | PTE_S2_RDWR | PTE_UXN)
 
-#define __PAGE_NONE		__pgprot(((_PAGE_DEFAULT) & ~PTE_TYPE_MASK) | PTE_PROT_NONE)
-=======
 #define __PAGE_NONE		__pgprot(((_PAGE_DEFAULT) & ~PTE_TYPE_MASK) | PTE_PROT_NONE | PTE_RDONLY | PTE_PXN | PTE_UXN)
->>>>>>> af074848
 #define __PAGE_SHARED		__pgprot(_PAGE_DEFAULT | PTE_USER | PTE_NG | PTE_PXN | PTE_UXN)
 #define __PAGE_SHARED_EXEC	__pgprot(_PAGE_DEFAULT | PTE_USER | PTE_NG | PTE_PXN)
 #define __PAGE_COPY		__pgprot(_PAGE_DEFAULT | PTE_USER | PTE_NG | PTE_PXN | PTE_UXN | PTE_RDONLY)
