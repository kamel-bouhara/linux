/*
 * Copyright (c) 2013-2015, Mellanox Technologies. All rights reserved.
 *
 * This software is available to you under a choice of one of two
 * licenses.  You may choose to be licensed under the terms of the GNU
 * General Public License (GPL) Version 2, available from the file
 * COPYING in the main directory of this source tree, or the
 * OpenIB.org BSD license below:
 *
 *     Redistribution and use in source and binary forms, with or
 *     without modification, are permitted provided that the following
 *     conditions are met:
 *
 *      - Redistributions of source code must retain the above
 *        copyright notice, this list of conditions and the following
 *        disclaimer.
 *
 *      - Redistributions in binary form must reproduce the above
 *        copyright notice, this list of conditions and the following
 *        disclaimer in the documentation and/or other materials
 *        provided with the distribution.
 *
 * THE SOFTWARE IS PROVIDED "AS IS", WITHOUT WARRANTY OF ANY KIND,
 * EXPRESS OR IMPLIED, INCLUDING BUT NOT LIMITED TO THE WARRANTIES OF
 * MERCHANTABILITY, FITNESS FOR A PARTICULAR PURPOSE AND
 * NONINFRINGEMENT. IN NO EVENT SHALL THE AUTHORS OR COPYRIGHT HOLDERS
 * BE LIABLE FOR ANY CLAIM, DAMAGES OR OTHER LIABILITY, WHETHER IN AN
 * ACTION OF CONTRACT, TORT OR OTHERWISE, ARISING FROM, OUT OF OR IN
 * CONNECTION WITH THE SOFTWARE OR THE USE OR OTHER DEALINGS IN THE
 * SOFTWARE.
 */

#include "mlx5_ib.h"

static void create_ib_ah(struct mlx5_ib_dev *dev, struct mlx5_ib_ah *ah,
			 struct rdma_ah_attr *ah_attr)
{
	enum ib_gid_type gid_type;

	if (rdma_ah_get_ah_flags(ah_attr) & IB_AH_GRH) {
		const struct ib_global_route *grh = rdma_ah_read_grh(ah_attr);

		memcpy(ah->av.rgid, &grh->dgid, 16);
		ah->av.grh_gid_fl = cpu_to_be32(grh->flow_label |
						(1 << 30) |
						grh->sgid_index << 20);
		ah->av.hop_limit = grh->hop_limit;
		ah->av.tclass = grh->traffic_class;
	}

	ah->av.stat_rate_sl = (rdma_ah_get_static_rate(ah_attr) << 4);

	if (ah_attr->type == RDMA_AH_ATTR_TYPE_ROCE) {
		gid_type = ah_attr->grh.sgid_attr->gid_type;

		memcpy(ah->av.rmac, ah_attr->roce.dmac,
		       sizeof(ah_attr->roce.dmac));
		ah->av.udp_sport =
			mlx5_get_roce_udp_sport(dev, ah_attr->grh.sgid_attr);
		ah->av.stat_rate_sl |= (rdma_ah_get_sl(ah_attr) & 0x7) << 1;
		if (gid_type == IB_GID_TYPE_ROCE_UDP_ENCAP)
#define MLX5_ECN_ENABLED BIT(1)
			ah->av.tclass |= MLX5_ECN_ENABLED;
	} else {
		ah->av.rlid = cpu_to_be16(rdma_ah_get_dlid(ah_attr));
		ah->av.fl_mlid = rdma_ah_get_path_bits(ah_attr) & 0x7f;
		ah->av.stat_rate_sl |= (rdma_ah_get_sl(ah_attr) & 0xf);
	}
}

<<<<<<< HEAD
struct ib_ah *mlx5_ib_create_ah(struct ib_pd *pd, struct rdma_ah_attr *ah_attr,
				u32 flags, struct ib_udata *udata)
=======
int mlx5_ib_create_ah(struct ib_ah *ibah, struct rdma_ah_attr *ah_attr,
		      u32 flags, struct ib_udata *udata)
>>>>>>> 0ecfebd2

{
	struct mlx5_ib_ah *ah = to_mah(ibah);
	struct mlx5_ib_dev *dev = to_mdev(ibah->device);
	enum rdma_ah_attr_type ah_type = ah_attr->type;

	if ((ah_type == RDMA_AH_ATTR_TYPE_ROCE) &&
	    !(rdma_ah_get_ah_flags(ah_attr) & IB_AH_GRH))
		return -EINVAL;

	if (ah_type == RDMA_AH_ATTR_TYPE_ROCE && udata) {
		int err;
		struct mlx5_ib_create_ah_resp resp = {};
		u32 min_resp_len = offsetof(typeof(resp), dmac) +
				   sizeof(resp.dmac);

		if (udata->outlen < min_resp_len)
			return -EINVAL;

		resp.response_length = min_resp_len;

		memcpy(resp.dmac, ah_attr->roce.dmac, ETH_ALEN);
		err = ib_copy_to_udata(udata, &resp, resp.response_length);
		if (err)
			return err;
	}

	create_ib_ah(dev, ah, ah_attr);
	return 0;
}

int mlx5_ib_query_ah(struct ib_ah *ibah, struct rdma_ah_attr *ah_attr)
{
	struct mlx5_ib_ah *ah = to_mah(ibah);
	u32 tmp;

	memset(ah_attr, 0, sizeof(*ah_attr));
	ah_attr->type = ibah->type;

	tmp = be32_to_cpu(ah->av.grh_gid_fl);
	if (tmp & (1 << 30)) {
		rdma_ah_set_grh(ah_attr, NULL,
				tmp & 0xfffff,
				(tmp >> 20) & 0xff,
				ah->av.hop_limit,
				ah->av.tclass);
		rdma_ah_set_dgid_raw(ah_attr, ah->av.rgid);
	}
	rdma_ah_set_dlid(ah_attr, be16_to_cpu(ah->av.rlid));
	rdma_ah_set_static_rate(ah_attr, ah->av.stat_rate_sl >> 4);
	rdma_ah_set_sl(ah_attr, ah->av.stat_rate_sl & 0xf);

	return 0;
}

<<<<<<< HEAD
int mlx5_ib_destroy_ah(struct ib_ah *ah, u32 flags)
=======
void mlx5_ib_destroy_ah(struct ib_ah *ah, u32 flags)
>>>>>>> 0ecfebd2
{
	return;
}<|MERGE_RESOLUTION|>--- conflicted
+++ resolved
@@ -68,13 +68,8 @@
 	}
 }
 
-<<<<<<< HEAD
-struct ib_ah *mlx5_ib_create_ah(struct ib_pd *pd, struct rdma_ah_attr *ah_attr,
-				u32 flags, struct ib_udata *udata)
-=======
 int mlx5_ib_create_ah(struct ib_ah *ibah, struct rdma_ah_attr *ah_attr,
 		      u32 flags, struct ib_udata *udata)
->>>>>>> 0ecfebd2
 
 {
 	struct mlx5_ib_ah *ah = to_mah(ibah);
@@ -130,11 +125,7 @@
 	return 0;
 }
 
-<<<<<<< HEAD
-int mlx5_ib_destroy_ah(struct ib_ah *ah, u32 flags)
-=======
 void mlx5_ib_destroy_ah(struct ib_ah *ah, u32 flags)
->>>>>>> 0ecfebd2
 {
 	return;
 }