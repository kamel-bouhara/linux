/*
 * recordmcount.c: construct a table of the locations of calls to 'mcount'
 * so that ftrace can find them quickly.
 * Copyright 2009 John F. Reiser <jreiser@BitWagon.com>.  All rights reserved.
 * Licensed under the GNU General Public License, version 2 (GPLv2).
 *
 * Restructured to fit Linux format, as well as other updates:
 *  Copyright 2010 Steven Rostedt <srostedt@redhat.com>, Red Hat Inc.
 */

/*
 * Strategy: alter the .o file in-place.
 *
 * Append a new STRTAB that has the new section names, followed by a new array
 * ElfXX_Shdr[] that has the new section headers, followed by the section
 * contents for __mcount_loc and its relocations.  The old shstrtab strings,
 * and the old ElfXX_Shdr[] array, remain as "garbage" (commonly, a couple
 * kilobytes.)  Subsequent processing by /bin/ld (or the kernel module loader)
 * will ignore the garbage regions, because they are not designated by the
 * new .e_shoff nor the new ElfXX_Shdr[].  [In order to remove the garbage,
 * then use "ld -r" to create a new file that omits the garbage.]
 */

#include <sys/types.h>
#include <sys/mman.h>
#include <sys/stat.h>
#include <getopt.h>
#include <elf.h>
#include <fcntl.h>
#include <setjmp.h>
#include <stdio.h>
#include <stdlib.h>
#include <string.h>
#include <unistd.h>

static int fd_map;	/* File descriptor for file being modified. */
static int mmap_failed; /* Boolean flag. */
static void *ehdr_curr; /* current ElfXX_Ehdr *  for resource cleanup */
static char gpfx;	/* prefix for global symbol name (sometimes '_') */
static struct stat sb;	/* Remember .st_size, etc. */
static jmp_buf jmpenv;	/* setjmp/longjmp per-file error escape */
static const char *altmcount;	/* alternate mcount symbol name */
static int warn_on_notrace_sect; /* warn when section has mcount not being recorded */

/* setjmp() return values */
enum {
	SJ_SETJMP = 0,  /* hardwired first return */
	SJ_FAIL,
	SJ_SUCCEED
};

/* Per-file resource cleanup when multiple files. */
static void
cleanup(void)
{
	if (!mmap_failed)
		munmap(ehdr_curr, sb.st_size);
	else
		free(ehdr_curr);
	close(fd_map);
}

static void __attribute__((noreturn))
fail_file(void)
{
	cleanup();
	longjmp(jmpenv, SJ_FAIL);
}

static void __attribute__((noreturn))
succeed_file(void)
{
	cleanup();
	longjmp(jmpenv, SJ_SUCCEED);
}

/* ulseek, uread, ...:  Check return value for errors. */

static off_t
ulseek(int const fd, off_t const offset, int const whence)
{
	off_t const w = lseek(fd, offset, whence);
	if (w == (off_t)-1) {
		perror("lseek");
		fail_file();
	}
	return w;
}

static size_t
uread(int const fd, void *const buf, size_t const count)
{
	size_t const n = read(fd, buf, count);
	if (n != count) {
		perror("read");
		fail_file();
	}
	return n;
}

static size_t
uwrite(int const fd, void const *const buf, size_t const count)
{
	size_t const n = write(fd, buf, count);
	if (n != count) {
		perror("write");
		fail_file();
	}
	return n;
}

static void *
umalloc(size_t size)
{
	void *const addr = malloc(size);
	if (addr == 0) {
		fprintf(stderr, "malloc failed: %zu bytes\n", size);
		fail_file();
	}
	return addr;
}

static unsigned char ideal_nop5_x86_64[5] = { 0x0f, 0x1f, 0x44, 0x00, 0x00 };
static unsigned char ideal_nop5_x86_32[5] = { 0x3e, 0x8d, 0x74, 0x26, 0x00 };
static unsigned char *ideal_nop;

static char rel_type_nop;

static int (*make_nop)(void *map, size_t const offset);

static int make_nop_x86(void *map, size_t const offset)
{
	uint32_t *ptr;
	unsigned char *op;

	/* Confirm we have 0xe8 0x0 0x0 0x0 0x0 */
	ptr = map + offset;
	if (*ptr != 0)
		return -1;

	op = map + offset - 1;
	if (*op != 0xe8)
		return -1;

	/* convert to nop */
	ulseek(fd_map, offset - 1, SEEK_SET);
	uwrite(fd_map, ideal_nop, 5);
	return 0;
}

/*
 * Get the whole file as a programming convenience in order to avoid
 * malloc+lseek+read+free of many pieces.  If successful, then mmap
 * avoids copying unused pieces; else just read the whole file.
 * Open for both read and write; new info will be appended to the file.
 * Use MAP_PRIVATE so that a few changes to the in-memory ElfXX_Ehdr
 * do not propagate to the file until an explicit overwrite at the last.
 * This preserves most aspects of consistency (all except .st_size)
 * for simultaneous readers of the file while we are appending to it.
 * However, multiple writers still are bad.  We choose not to use
 * locking because it is expensive and the use case of kernel build
 * makes multiple writers unlikely.
 */
static void *mmap_file(char const *fname)
{
	void *addr;

	fd_map = open(fname, O_RDWR);
	if (fd_map < 0 || fstat(fd_map, &sb) < 0) {
		perror(fname);
		fail_file();
	}
	if (!S_ISREG(sb.st_mode)) {
		fprintf(stderr, "not a regular file: %s\n", fname);
		fail_file();
	}
	addr = mmap(0, sb.st_size, PROT_READ|PROT_WRITE, MAP_PRIVATE,
		    fd_map, 0);
	mmap_failed = 0;
	if (addr == MAP_FAILED) {
		mmap_failed = 1;
		addr = umalloc(sb.st_size);
		uread(fd_map, addr, sb.st_size);
	}
	return addr;
}

/* w8rev, w8nat, ...: Handle endianness. */

static uint64_t w8rev(uint64_t const x)
{
	return   ((0xff & (x >> (0 * 8))) << (7 * 8))
	       | ((0xff & (x >> (1 * 8))) << (6 * 8))
	       | ((0xff & (x >> (2 * 8))) << (5 * 8))
	       | ((0xff & (x >> (3 * 8))) << (4 * 8))
	       | ((0xff & (x >> (4 * 8))) << (3 * 8))
	       | ((0xff & (x >> (5 * 8))) << (2 * 8))
	       | ((0xff & (x >> (6 * 8))) << (1 * 8))
	       | ((0xff & (x >> (7 * 8))) << (0 * 8));
}

static uint32_t w4rev(uint32_t const x)
{
	return   ((0xff & (x >> (0 * 8))) << (3 * 8))
	       | ((0xff & (x >> (1 * 8))) << (2 * 8))
	       | ((0xff & (x >> (2 * 8))) << (1 * 8))
	       | ((0xff & (x >> (3 * 8))) << (0 * 8));
}

static uint32_t w2rev(uint16_t const x)
{
	return   ((0xff & (x >> (0 * 8))) << (1 * 8))
	       | ((0xff & (x >> (1 * 8))) << (0 * 8));
}

static uint64_t w8nat(uint64_t const x)
{
	return x;
}

static uint32_t w4nat(uint32_t const x)
{
	return x;
}

static uint32_t w2nat(uint16_t const x)
{
	return x;
}

static uint64_t (*w8)(uint64_t);
static uint32_t (*w)(uint32_t);
static uint32_t (*w2)(uint16_t);

/* Names of the sections that could contain calls to mcount. */
static int
is_mcounted_section_name(char const *const txtname)
{
<<<<<<< HEAD
	return 0 == strcmp(".text",           txtname) ||
		0 == strcmp(".ref.text",      txtname) ||
		0 == strcmp(".sched.text",    txtname) ||
		0 == strcmp(".spinlock.text", txtname) ||
		0 == strcmp(".irqentry.text", txtname) ||
		0 == strcmp(".text.unlikely", txtname);
=======
	return strcmp(".text",           txtname) == 0 ||
		strcmp(".ref.text",      txtname) == 0 ||
		strcmp(".sched.text",    txtname) == 0 ||
		strcmp(".spinlock.text", txtname) == 0 ||
		strcmp(".irqentry.text", txtname) == 0 ||
		strcmp(".kprobes.text", txtname) == 0 ||
		strcmp(".text.unlikely", txtname) == 0;
>>>>>>> d762f438
}

/* 32 bit and 64 bit are very similar */
#include "recordmcount.h"
#define RECORD_MCOUNT_64
#include "recordmcount.h"

/* 64-bit EM_MIPS has weird ELF64_Rela.r_info.
 * http://techpubs.sgi.com/library/manuals/4000/007-4658-001/pdf/007-4658-001.pdf
 * We interpret Table 29 Relocation Operation (Elf64_Rel, Elf64_Rela) [p.40]
 * to imply the order of the members; the spec does not say so.
 *	typedef unsigned char Elf64_Byte;
 * fails on MIPS64 because their <elf.h> already has it!
 */

typedef uint8_t myElf64_Byte;		/* Type for a 8-bit quantity.  */

union mips_r_info {
	Elf64_Xword r_info;
	struct {
		Elf64_Word r_sym;		/* Symbol index.  */
		myElf64_Byte r_ssym;		/* Special symbol.  */
		myElf64_Byte r_type3;		/* Third relocation.  */
		myElf64_Byte r_type2;		/* Second relocation.  */
		myElf64_Byte r_type;		/* First relocation.  */
	} r_mips;
};

static uint64_t MIPS64_r_sym(Elf64_Rel const *rp)
{
	return w(((union mips_r_info){ .r_info = rp->r_info }).r_mips.r_sym);
}

static void MIPS64_r_info(Elf64_Rel *const rp, unsigned sym, unsigned type)
{
	rp->r_info = ((union mips_r_info){
		.r_mips = { .r_sym = w(sym), .r_type = type }
	}).r_info;
}

static void
do_file(char const *const fname)
{
	Elf32_Ehdr *const ehdr = mmap_file(fname);
	unsigned int reltype = 0;

	ehdr_curr = ehdr;
	w = w4nat;
	w2 = w2nat;
	w8 = w8nat;
	switch (ehdr->e_ident[EI_DATA]) {
		static unsigned int const endian = 1;
	default:
		fprintf(stderr, "unrecognized ELF data encoding %d: %s\n",
			ehdr->e_ident[EI_DATA], fname);
		fail_file();
		break;
	case ELFDATA2LSB:
		if (*(unsigned char const *)&endian != 1) {
			/* main() is big endian, file.o is little endian. */
			w = w4rev;
			w2 = w2rev;
			w8 = w8rev;
		}
		break;
	case ELFDATA2MSB:
		if (*(unsigned char const *)&endian != 0) {
			/* main() is little endian, file.o is big endian. */
			w = w4rev;
			w2 = w2rev;
			w8 = w8rev;
		}
		break;
	}  /* end switch */
	if (memcmp(ELFMAG, ehdr->e_ident, SELFMAG) != 0
	||  w2(ehdr->e_type) != ET_REL
	||  ehdr->e_ident[EI_VERSION] != EV_CURRENT) {
		fprintf(stderr, "unrecognized ET_REL file %s\n", fname);
		fail_file();
	}

	gpfx = 0;
	switch (w2(ehdr->e_machine)) {
	default:
		fprintf(stderr, "unrecognized e_machine %d %s\n",
			w2(ehdr->e_machine), fname);
		fail_file();
		break;
	case EM_386:
		reltype = R_386_32;
		make_nop = make_nop_x86;
		ideal_nop = ideal_nop5_x86_32;
		mcount_adjust_32 = -1;
		break;
	case EM_ARM:	 reltype = R_ARM_ABS32;
			 altmcount = "__gnu_mcount_nc";
			 break;
	case EM_IA_64:	 reltype = R_IA64_IMM64;   gpfx = '_'; break;
	case EM_MIPS:	 /* reltype: e_class    */ gpfx = '_'; break;
	case EM_PPC:	 reltype = R_PPC_ADDR32;   gpfx = '_'; break;
	case EM_PPC64:	 reltype = R_PPC64_ADDR64; gpfx = '_'; break;
	case EM_S390:    /* reltype: e_class    */ gpfx = '_'; break;
	case EM_SH:	 reltype = R_SH_DIR32;                 break;
	case EM_SPARCV9: reltype = R_SPARC_64;     gpfx = '_'; break;
	case EM_X86_64:
		make_nop = make_nop_x86;
		ideal_nop = ideal_nop5_x86_64;
		reltype = R_X86_64_64;
		mcount_adjust_64 = -1;
		break;
	}  /* end switch */

	switch (ehdr->e_ident[EI_CLASS]) {
	default:
		fprintf(stderr, "unrecognized ELF class %d %s\n",
			ehdr->e_ident[EI_CLASS], fname);
		fail_file();
		break;
	case ELFCLASS32:
		if (w2(ehdr->e_ehsize) != sizeof(Elf32_Ehdr)
		||  w2(ehdr->e_shentsize) != sizeof(Elf32_Shdr)) {
			fprintf(stderr,
				"unrecognized ET_REL file: %s\n", fname);
			fail_file();
		}
		if (w2(ehdr->e_machine) == EM_S390) {
			reltype = R_390_32;
			mcount_adjust_32 = -4;
		}
		if (w2(ehdr->e_machine) == EM_MIPS) {
			reltype = R_MIPS_32;
			is_fake_mcount32 = MIPS32_is_fake_mcount;
		}
		do32(ehdr, fname, reltype);
		break;
	case ELFCLASS64: {
		Elf64_Ehdr *const ghdr = (Elf64_Ehdr *)ehdr;
		if (w2(ghdr->e_ehsize) != sizeof(Elf64_Ehdr)
		||  w2(ghdr->e_shentsize) != sizeof(Elf64_Shdr)) {
			fprintf(stderr,
				"unrecognized ET_REL file: %s\n", fname);
			fail_file();
		}
		if (w2(ghdr->e_machine) == EM_S390) {
			reltype = R_390_64;
			mcount_adjust_64 = -8;
		}
		if (w2(ghdr->e_machine) == EM_MIPS) {
			reltype = R_MIPS_64;
			Elf64_r_sym = MIPS64_r_sym;
			Elf64_r_info = MIPS64_r_info;
			is_fake_mcount64 = MIPS64_is_fake_mcount;
		}
		do64(ghdr, fname, reltype);
		break;
	}
	}  /* end switch */

	cleanup();
}

int
main(int argc, char *argv[])
{
	const char ftrace[] = "/ftrace.o";
	int ftrace_size = sizeof(ftrace) - 1;
	int n_error = 0;  /* gcc-4.3.0 false positive complaint */
	int c;
	int i;

	while ((c = getopt(argc, argv, "w")) >= 0) {
		switch (c) {
		case 'w':
			warn_on_notrace_sect = 1;
			break;
		default:
			fprintf(stderr, "usage: recordmcount [-w] file.o...\n");
			return 0;
		}
	}

	if ((argc - optind) < 1) {
		fprintf(stderr, "usage: recordmcount [-w] file.o...\n");
		return 0;
	}

	/* Process each file in turn, allowing deep failure. */
	for (i = optind; i < argc; i++) {
		char *file = argv[i];
		int const sjval = setjmp(jmpenv);
		int len;

		/*
		 * The file kernel/trace/ftrace.o references the mcount
		 * function but does not call it. Since ftrace.o should
		 * not be traced anyway, we just skip it.
		 */
		len = strlen(file);
		if (len >= ftrace_size &&
		    strcmp(file + (len - ftrace_size), ftrace) == 0)
			continue;

		switch (sjval) {
		default:
			fprintf(stderr, "internal error: %s\n", file);
			exit(1);
			break;
		case SJ_SETJMP:    /* normal sequence */
			/* Avoid problems if early cleanup() */
			fd_map = -1;
			ehdr_curr = NULL;
			mmap_failed = 1;
			do_file(file);
			break;
		case SJ_FAIL:    /* error in do_file or below */
			++n_error;
			break;
		case SJ_SUCCEED:    /* premature success */
			/* do nothing */
			break;
		}  /* end switch */
	}
	return !!n_error;
}

<|MERGE_RESOLUTION|>--- conflicted
+++ resolved
@@ -236,14 +236,6 @@
 static int
 is_mcounted_section_name(char const *const txtname)
 {
-<<<<<<< HEAD
-	return 0 == strcmp(".text",           txtname) ||
-		0 == strcmp(".ref.text",      txtname) ||
-		0 == strcmp(".sched.text",    txtname) ||
-		0 == strcmp(".spinlock.text", txtname) ||
-		0 == strcmp(".irqentry.text", txtname) ||
-		0 == strcmp(".text.unlikely", txtname);
-=======
 	return strcmp(".text",           txtname) == 0 ||
 		strcmp(".ref.text",      txtname) == 0 ||
 		strcmp(".sched.text",    txtname) == 0 ||
@@ -251,7 +243,6 @@
 		strcmp(".irqentry.text", txtname) == 0 ||
 		strcmp(".kprobes.text", txtname) == 0 ||
 		strcmp(".text.unlikely", txtname) == 0;
->>>>>>> d762f438
 }
 
 /* 32 bit and 64 bit are very similar */
