--- conflicted
+++ resolved
@@ -776,11 +776,6 @@
 };
 #endif
 
-<<<<<<< HEAD
-static int nf_ct_netns_do_get(struct net *net, u8 nfproto)
-{
-	struct nf_conntrack_net *cnet = net_generic(net, nf_conntrack_net_id);
-=======
 static int nf_ct_tcp_fixup(struct nf_conn *ct, void *_nfproto)
 {
 	u8 nfproto = (unsigned long)_nfproto;
@@ -801,7 +796,6 @@
 {
 	struct nf_conntrack_net *cnet = net_generic(net, nf_conntrack_net_id);
 	bool fixup_needed = false;
->>>>>>> f9885ef8
 	int err = 0;
 
 	mutex_lock(&nf_ct_proto_mutex);
@@ -821,11 +815,8 @@
 					    ARRAY_SIZE(ipv4_conntrack_ops));
 		if (err)
 			cnet->users4 = 0;
-<<<<<<< HEAD
-=======
 		else
 			fixup_needed = true;
->>>>>>> f9885ef8
 		break;
 #if IS_ENABLED(CONFIG_IPV6)
 	case NFPROTO_IPV6:
@@ -842,11 +833,8 @@
 					    ARRAY_SIZE(ipv6_conntrack_ops));
 		if (err)
 			cnet->users6 = 0;
-<<<<<<< HEAD
-=======
 		else
 			fixup_needed = true;
->>>>>>> f9885ef8
 		break;
 #endif
 	default:
@@ -855,14 +843,11 @@
 	}
  out_unlock:
 	mutex_unlock(&nf_ct_proto_mutex);
-<<<<<<< HEAD
-=======
 
 	if (fixup_needed)
 		nf_ct_iterate_cleanup_net(net, nf_ct_tcp_fixup,
 					  (void *)(unsigned long)nfproto, 0, 0);
 
->>>>>>> f9885ef8
 	return err;
 }
 
