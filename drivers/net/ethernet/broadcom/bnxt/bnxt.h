/* Broadcom NetXtreme-C/E network driver.
 *
 * Copyright (c) 2014-2016 Broadcom Corporation
 * Copyright (c) 2016-2018 Broadcom Limited
 *
 * This program is free software; you can redistribute it and/or modify
 * it under the terms of the GNU General Public License as published by
 * the Free Software Foundation.
 */

#ifndef BNXT_H
#define BNXT_H

#define DRV_MODULE_NAME		"bnxt_en"

/* DO NOT CHANGE DRV_VER_* defines
 * FIXME: Delete them
 */
#define DRV_VER_MAJ	1
#define DRV_VER_MIN	10
#define DRV_VER_UPD	2

#include <linux/ethtool.h>
#include <linux/interrupt.h>
#include <linux/rhashtable.h>
#include <linux/crash_dump.h>
#include <net/devlink.h>
#include <net/dst_metadata.h>
#include <net/xdp.h>
#include <linux/dim.h>
#include <linux/io-64-nonatomic-lo-hi.h>
#ifdef CONFIG_TEE_BNXT_FW
#include <linux/firmware/broadcom/tee_bnxt_fw.h>
#endif

extern struct list_head bnxt_block_cb_list;

struct page_pool;

struct tx_bd {
	__le32 tx_bd_len_flags_type;
	#define TX_BD_TYPE					(0x3f << 0)
	 #define TX_BD_TYPE_SHORT_TX_BD				 (0x00 << 0)
	 #define TX_BD_TYPE_LONG_TX_BD				 (0x10 << 0)
	#define TX_BD_FLAGS_PACKET_END				(1 << 6)
	#define TX_BD_FLAGS_NO_CMPL				(1 << 7)
	#define TX_BD_FLAGS_BD_CNT				(0x1f << 8)
	 #define TX_BD_FLAGS_BD_CNT_SHIFT			 8
	#define TX_BD_FLAGS_LHINT				(3 << 13)
	 #define TX_BD_FLAGS_LHINT_SHIFT			 13
	 #define TX_BD_FLAGS_LHINT_512_AND_SMALLER		 (0 << 13)
	 #define TX_BD_FLAGS_LHINT_512_TO_1023			 (1 << 13)
	 #define TX_BD_FLAGS_LHINT_1024_TO_2047			 (2 << 13)
	 #define TX_BD_FLAGS_LHINT_2048_AND_LARGER		 (3 << 13)
	#define TX_BD_FLAGS_COAL_NOW				(1 << 15)
	#define TX_BD_LEN					(0xffff << 16)
	 #define TX_BD_LEN_SHIFT				 16

	u32 tx_bd_opaque;
	__le64 tx_bd_haddr;
} __packed;

struct tx_bd_ext {
	__le32 tx_bd_hsize_lflags;
	#define TX_BD_FLAGS_TCP_UDP_CHKSUM			(1 << 0)
	#define TX_BD_FLAGS_IP_CKSUM				(1 << 1)
	#define TX_BD_FLAGS_NO_CRC				(1 << 2)
	#define TX_BD_FLAGS_STAMP				(1 << 3)
	#define TX_BD_FLAGS_T_IP_CHKSUM				(1 << 4)
	#define TX_BD_FLAGS_LSO					(1 << 5)
	#define TX_BD_FLAGS_IPID_FMT				(1 << 6)
	#define TX_BD_FLAGS_T_IPID				(1 << 7)
	#define TX_BD_HSIZE					(0xff << 16)
	 #define TX_BD_HSIZE_SHIFT				 16

	__le32 tx_bd_mss;
	__le32 tx_bd_cfa_action;
	#define TX_BD_CFA_ACTION				(0xffff << 16)
	 #define TX_BD_CFA_ACTION_SHIFT				 16

	__le32 tx_bd_cfa_meta;
	#define TX_BD_CFA_META_MASK                             0xfffffff
	#define TX_BD_CFA_META_VID_MASK                         0xfff
	#define TX_BD_CFA_META_PRI_MASK                         (0xf << 12)
	 #define TX_BD_CFA_META_PRI_SHIFT                        12
	#define TX_BD_CFA_META_TPID_MASK                        (3 << 16)
	 #define TX_BD_CFA_META_TPID_SHIFT                       16
	#define TX_BD_CFA_META_KEY                              (0xf << 28)
	 #define TX_BD_CFA_META_KEY_SHIFT			 28
	#define TX_BD_CFA_META_KEY_VLAN                         (1 << 28)
};

#define BNXT_TX_PTP_IS_SET(lflags) ((lflags) & cpu_to_le32(TX_BD_FLAGS_STAMP))

struct rx_bd {
	__le32 rx_bd_len_flags_type;
	#define RX_BD_TYPE					(0x3f << 0)
	 #define RX_BD_TYPE_RX_PACKET_BD			 0x4
	 #define RX_BD_TYPE_RX_BUFFER_BD			 0x5
	 #define RX_BD_TYPE_RX_AGG_BD				 0x6
	 #define RX_BD_TYPE_16B_BD_SIZE				 (0 << 4)
	 #define RX_BD_TYPE_32B_BD_SIZE				 (1 << 4)
	 #define RX_BD_TYPE_48B_BD_SIZE				 (2 << 4)
	 #define RX_BD_TYPE_64B_BD_SIZE				 (3 << 4)
	#define RX_BD_FLAGS_SOP					(1 << 6)
	#define RX_BD_FLAGS_EOP					(1 << 7)
	#define RX_BD_FLAGS_BUFFERS				(3 << 8)
	 #define RX_BD_FLAGS_1_BUFFER_PACKET			 (0 << 8)
	 #define RX_BD_FLAGS_2_BUFFER_PACKET			 (1 << 8)
	 #define RX_BD_FLAGS_3_BUFFER_PACKET			 (2 << 8)
	 #define RX_BD_FLAGS_4_BUFFER_PACKET			 (3 << 8)
	#define RX_BD_LEN					(0xffff << 16)
	 #define RX_BD_LEN_SHIFT				 16

	u32 rx_bd_opaque;
	__le64 rx_bd_haddr;
};

struct tx_cmp {
	__le32 tx_cmp_flags_type;
	#define CMP_TYPE					(0x3f << 0)
	 #define CMP_TYPE_TX_L2_CMP				 0
	 #define CMP_TYPE_RX_L2_CMP				 17
	 #define CMP_TYPE_RX_AGG_CMP				 18
	 #define CMP_TYPE_RX_L2_TPA_START_CMP			 19
	 #define CMP_TYPE_RX_L2_TPA_END_CMP			 21
	 #define CMP_TYPE_RX_TPA_AGG_CMP			 22
	 #define CMP_TYPE_STATUS_CMP				 32
	 #define CMP_TYPE_REMOTE_DRIVER_REQ			 34
	 #define CMP_TYPE_REMOTE_DRIVER_RESP			 36
	 #define CMP_TYPE_ERROR_STATUS				 48
	 #define CMPL_BASE_TYPE_STAT_EJECT			 0x1aUL
	 #define CMPL_BASE_TYPE_HWRM_DONE			 0x20UL
	 #define CMPL_BASE_TYPE_HWRM_FWD_REQ			 0x22UL
	 #define CMPL_BASE_TYPE_HWRM_FWD_RESP			 0x24UL
	 #define CMPL_BASE_TYPE_HWRM_ASYNC_EVENT		 0x2eUL

	#define TX_CMP_FLAGS_ERROR				(1 << 6)
	#define TX_CMP_FLAGS_PUSH				(1 << 7)

	u32 tx_cmp_opaque;
	__le32 tx_cmp_errors_v;
	#define TX_CMP_V					(1 << 0)
	#define TX_CMP_ERRORS_BUFFER_ERROR			(7 << 1)
	 #define TX_CMP_ERRORS_BUFFER_ERROR_NO_ERROR		 0
	 #define TX_CMP_ERRORS_BUFFER_ERROR_BAD_FORMAT		 2
	 #define TX_CMP_ERRORS_BUFFER_ERROR_INVALID_STAG	 4
	 #define TX_CMP_ERRORS_BUFFER_ERROR_STAG_BOUNDS		 5
	 #define TX_CMP_ERRORS_ZERO_LENGTH_PKT			 (1 << 4)
	 #define TX_CMP_ERRORS_EXCESSIVE_BD_LEN			 (1 << 5)
	 #define TX_CMP_ERRORS_DMA_ERROR			 (1 << 6)
	 #define TX_CMP_ERRORS_HINT_TOO_SHORT			 (1 << 7)

	__le32 tx_cmp_unsed_3;
};

struct rx_cmp {
	__le32 rx_cmp_len_flags_type;
	#define RX_CMP_CMP_TYPE					(0x3f << 0)
	#define RX_CMP_FLAGS_ERROR				(1 << 6)
	#define RX_CMP_FLAGS_PLACEMENT				(7 << 7)
	#define RX_CMP_FLAGS_RSS_VALID				(1 << 10)
	#define RX_CMP_FLAGS_UNUSED				(1 << 11)
	 #define RX_CMP_FLAGS_ITYPES_SHIFT			 12
	 #define RX_CMP_FLAGS_ITYPES_MASK			 0xf000
	 #define RX_CMP_FLAGS_ITYPE_UNKNOWN			 (0 << 12)
	 #define RX_CMP_FLAGS_ITYPE_IP				 (1 << 12)
	 #define RX_CMP_FLAGS_ITYPE_TCP				 (2 << 12)
	 #define RX_CMP_FLAGS_ITYPE_UDP				 (3 << 12)
	 #define RX_CMP_FLAGS_ITYPE_FCOE			 (4 << 12)
	 #define RX_CMP_FLAGS_ITYPE_ROCE			 (5 << 12)
	 #define RX_CMP_FLAGS_ITYPE_PTP_WO_TS			 (8 << 12)
	 #define RX_CMP_FLAGS_ITYPE_PTP_W_TS			 (9 << 12)
	#define RX_CMP_LEN					(0xffff << 16)
	 #define RX_CMP_LEN_SHIFT				 16

	u32 rx_cmp_opaque;
	__le32 rx_cmp_misc_v1;
	#define RX_CMP_V1					(1 << 0)
	#define RX_CMP_AGG_BUFS					(0x1f << 1)
	 #define RX_CMP_AGG_BUFS_SHIFT				 1
	#define RX_CMP_RSS_HASH_TYPE				(0x7f << 9)
	 #define RX_CMP_RSS_HASH_TYPE_SHIFT			 9
	#define RX_CMP_PAYLOAD_OFFSET				(0xff << 16)
	 #define RX_CMP_PAYLOAD_OFFSET_SHIFT			 16

	__le32 rx_cmp_rss_hash;
};

#define RX_CMP_HASH_VALID(rxcmp)				\
	((rxcmp)->rx_cmp_len_flags_type & cpu_to_le32(RX_CMP_FLAGS_RSS_VALID))

#define RSS_PROFILE_ID_MASK	0x1f

#define RX_CMP_HASH_TYPE(rxcmp)					\
	(((le32_to_cpu((rxcmp)->rx_cmp_misc_v1) & RX_CMP_RSS_HASH_TYPE) >>\
	  RX_CMP_RSS_HASH_TYPE_SHIFT) & RSS_PROFILE_ID_MASK)

struct rx_cmp_ext {
	__le32 rx_cmp_flags2;
	#define RX_CMP_FLAGS2_IP_CS_CALC			0x1
	#define RX_CMP_FLAGS2_L4_CS_CALC			(0x1 << 1)
	#define RX_CMP_FLAGS2_T_IP_CS_CALC			(0x1 << 2)
	#define RX_CMP_FLAGS2_T_L4_CS_CALC			(0x1 << 3)
	#define RX_CMP_FLAGS2_META_FORMAT_VLAN			(0x1 << 4)
	__le32 rx_cmp_meta_data;
	#define RX_CMP_FLAGS2_METADATA_TCI_MASK			0xffff
	#define RX_CMP_FLAGS2_METADATA_VID_MASK			0xfff
	#define RX_CMP_FLAGS2_METADATA_TPID_MASK		0xffff0000
	 #define RX_CMP_FLAGS2_METADATA_TPID_SFT		 16
	__le32 rx_cmp_cfa_code_errors_v2;
	#define RX_CMP_V					(1 << 0)
	#define RX_CMPL_ERRORS_MASK				(0x7fff << 1)
	 #define RX_CMPL_ERRORS_SFT				 1
	#define RX_CMPL_ERRORS_BUFFER_ERROR_MASK		(0x7 << 1)
	 #define RX_CMPL_ERRORS_BUFFER_ERROR_NO_BUFFER		 (0x0 << 1)
	 #define RX_CMPL_ERRORS_BUFFER_ERROR_DID_NOT_FIT	 (0x1 << 1)
	 #define RX_CMPL_ERRORS_BUFFER_ERROR_NOT_ON_CHIP	 (0x2 << 1)
	 #define RX_CMPL_ERRORS_BUFFER_ERROR_BAD_FORMAT		 (0x3 << 1)
	#define RX_CMPL_ERRORS_IP_CS_ERROR			(0x1 << 4)
	#define RX_CMPL_ERRORS_L4_CS_ERROR			(0x1 << 5)
	#define RX_CMPL_ERRORS_T_IP_CS_ERROR			(0x1 << 6)
	#define RX_CMPL_ERRORS_T_L4_CS_ERROR			(0x1 << 7)
	#define RX_CMPL_ERRORS_CRC_ERROR			(0x1 << 8)
	#define RX_CMPL_ERRORS_T_PKT_ERROR_MASK			(0x7 << 9)
	 #define RX_CMPL_ERRORS_T_PKT_ERROR_NO_ERROR		 (0x0 << 9)
	 #define RX_CMPL_ERRORS_T_PKT_ERROR_T_L3_BAD_VERSION	 (0x1 << 9)
	 #define RX_CMPL_ERRORS_T_PKT_ERROR_T_L3_BAD_HDR_LEN	 (0x2 << 9)
	 #define RX_CMPL_ERRORS_T_PKT_ERROR_TUNNEL_TOTAL_ERROR	 (0x3 << 9)
	 #define RX_CMPL_ERRORS_T_PKT_ERROR_T_IP_TOTAL_ERROR	 (0x4 << 9)
	 #define RX_CMPL_ERRORS_T_PKT_ERROR_T_UDP_TOTAL_ERROR	 (0x5 << 9)
	 #define RX_CMPL_ERRORS_T_PKT_ERROR_T_L3_BAD_TTL	 (0x6 << 9)
	#define RX_CMPL_ERRORS_PKT_ERROR_MASK			(0xf << 12)
	 #define RX_CMPL_ERRORS_PKT_ERROR_NO_ERROR		 (0x0 << 12)
	 #define RX_CMPL_ERRORS_PKT_ERROR_L3_BAD_VERSION	 (0x1 << 12)
	 #define RX_CMPL_ERRORS_PKT_ERROR_L3_BAD_HDR_LEN	 (0x2 << 12)
	 #define RX_CMPL_ERRORS_PKT_ERROR_L3_BAD_TTL		 (0x3 << 12)
	 #define RX_CMPL_ERRORS_PKT_ERROR_IP_TOTAL_ERROR	 (0x4 << 12)
	 #define RX_CMPL_ERRORS_PKT_ERROR_UDP_TOTAL_ERROR	 (0x5 << 12)
	 #define RX_CMPL_ERRORS_PKT_ERROR_L4_BAD_HDR_LEN	 (0x6 << 12)
	 #define RX_CMPL_ERRORS_PKT_ERROR_L4_BAD_HDR_LEN_TOO_SMALL (0x7 << 12)
	 #define RX_CMPL_ERRORS_PKT_ERROR_L4_BAD_OPT_LEN	 (0x8 << 12)

	#define RX_CMPL_CFA_CODE_MASK				(0xffff << 16)
	 #define RX_CMPL_CFA_CODE_SFT				 16

	__le32 rx_cmp_timestamp;
};

#define RX_CMP_L2_ERRORS						\
	cpu_to_le32(RX_CMPL_ERRORS_BUFFER_ERROR_MASK | RX_CMPL_ERRORS_CRC_ERROR)

#define RX_CMP_L4_CS_BITS						\
	(cpu_to_le32(RX_CMP_FLAGS2_L4_CS_CALC | RX_CMP_FLAGS2_T_L4_CS_CALC))

#define RX_CMP_L4_CS_ERR_BITS						\
	(cpu_to_le32(RX_CMPL_ERRORS_L4_CS_ERROR | RX_CMPL_ERRORS_T_L4_CS_ERROR))

#define RX_CMP_L4_CS_OK(rxcmp1)						\
	    (((rxcmp1)->rx_cmp_flags2 &	RX_CMP_L4_CS_BITS) &&		\
	     !((rxcmp1)->rx_cmp_cfa_code_errors_v2 & RX_CMP_L4_CS_ERR_BITS))

#define RX_CMP_ENCAP(rxcmp1)						\
	    ((le32_to_cpu((rxcmp1)->rx_cmp_flags2) &			\
	     RX_CMP_FLAGS2_T_L4_CS_CALC) >> 3)

#define RX_CMP_CFA_CODE(rxcmpl1)					\
	((le32_to_cpu((rxcmpl1)->rx_cmp_cfa_code_errors_v2) &		\
	  RX_CMPL_CFA_CODE_MASK) >> RX_CMPL_CFA_CODE_SFT)

struct rx_agg_cmp {
	__le32 rx_agg_cmp_len_flags_type;
	#define RX_AGG_CMP_TYPE					(0x3f << 0)
	#define RX_AGG_CMP_LEN					(0xffff << 16)
	 #define RX_AGG_CMP_LEN_SHIFT				 16
	u32 rx_agg_cmp_opaque;
	__le32 rx_agg_cmp_v;
	#define RX_AGG_CMP_V					(1 << 0)
	#define RX_AGG_CMP_AGG_ID				(0xffff << 16)
	 #define RX_AGG_CMP_AGG_ID_SHIFT			 16
	__le32 rx_agg_cmp_unused;
};

#define TPA_AGG_AGG_ID(rx_agg)				\
	((le32_to_cpu((rx_agg)->rx_agg_cmp_v) &		\
	 RX_AGG_CMP_AGG_ID) >> RX_AGG_CMP_AGG_ID_SHIFT)

struct rx_tpa_start_cmp {
	__le32 rx_tpa_start_cmp_len_flags_type;
	#define RX_TPA_START_CMP_TYPE				(0x3f << 0)
	#define RX_TPA_START_CMP_FLAGS				(0x3ff << 6)
	 #define RX_TPA_START_CMP_FLAGS_SHIFT			 6
	#define RX_TPA_START_CMP_FLAGS_ERROR			(0x1 << 6)
	#define RX_TPA_START_CMP_FLAGS_PLACEMENT		(0x7 << 7)
	 #define RX_TPA_START_CMP_FLAGS_PLACEMENT_SHIFT		 7
	 #define RX_TPA_START_CMP_FLAGS_PLACEMENT_JUMBO		 (0x1 << 7)
	 #define RX_TPA_START_CMP_FLAGS_PLACEMENT_HDS		 (0x2 << 7)
	 #define RX_TPA_START_CMP_FLAGS_PLACEMENT_GRO_JUMBO	 (0x5 << 7)
	 #define RX_TPA_START_CMP_FLAGS_PLACEMENT_GRO_HDS	 (0x6 << 7)
	#define RX_TPA_START_CMP_FLAGS_RSS_VALID		(0x1 << 10)
	#define RX_TPA_START_CMP_FLAGS_TIMESTAMP		(0x1 << 11)
	#define RX_TPA_START_CMP_FLAGS_ITYPES			(0xf << 12)
	 #define RX_TPA_START_CMP_FLAGS_ITYPES_SHIFT		 12
	 #define RX_TPA_START_CMP_FLAGS_ITYPE_TCP		 (0x2 << 12)
	#define RX_TPA_START_CMP_LEN				(0xffff << 16)
	 #define RX_TPA_START_CMP_LEN_SHIFT			 16

	u32 rx_tpa_start_cmp_opaque;
	__le32 rx_tpa_start_cmp_misc_v1;
	#define RX_TPA_START_CMP_V1				(0x1 << 0)
	#define RX_TPA_START_CMP_RSS_HASH_TYPE			(0x7f << 9)
	 #define RX_TPA_START_CMP_RSS_HASH_TYPE_SHIFT		 9
	#define RX_TPA_START_CMP_AGG_ID				(0x7f << 25)
	 #define RX_TPA_START_CMP_AGG_ID_SHIFT			 25
	#define RX_TPA_START_CMP_AGG_ID_P5			(0xffff << 16)
	 #define RX_TPA_START_CMP_AGG_ID_SHIFT_P5		 16

	__le32 rx_tpa_start_cmp_rss_hash;
};

#define TPA_START_HASH_VALID(rx_tpa_start)				\
	((rx_tpa_start)->rx_tpa_start_cmp_len_flags_type &		\
	 cpu_to_le32(RX_TPA_START_CMP_FLAGS_RSS_VALID))

#define TPA_START_HASH_TYPE(rx_tpa_start)				\
	(((le32_to_cpu((rx_tpa_start)->rx_tpa_start_cmp_misc_v1) &	\
	   RX_TPA_START_CMP_RSS_HASH_TYPE) >>				\
	  RX_TPA_START_CMP_RSS_HASH_TYPE_SHIFT) & RSS_PROFILE_ID_MASK)

#define TPA_START_AGG_ID(rx_tpa_start)					\
	((le32_to_cpu((rx_tpa_start)->rx_tpa_start_cmp_misc_v1) &	\
	 RX_TPA_START_CMP_AGG_ID) >> RX_TPA_START_CMP_AGG_ID_SHIFT)

#define TPA_START_AGG_ID_P5(rx_tpa_start)				\
	((le32_to_cpu((rx_tpa_start)->rx_tpa_start_cmp_misc_v1) &	\
	 RX_TPA_START_CMP_AGG_ID_P5) >> RX_TPA_START_CMP_AGG_ID_SHIFT_P5)

#define TPA_START_ERROR(rx_tpa_start)					\
	((rx_tpa_start)->rx_tpa_start_cmp_len_flags_type &		\
	 cpu_to_le32(RX_TPA_START_CMP_FLAGS_ERROR))

struct rx_tpa_start_cmp_ext {
	__le32 rx_tpa_start_cmp_flags2;
	#define RX_TPA_START_CMP_FLAGS2_IP_CS_CALC		(0x1 << 0)
	#define RX_TPA_START_CMP_FLAGS2_L4_CS_CALC		(0x1 << 1)
	#define RX_TPA_START_CMP_FLAGS2_T_IP_CS_CALC		(0x1 << 2)
	#define RX_TPA_START_CMP_FLAGS2_T_L4_CS_CALC		(0x1 << 3)
	#define RX_TPA_START_CMP_FLAGS2_IP_TYPE			(0x1 << 8)
	#define RX_TPA_START_CMP_FLAGS2_CSUM_CMPL_VALID		(0x1 << 9)
	#define RX_TPA_START_CMP_FLAGS2_EXT_META_FORMAT		(0x3 << 10)
	 #define RX_TPA_START_CMP_FLAGS2_EXT_META_FORMAT_SHIFT	 10
	#define RX_TPA_START_CMP_FLAGS2_CSUM_CMPL		(0xffff << 16)
	 #define RX_TPA_START_CMP_FLAGS2_CSUM_CMPL_SHIFT	 16

	__le32 rx_tpa_start_cmp_metadata;
	__le32 rx_tpa_start_cmp_cfa_code_v2;
	#define RX_TPA_START_CMP_V2				(0x1 << 0)
	#define RX_TPA_START_CMP_ERRORS_BUFFER_ERROR_MASK	(0x7 << 1)
	 #define RX_TPA_START_CMP_ERRORS_BUFFER_ERROR_SHIFT	 1
	 #define RX_TPA_START_CMP_ERRORS_BUFFER_ERROR_NO_BUFFER	 (0x0 << 1)
	 #define RX_TPA_START_CMP_ERRORS_BUFFER_ERROR_BAD_FORMAT (0x3 << 1)
	 #define RX_TPA_START_CMP_ERRORS_BUFFER_ERROR_FLUSH	 (0x5 << 1)
	#define RX_TPA_START_CMP_CFA_CODE			(0xffff << 16)
	 #define RX_TPA_START_CMPL_CFA_CODE_SHIFT		 16
	__le32 rx_tpa_start_cmp_hdr_info;
};

#define TPA_START_CFA_CODE(rx_tpa_start)				\
	((le32_to_cpu((rx_tpa_start)->rx_tpa_start_cmp_cfa_code_v2) &	\
	 RX_TPA_START_CMP_CFA_CODE) >> RX_TPA_START_CMPL_CFA_CODE_SHIFT)

#define TPA_START_IS_IPV6(rx_tpa_start)				\
	(!!((rx_tpa_start)->rx_tpa_start_cmp_flags2 &		\
	    cpu_to_le32(RX_TPA_START_CMP_FLAGS2_IP_TYPE)))

#define TPA_START_ERROR_CODE(rx_tpa_start)				\
	((le32_to_cpu((rx_tpa_start)->rx_tpa_start_cmp_cfa_code_v2) &	\
	  RX_TPA_START_CMP_ERRORS_BUFFER_ERROR_MASK) >>			\
	 RX_TPA_START_CMP_ERRORS_BUFFER_ERROR_SHIFT)

struct rx_tpa_end_cmp {
	__le32 rx_tpa_end_cmp_len_flags_type;
	#define RX_TPA_END_CMP_TYPE				(0x3f << 0)
	#define RX_TPA_END_CMP_FLAGS				(0x3ff << 6)
	 #define RX_TPA_END_CMP_FLAGS_SHIFT			 6
	#define RX_TPA_END_CMP_FLAGS_PLACEMENT			(0x7 << 7)
	 #define RX_TPA_END_CMP_FLAGS_PLACEMENT_SHIFT		 7
	 #define RX_TPA_END_CMP_FLAGS_PLACEMENT_JUMBO		 (0x1 << 7)
	 #define RX_TPA_END_CMP_FLAGS_PLACEMENT_HDS		 (0x2 << 7)
	 #define RX_TPA_END_CMP_FLAGS_PLACEMENT_GRO_JUMBO	 (0x5 << 7)
	 #define RX_TPA_END_CMP_FLAGS_PLACEMENT_GRO_HDS		 (0x6 << 7)
	#define RX_TPA_END_CMP_FLAGS_RSS_VALID			(0x1 << 10)
	#define RX_TPA_END_CMP_FLAGS_ITYPES			(0xf << 12)
	 #define RX_TPA_END_CMP_FLAGS_ITYPES_SHIFT		 12
	 #define RX_TPA_END_CMP_FLAGS_ITYPE_TCP			 (0x2 << 12)
	#define RX_TPA_END_CMP_LEN				(0xffff << 16)
	 #define RX_TPA_END_CMP_LEN_SHIFT			 16

	u32 rx_tpa_end_cmp_opaque;
	__le32 rx_tpa_end_cmp_misc_v1;
	#define RX_TPA_END_CMP_V1				(0x1 << 0)
	#define RX_TPA_END_CMP_AGG_BUFS				(0x3f << 1)
	 #define RX_TPA_END_CMP_AGG_BUFS_SHIFT			 1
	#define RX_TPA_END_CMP_TPA_SEGS				(0xff << 8)
	 #define RX_TPA_END_CMP_TPA_SEGS_SHIFT			 8
	#define RX_TPA_END_CMP_PAYLOAD_OFFSET			(0xff << 16)
	 #define RX_TPA_END_CMP_PAYLOAD_OFFSET_SHIFT		 16
	#define RX_TPA_END_CMP_AGG_ID				(0x7f << 25)
	 #define RX_TPA_END_CMP_AGG_ID_SHIFT			 25
	#define RX_TPA_END_CMP_AGG_ID_P5			(0xffff << 16)
	 #define RX_TPA_END_CMP_AGG_ID_SHIFT_P5			 16

	__le32 rx_tpa_end_cmp_tsdelta;
	#define RX_TPA_END_GRO_TS				(0x1 << 31)
};

#define TPA_END_AGG_ID(rx_tpa_end)					\
	((le32_to_cpu((rx_tpa_end)->rx_tpa_end_cmp_misc_v1) &		\
	 RX_TPA_END_CMP_AGG_ID) >> RX_TPA_END_CMP_AGG_ID_SHIFT)

#define TPA_END_AGG_ID_P5(rx_tpa_end)					\
	((le32_to_cpu((rx_tpa_end)->rx_tpa_end_cmp_misc_v1) &		\
	 RX_TPA_END_CMP_AGG_ID_P5) >> RX_TPA_END_CMP_AGG_ID_SHIFT_P5)

#define TPA_END_PAYLOAD_OFF(rx_tpa_end)					\
	((le32_to_cpu((rx_tpa_end)->rx_tpa_end_cmp_misc_v1) &		\
	 RX_TPA_END_CMP_PAYLOAD_OFFSET) >> RX_TPA_END_CMP_PAYLOAD_OFFSET_SHIFT)

#define TPA_END_AGG_BUFS(rx_tpa_end)					\
	((le32_to_cpu((rx_tpa_end)->rx_tpa_end_cmp_misc_v1) &		\
	 RX_TPA_END_CMP_AGG_BUFS) >> RX_TPA_END_CMP_AGG_BUFS_SHIFT)

#define TPA_END_TPA_SEGS(rx_tpa_end)					\
	((le32_to_cpu((rx_tpa_end)->rx_tpa_end_cmp_misc_v1) &		\
	 RX_TPA_END_CMP_TPA_SEGS) >> RX_TPA_END_CMP_TPA_SEGS_SHIFT)

#define RX_TPA_END_CMP_FLAGS_PLACEMENT_ANY_GRO				\
	cpu_to_le32(RX_TPA_END_CMP_FLAGS_PLACEMENT_GRO_JUMBO &		\
		    RX_TPA_END_CMP_FLAGS_PLACEMENT_GRO_HDS)

#define TPA_END_GRO(rx_tpa_end)						\
	((rx_tpa_end)->rx_tpa_end_cmp_len_flags_type &			\
	 RX_TPA_END_CMP_FLAGS_PLACEMENT_ANY_GRO)

#define TPA_END_GRO_TS(rx_tpa_end)					\
	(!!((rx_tpa_end)->rx_tpa_end_cmp_tsdelta &			\
	    cpu_to_le32(RX_TPA_END_GRO_TS)))

struct rx_tpa_end_cmp_ext {
	__le32 rx_tpa_end_cmp_dup_acks;
	#define RX_TPA_END_CMP_TPA_DUP_ACKS			(0xf << 0)
	#define RX_TPA_END_CMP_PAYLOAD_OFFSET_P5		(0xff << 16)
	 #define RX_TPA_END_CMP_PAYLOAD_OFFSET_SHIFT_P5		 16
	#define RX_TPA_END_CMP_AGG_BUFS_P5			(0xff << 24)
	 #define RX_TPA_END_CMP_AGG_BUFS_SHIFT_P5		 24

	__le32 rx_tpa_end_cmp_seg_len;
	#define RX_TPA_END_CMP_TPA_SEG_LEN			(0xffff << 0)

	__le32 rx_tpa_end_cmp_errors_v2;
	#define RX_TPA_END_CMP_V2				(0x1 << 0)
	#define RX_TPA_END_CMP_ERRORS				(0x3 << 1)
	#define RX_TPA_END_CMP_ERRORS_P5			(0x7 << 1)
	#define RX_TPA_END_CMPL_ERRORS_SHIFT			 1
	 #define RX_TPA_END_CMP_ERRORS_BUFFER_ERROR_NO_BUFFER	 (0x0 << 1)
	 #define RX_TPA_END_CMP_ERRORS_BUFFER_ERROR_NOT_ON_CHIP	 (0x2 << 1)
	 #define RX_TPA_END_CMP_ERRORS_BUFFER_ERROR_BAD_FORMAT	 (0x3 << 1)
	 #define RX_TPA_END_CMP_ERRORS_BUFFER_ERROR_RSV_ERROR	 (0x4 << 1)
	 #define RX_TPA_END_CMP_ERRORS_BUFFER_ERROR_FLUSH	 (0x5 << 1)

	u32 rx_tpa_end_cmp_start_opaque;
};

#define TPA_END_ERRORS(rx_tpa_end_ext)					\
	((rx_tpa_end_ext)->rx_tpa_end_cmp_errors_v2 &			\
	 cpu_to_le32(RX_TPA_END_CMP_ERRORS))

#define TPA_END_PAYLOAD_OFF_P5(rx_tpa_end_ext)				\
	((le32_to_cpu((rx_tpa_end_ext)->rx_tpa_end_cmp_dup_acks) &	\
	 RX_TPA_END_CMP_PAYLOAD_OFFSET_P5) >>				\
	RX_TPA_END_CMP_PAYLOAD_OFFSET_SHIFT_P5)

#define TPA_END_AGG_BUFS_P5(rx_tpa_end_ext)				\
	((le32_to_cpu((rx_tpa_end_ext)->rx_tpa_end_cmp_dup_acks) &	\
	 RX_TPA_END_CMP_AGG_BUFS_P5) >> RX_TPA_END_CMP_AGG_BUFS_SHIFT_P5)

#define EVENT_DATA1_RESET_NOTIFY_FATAL(data1)				\
	(((data1) &							\
	  ASYNC_EVENT_CMPL_RESET_NOTIFY_EVENT_DATA1_REASON_CODE_MASK) ==\
	 ASYNC_EVENT_CMPL_RESET_NOTIFY_EVENT_DATA1_REASON_CODE_FW_EXCEPTION_FATAL)

#define EVENT_DATA1_RESET_NOTIFY_FW_ACTIVATION(data1)			\
	(((data1) &							\
	  ASYNC_EVENT_CMPL_RESET_NOTIFY_EVENT_DATA1_REASON_CODE_MASK) ==\
	ASYNC_EVENT_CMPL_RESET_NOTIFY_EVENT_DATA1_REASON_CODE_FW_ACTIVATION)

#define EVENT_DATA2_RESET_NOTIFY_FW_STATUS_CODE(data2)			\
	((data2) &							\
	ASYNC_EVENT_CMPL_RESET_NOTIFY_EVENT_DATA2_FW_STATUS_CODE_MASK)

#define EVENT_DATA1_RECOVERY_MASTER_FUNC(data1)				\
	!!((data1) &							\
	   ASYNC_EVENT_CMPL_ERROR_RECOVERY_EVENT_DATA1_FLAGS_MASTER_FUNC)

#define EVENT_DATA1_RECOVERY_ENABLED(data1)				\
	!!((data1) &							\
	   ASYNC_EVENT_CMPL_ERROR_RECOVERY_EVENT_DATA1_FLAGS_RECOVERY_ENABLED)

#define BNXT_EVENT_ERROR_REPORT_TYPE(data1)				\
	(((data1) &							\
	  ASYNC_EVENT_CMPL_ERROR_REPORT_BASE_EVENT_DATA1_ERROR_TYPE_MASK) >>\
	 ASYNC_EVENT_CMPL_ERROR_REPORT_BASE_EVENT_DATA1_ERROR_TYPE_SFT)

#define BNXT_EVENT_INVALID_SIGNAL_DATA(data2)				\
	(((data2) &							\
	  ASYNC_EVENT_CMPL_ERROR_REPORT_INVALID_SIGNAL_EVENT_DATA2_PIN_ID_MASK) >>\
	 ASYNC_EVENT_CMPL_ERROR_REPORT_INVALID_SIGNAL_EVENT_DATA2_PIN_ID_SFT)

struct nqe_cn {
	__le16	type;
	#define NQ_CN_TYPE_MASK           0x3fUL
	#define NQ_CN_TYPE_SFT            0
	#define NQ_CN_TYPE_CQ_NOTIFICATION  0x30UL
	#define NQ_CN_TYPE_LAST            NQ_CN_TYPE_CQ_NOTIFICATION
	__le16	reserved16;
	__le32	cq_handle_low;
	__le32	v;
	#define NQ_CN_V     0x1UL
	__le32	cq_handle_high;
};

#define DB_IDX_MASK						0xffffff
#define DB_IDX_VALID						(0x1 << 26)
#define DB_IRQ_DIS						(0x1 << 27)
#define DB_KEY_TX						(0x0 << 28)
#define DB_KEY_RX						(0x1 << 28)
#define DB_KEY_CP						(0x2 << 28)
#define DB_KEY_ST						(0x3 << 28)
#define DB_KEY_TX_PUSH						(0x4 << 28)
#define DB_LONG_TX_PUSH						(0x2 << 24)

#define BNXT_MIN_ROCE_CP_RINGS	2
#define BNXT_MIN_ROCE_STAT_CTXS	1

/* 64-bit doorbell */
#define DBR_INDEX_MASK					0x0000000000ffffffULL
#define DBR_XID_MASK					0x000fffff00000000ULL
#define DBR_XID_SFT					32
#define DBR_PATH_L2					(0x1ULL << 56)
#define DBR_TYPE_SQ					(0x0ULL << 60)
#define DBR_TYPE_RQ					(0x1ULL << 60)
#define DBR_TYPE_SRQ					(0x2ULL << 60)
#define DBR_TYPE_SRQ_ARM				(0x3ULL << 60)
#define DBR_TYPE_CQ					(0x4ULL << 60)
#define DBR_TYPE_CQ_ARMSE				(0x5ULL << 60)
#define DBR_TYPE_CQ_ARMALL				(0x6ULL << 60)
#define DBR_TYPE_CQ_ARMENA				(0x7ULL << 60)
#define DBR_TYPE_SRQ_ARMENA				(0x8ULL << 60)
#define DBR_TYPE_CQ_CUTOFF_ACK				(0x9ULL << 60)
#define DBR_TYPE_NQ					(0xaULL << 60)
#define DBR_TYPE_NQ_ARM					(0xbULL << 60)
#define DBR_TYPE_NULL					(0xfULL << 60)

#define DB_PF_OFFSET_P5					0x10000
#define DB_VF_OFFSET_P5					0x4000

#define INVALID_HW_RING_ID	((u16)-1)

/* The hardware supports certain page sizes.  Use the supported page sizes
 * to allocate the rings.
 */
#if (PAGE_SHIFT < 12)
#define BNXT_PAGE_SHIFT	12
#elif (PAGE_SHIFT <= 13)
#define BNXT_PAGE_SHIFT	PAGE_SHIFT
#elif (PAGE_SHIFT < 16)
#define BNXT_PAGE_SHIFT	13
#else
#define BNXT_PAGE_SHIFT	16
#endif

#define BNXT_PAGE_SIZE	(1 << BNXT_PAGE_SHIFT)

/* The RXBD length is 16-bit so we can only support page sizes < 64K */
#if (PAGE_SHIFT > 15)
#define BNXT_RX_PAGE_SHIFT 15
#else
#define BNXT_RX_PAGE_SHIFT PAGE_SHIFT
#endif

#define BNXT_RX_PAGE_SIZE (1 << BNXT_RX_PAGE_SHIFT)

#define BNXT_MAX_MTU		9500
#define BNXT_PAGE_MODE_BUF_SIZE \
	((unsigned int)PAGE_SIZE - VLAN_ETH_HLEN - NET_IP_ALIGN -	\
<<<<<<< HEAD
	 XDP_PACKET_HEADROOM - \
	 SKB_DATA_ALIGN((unsigned int)sizeof(struct skb_shared_info)))
=======
	 XDP_PACKET_HEADROOM)
#define BNXT_MAX_PAGE_MODE_MTU	\
	BNXT_PAGE_MODE_BUF_SIZE - \
	SKB_DATA_ALIGN((unsigned int)sizeof(struct skb_shared_info))
>>>>>>> 980555e9

#define BNXT_MIN_PKT_SIZE	52

#define BNXT_DEFAULT_RX_RING_SIZE	511
#define BNXT_DEFAULT_TX_RING_SIZE	511

#define MAX_TPA		64
#define MAX_TPA_P5	256
#define MAX_TPA_P5_MASK	(MAX_TPA_P5 - 1)
#define MAX_TPA_SEGS_P5	0x3f

#if (BNXT_PAGE_SHIFT == 16)
#define MAX_RX_PAGES_AGG_ENA	1
#define MAX_RX_PAGES	4
#define MAX_RX_AGG_PAGES	4
#define MAX_TX_PAGES	1
#define MAX_CP_PAGES	16
#else
#define MAX_RX_PAGES_AGG_ENA	8
#define MAX_RX_PAGES	32
#define MAX_RX_AGG_PAGES	32
#define MAX_TX_PAGES	8
#define MAX_CP_PAGES	128
#endif

#define RX_DESC_CNT (BNXT_PAGE_SIZE / sizeof(struct rx_bd))
#define TX_DESC_CNT (BNXT_PAGE_SIZE / sizeof(struct tx_bd))
#define CP_DESC_CNT (BNXT_PAGE_SIZE / sizeof(struct tx_cmp))

#define SW_RXBD_RING_SIZE (sizeof(struct bnxt_sw_rx_bd) * RX_DESC_CNT)
#define HW_RXBD_RING_SIZE (sizeof(struct rx_bd) * RX_DESC_CNT)

#define SW_RXBD_AGG_RING_SIZE (sizeof(struct bnxt_sw_rx_agg_bd) * RX_DESC_CNT)

#define SW_TXBD_RING_SIZE (sizeof(struct bnxt_sw_tx_bd) * TX_DESC_CNT)
#define HW_TXBD_RING_SIZE (sizeof(struct tx_bd) * TX_DESC_CNT)

#define HW_CMPD_RING_SIZE (sizeof(struct tx_cmp) * CP_DESC_CNT)

#define BNXT_MAX_RX_DESC_CNT		(RX_DESC_CNT * MAX_RX_PAGES - 1)
#define BNXT_MAX_RX_DESC_CNT_JUM_ENA	(RX_DESC_CNT * MAX_RX_PAGES_AGG_ENA - 1)
#define BNXT_MAX_RX_JUM_DESC_CNT	(RX_DESC_CNT * MAX_RX_AGG_PAGES - 1)
#define BNXT_MAX_TX_DESC_CNT		(TX_DESC_CNT * MAX_TX_PAGES - 1)

/* Minimum TX BDs for a TX packet with MAX_SKB_FRAGS + 1.  We need one extra
 * BD because the first TX BD is always a long BD.
 */
#define BNXT_MIN_TX_DESC_CNT		(MAX_SKB_FRAGS + 2)

#define RX_RING(x)	(((x) & ~(RX_DESC_CNT - 1)) >> (BNXT_PAGE_SHIFT - 4))
#define RX_IDX(x)	((x) & (RX_DESC_CNT - 1))

#define TX_RING(x)	(((x) & ~(TX_DESC_CNT - 1)) >> (BNXT_PAGE_SHIFT - 4))
#define TX_IDX(x)	((x) & (TX_DESC_CNT - 1))

#define CP_RING(x)	(((x) & ~(CP_DESC_CNT - 1)) >> (BNXT_PAGE_SHIFT - 4))
#define CP_IDX(x)	((x) & (CP_DESC_CNT - 1))

#define TX_CMP_VALID(txcmp, raw_cons)					\
	(!!((txcmp)->tx_cmp_errors_v & cpu_to_le32(TX_CMP_V)) ==	\
	 !((raw_cons) & bp->cp_bit))

#define RX_CMP_VALID(rxcmp1, raw_cons)					\
	(!!((rxcmp1)->rx_cmp_cfa_code_errors_v2 & cpu_to_le32(RX_CMP_V)) ==\
	 !((raw_cons) & bp->cp_bit))

#define RX_AGG_CMP_VALID(agg, raw_cons)				\
	(!!((agg)->rx_agg_cmp_v & cpu_to_le32(RX_AGG_CMP_V)) ==	\
	 !((raw_cons) & bp->cp_bit))

#define NQ_CMP_VALID(nqcmp, raw_cons)				\
	(!!((nqcmp)->v & cpu_to_le32(NQ_CN_V)) == !((raw_cons) & bp->cp_bit))

#define TX_CMP_TYPE(txcmp)					\
	(le32_to_cpu((txcmp)->tx_cmp_flags_type) & CMP_TYPE)

#define RX_CMP_TYPE(rxcmp)					\
	(le32_to_cpu((rxcmp)->rx_cmp_len_flags_type) & RX_CMP_CMP_TYPE)

#define NEXT_RX(idx)		(((idx) + 1) & bp->rx_ring_mask)

#define NEXT_RX_AGG(idx)	(((idx) + 1) & bp->rx_agg_ring_mask)

#define NEXT_TX(idx)		(((idx) + 1) & bp->tx_ring_mask)

#define ADV_RAW_CMP(idx, n)	((idx) + (n))
#define NEXT_RAW_CMP(idx)	ADV_RAW_CMP(idx, 1)
#define RING_CMP(idx)		((idx) & bp->cp_ring_mask)
#define NEXT_CMP(idx)		RING_CMP(ADV_RAW_CMP(idx, 1))

#define DFLT_HWRM_CMD_TIMEOUT		500

#define BNXT_RX_EVENT		1
#define BNXT_AGG_EVENT		2
#define BNXT_TX_EVENT		4
#define BNXT_REDIRECT_EVENT	8

struct bnxt_sw_tx_bd {
	union {
		struct sk_buff		*skb;
		struct xdp_frame	*xdpf;
	};
	DEFINE_DMA_UNMAP_ADDR(mapping);
	DEFINE_DMA_UNMAP_LEN(len);
	struct page		*page;
	u8			is_gso;
	u8			is_push;
	u8			action;
	unsigned short		nr_frags;
	u16			rx_prod;
};

struct bnxt_sw_rx_bd {
	void			*data;
	u8			*data_ptr;
	dma_addr_t		mapping;
};

struct bnxt_sw_rx_agg_bd {
	struct page		*page;
	unsigned int		offset;
	dma_addr_t		mapping;
};

struct bnxt_mem_init {
	u8	init_val;
	u16	offset;
#define	BNXT_MEM_INVALID_OFFSET	0xffff
	u16	size;
};

struct bnxt_ring_mem_info {
	int			nr_pages;
	int			page_size;
	u16			flags;
#define BNXT_RMEM_VALID_PTE_FLAG	1
#define BNXT_RMEM_RING_PTE_FLAG		2
#define BNXT_RMEM_USE_FULL_PAGE_FLAG	4

	u16			depth;
	struct bnxt_mem_init	*mem_init;

	void			**pg_arr;
	dma_addr_t		*dma_arr;

	__le64			*pg_tbl;
	dma_addr_t		pg_tbl_map;

	int			vmem_size;
	void			**vmem;
};

struct bnxt_ring_struct {
	struct bnxt_ring_mem_info	ring_mem;

	u16			fw_ring_id; /* Ring id filled by Chimp FW */
	union {
		u16		grp_idx;
		u16		map_idx; /* Used by cmpl rings */
	};
	u32			handle;
	u8			queue_id;
};

struct tx_push_bd {
	__le32			doorbell;
	__le32			tx_bd_len_flags_type;
	u32			tx_bd_opaque;
	struct tx_bd_ext	txbd2;
};

struct tx_push_buffer {
	struct tx_push_bd	push_bd;
	u32			data[25];
};

struct bnxt_db_info {
	void __iomem		*doorbell;
	union {
		u64		db_key64;
		u32		db_key32;
	};
};

struct bnxt_tx_ring_info {
	struct bnxt_napi	*bnapi;
	u16			tx_prod;
	u16			tx_cons;
	u16			txq_index;
	u8			kick_pending;
	struct bnxt_db_info	tx_db;

	struct tx_bd		*tx_desc_ring[MAX_TX_PAGES];
	struct bnxt_sw_tx_bd	*tx_buf_ring;

	dma_addr_t		tx_desc_mapping[MAX_TX_PAGES];

	struct tx_push_buffer	*tx_push;
	dma_addr_t		tx_push_mapping;
	__le64			data_mapping;

#define BNXT_DEV_STATE_CLOSING	0x1
	u32			dev_state;

	struct bnxt_ring_struct	tx_ring_struct;
	/* Synchronize simultaneous xdp_xmit on same ring */
	spinlock_t		xdp_tx_lock;
};

#define BNXT_LEGACY_COAL_CMPL_PARAMS					\
	(RING_AGGINT_QCAPS_RESP_CMPL_PARAMS_INT_LAT_TMR_MIN |		\
	 RING_AGGINT_QCAPS_RESP_CMPL_PARAMS_INT_LAT_TMR_MAX |		\
	 RING_AGGINT_QCAPS_RESP_CMPL_PARAMS_TIMER_RESET |		\
	 RING_AGGINT_QCAPS_RESP_CMPL_PARAMS_RING_IDLE |			\
	 RING_AGGINT_QCAPS_RESP_CMPL_PARAMS_NUM_CMPL_DMA_AGGR |		\
	 RING_AGGINT_QCAPS_RESP_CMPL_PARAMS_NUM_CMPL_DMA_AGGR_DURING_INT | \
	 RING_AGGINT_QCAPS_RESP_CMPL_PARAMS_CMPL_AGGR_DMA_TMR |		\
	 RING_AGGINT_QCAPS_RESP_CMPL_PARAMS_CMPL_AGGR_DMA_TMR_DURING_INT | \
	 RING_AGGINT_QCAPS_RESP_CMPL_PARAMS_NUM_CMPL_AGGR_INT)

#define BNXT_COAL_CMPL_ENABLES						\
	(RING_CMPL_RING_CFG_AGGINT_PARAMS_REQ_ENABLES_NUM_CMPL_DMA_AGGR | \
	 RING_CMPL_RING_CFG_AGGINT_PARAMS_REQ_ENABLES_CMPL_AGGR_DMA_TMR | \
	 RING_CMPL_RING_CFG_AGGINT_PARAMS_REQ_ENABLES_INT_LAT_TMR_MAX | \
	 RING_CMPL_RING_CFG_AGGINT_PARAMS_REQ_ENABLES_NUM_CMPL_AGGR_INT)

#define BNXT_COAL_CMPL_MIN_TMR_ENABLE					\
	RING_CMPL_RING_CFG_AGGINT_PARAMS_REQ_ENABLES_INT_LAT_TMR_MIN

#define BNXT_COAL_CMPL_AGGR_TMR_DURING_INT_ENABLE			\
	RING_CMPL_RING_CFG_AGGINT_PARAMS_REQ_ENABLES_NUM_CMPL_DMA_AGGR_DURING_INT

struct bnxt_coal_cap {
	u32			cmpl_params;
	u32			nq_params;
	u16			num_cmpl_dma_aggr_max;
	u16			num_cmpl_dma_aggr_during_int_max;
	u16			cmpl_aggr_dma_tmr_max;
	u16			cmpl_aggr_dma_tmr_during_int_max;
	u16			int_lat_tmr_min_max;
	u16			int_lat_tmr_max_max;
	u16			num_cmpl_aggr_int_max;
	u16			timer_units;
};

struct bnxt_coal {
	u16			coal_ticks;
	u16			coal_ticks_irq;
	u16			coal_bufs;
	u16			coal_bufs_irq;
			/* RING_IDLE enabled when coal ticks < idle_thresh  */
	u16			idle_thresh;
	u8			bufs_per_record;
	u8			budget;
	u16			flags;
};

struct bnxt_tpa_info {
	void			*data;
	u8			*data_ptr;
	dma_addr_t		mapping;
	u16			len;
	unsigned short		gso_type;
	u32			flags2;
	u32			metadata;
	enum pkt_hash_types	hash_type;
	u32			rss_hash;
	u32			hdr_info;

#define BNXT_TPA_L4_SIZE(hdr_info)	\
	(((hdr_info) & 0xf8000000) ? ((hdr_info) >> 27) : 32)

#define BNXT_TPA_INNER_L3_OFF(hdr_info)	\
	(((hdr_info) >> 18) & 0x1ff)

#define BNXT_TPA_INNER_L2_OFF(hdr_info)	\
	(((hdr_info) >> 9) & 0x1ff)

#define BNXT_TPA_OUTER_L3_OFF(hdr_info)	\
	((hdr_info) & 0x1ff)

	u16			cfa_code; /* cfa_code in TPA start compl */
	u8			agg_count;
	struct rx_agg_cmp	*agg_arr;
};

#define BNXT_AGG_IDX_BMAP_SIZE	(MAX_TPA_P5 / BITS_PER_LONG)

struct bnxt_tpa_idx_map {
	u16		agg_id_tbl[1024];
	unsigned long	agg_idx_bmap[BNXT_AGG_IDX_BMAP_SIZE];
};

struct bnxt_rx_ring_info {
	struct bnxt_napi	*bnapi;
	u16			rx_prod;
	u16			rx_agg_prod;
	u16			rx_sw_agg_prod;
	u16			rx_next_cons;
	struct bnxt_db_info	rx_db;
	struct bnxt_db_info	rx_agg_db;

	struct bpf_prog		*xdp_prog;

	struct rx_bd		*rx_desc_ring[MAX_RX_PAGES];
	struct bnxt_sw_rx_bd	*rx_buf_ring;

	struct rx_bd		*rx_agg_desc_ring[MAX_RX_AGG_PAGES];
	struct bnxt_sw_rx_agg_bd	*rx_agg_ring;

	unsigned long		*rx_agg_bmap;
	u16			rx_agg_bmap_size;

	struct page		*rx_page;
	unsigned int		rx_page_offset;

	dma_addr_t		rx_desc_mapping[MAX_RX_PAGES];
	dma_addr_t		rx_agg_desc_mapping[MAX_RX_AGG_PAGES];

	struct bnxt_tpa_info	*rx_tpa;
	struct bnxt_tpa_idx_map *rx_tpa_idx_map;

	struct bnxt_ring_struct	rx_ring_struct;
	struct bnxt_ring_struct	rx_agg_ring_struct;
	struct xdp_rxq_info	xdp_rxq;
	struct page_pool	*page_pool;
};

struct bnxt_rx_sw_stats {
	u64			rx_l4_csum_errors;
	u64			rx_resets;
	u64			rx_buf_errors;
	u64			rx_oom_discards;
	u64			rx_netpoll_discards;
};

struct bnxt_cmn_sw_stats {
	u64			missed_irqs;
};

struct bnxt_sw_stats {
	struct bnxt_rx_sw_stats rx;
	struct bnxt_cmn_sw_stats cmn;
};

struct bnxt_stats_mem {
	u64		*sw_stats;
	u64		*hw_masks;
	void		*hw_stats;
	dma_addr_t	hw_stats_map;
	int		len;
};

struct bnxt_cp_ring_info {
	struct bnxt_napi	*bnapi;
	u32			cp_raw_cons;
	struct bnxt_db_info	cp_db;

	u8			had_work_done:1;
	u8			has_more_work:1;

	u32			last_cp_raw_cons;

	struct bnxt_coal	rx_ring_coal;
	u64			rx_packets;
	u64			rx_bytes;
	u64			event_ctr;

	struct dim		dim;

	union {
		struct tx_cmp	**cp_desc_ring;
		struct nqe_cn	**nq_desc_ring;
	};

	dma_addr_t		*cp_desc_mapping;

	struct bnxt_stats_mem	stats;
	u32			hw_stats_ctx_id;

	struct bnxt_sw_stats	sw_stats;

	struct bnxt_ring_struct	cp_ring_struct;

	struct bnxt_cp_ring_info *cp_ring_arr[2];
#define BNXT_RX_HDL	0
#define BNXT_TX_HDL	1
};

struct bnxt_napi {
	struct napi_struct	napi;
	struct bnxt		*bp;

	int			index;
	struct bnxt_cp_ring_info	cp_ring;
	struct bnxt_rx_ring_info	*rx_ring;
	struct bnxt_tx_ring_info	*tx_ring;

	void			(*tx_int)(struct bnxt *, struct bnxt_napi *,
					  int);
	int			tx_pkts;
	u8			events;

	u32			flags;
#define BNXT_NAPI_FLAG_XDP	0x1

	bool			in_reset;
};

struct bnxt_irq {
	irq_handler_t	handler;
	unsigned int	vector;
	u8		requested:1;
	u8		have_cpumask:1;
	char		name[IFNAMSIZ + 2];
	cpumask_var_t	cpu_mask;
};

#define HWRM_RING_ALLOC_TX	0x1
#define HWRM_RING_ALLOC_RX	0x2
#define HWRM_RING_ALLOC_AGG	0x4
#define HWRM_RING_ALLOC_CMPL	0x8
#define HWRM_RING_ALLOC_NQ	0x10

#define INVALID_STATS_CTX_ID	-1

struct bnxt_ring_grp_info {
	u16	fw_stats_ctx;
	u16	fw_grp_id;
	u16	rx_fw_ring_id;
	u16	agg_fw_ring_id;
	u16	cp_fw_ring_id;
};

struct bnxt_vnic_info {
	u16		fw_vnic_id; /* returned by Chimp during alloc */
#define BNXT_MAX_CTX_PER_VNIC	8
	u16		fw_rss_cos_lb_ctx[BNXT_MAX_CTX_PER_VNIC];
	u16		fw_l2_ctx_id;
#define BNXT_MAX_UC_ADDRS	4
	__le64		fw_l2_filter_id[BNXT_MAX_UC_ADDRS];
				/* index 0 always dev_addr */
	u16		uc_filter_count;
	u8		*uc_list;

	u16		*fw_grp_ids;
	dma_addr_t	rss_table_dma_addr;
	__le16		*rss_table;
	dma_addr_t	rss_hash_key_dma_addr;
	u64		*rss_hash_key;
	int		rss_table_size;
#define BNXT_RSS_TABLE_ENTRIES_P5	64
#define BNXT_RSS_TABLE_SIZE_P5		(BNXT_RSS_TABLE_ENTRIES_P5 * 4)
#define BNXT_RSS_TABLE_MAX_TBL_P5	8
#define BNXT_MAX_RSS_TABLE_SIZE_P5				\
	(BNXT_RSS_TABLE_SIZE_P5 * BNXT_RSS_TABLE_MAX_TBL_P5)
#define BNXT_MAX_RSS_TABLE_ENTRIES_P5				\
	(BNXT_RSS_TABLE_ENTRIES_P5 * BNXT_RSS_TABLE_MAX_TBL_P5)

	u32		rx_mask;

	u8		*mc_list;
	int		mc_list_size;
	int		mc_list_count;
	dma_addr_t	mc_list_mapping;
#define BNXT_MAX_MC_ADDRS	16

	u32		flags;
#define BNXT_VNIC_RSS_FLAG	1
#define BNXT_VNIC_RFS_FLAG	2
#define BNXT_VNIC_MCAST_FLAG	4
#define BNXT_VNIC_UCAST_FLAG	8
#define BNXT_VNIC_RFS_NEW_RSS_FLAG	0x10
};

struct bnxt_hw_resc {
	u16	min_rsscos_ctxs;
	u16	max_rsscos_ctxs;
	u16	min_cp_rings;
	u16	max_cp_rings;
	u16	resv_cp_rings;
	u16	min_tx_rings;
	u16	max_tx_rings;
	u16	resv_tx_rings;
	u16	max_tx_sch_inputs;
	u16	min_rx_rings;
	u16	max_rx_rings;
	u16	resv_rx_rings;
	u16	min_hw_ring_grps;
	u16	max_hw_ring_grps;
	u16	resv_hw_ring_grps;
	u16	min_l2_ctxs;
	u16	max_l2_ctxs;
	u16	min_vnics;
	u16	max_vnics;
	u16	resv_vnics;
	u16	min_stat_ctxs;
	u16	max_stat_ctxs;
	u16	resv_stat_ctxs;
	u16	max_nqs;
	u16	max_irqs;
	u16	resv_irqs;
};

#if defined(CONFIG_BNXT_SRIOV)
struct bnxt_vf_info {
	u16	fw_fid;
	u8	mac_addr[ETH_ALEN];	/* PF assigned MAC Address */
	u8	vf_mac_addr[ETH_ALEN];	/* VF assigned MAC address, only
					 * stored by PF.
					 */
	u16	vlan;
	u16	func_qcfg_flags;
	u32	flags;
#define BNXT_VF_QOS		0x1
#define BNXT_VF_SPOOFCHK	0x2
#define BNXT_VF_LINK_FORCED	0x4
#define BNXT_VF_LINK_UP		0x8
#define BNXT_VF_TRUST		0x10
	u32	min_tx_rate;
	u32	max_tx_rate;
	void	*hwrm_cmd_req_addr;
	dma_addr_t	hwrm_cmd_req_dma_addr;
};
#endif

struct bnxt_pf_info {
#define BNXT_FIRST_PF_FID	1
#define BNXT_FIRST_VF_FID	128
	u16	fw_fid;
	u16	port_id;
	u8	mac_addr[ETH_ALEN];
	u32	first_vf_id;
	u16	active_vfs;
	u16	registered_vfs;
	u16	max_vfs;
	u32	max_encap_records;
	u32	max_decap_records;
	u32	max_tx_em_flows;
	u32	max_tx_wm_flows;
	u32	max_rx_em_flows;
	u32	max_rx_wm_flows;
	unsigned long	*vf_event_bmap;
	u16	hwrm_cmd_req_pages;
	u8	vf_resv_strategy;
#define BNXT_VF_RESV_STRATEGY_MAXIMAL	0
#define BNXT_VF_RESV_STRATEGY_MINIMAL	1
#define BNXT_VF_RESV_STRATEGY_MINIMAL_STATIC	2
	void			*hwrm_cmd_req_addr[4];
	dma_addr_t		hwrm_cmd_req_dma_addr[4];
	struct bnxt_vf_info	*vf;
};

struct bnxt_ntuple_filter {
	struct hlist_node	hash;
	u8			dst_mac_addr[ETH_ALEN];
	u8			src_mac_addr[ETH_ALEN];
	struct flow_keys	fkeys;
	__le64			filter_id;
	u16			sw_id;
	u8			l2_fltr_idx;
	u16			rxq;
	u32			flow_id;
	unsigned long		state;
#define BNXT_FLTR_VALID		0
#define BNXT_FLTR_UPDATE	1
};

struct bnxt_link_info {
	u8			phy_type;
	u8			media_type;
	u8			transceiver;
	u8			phy_addr;
	u8			phy_link_status;
#define BNXT_LINK_NO_LINK	PORT_PHY_QCFG_RESP_LINK_NO_LINK
#define BNXT_LINK_SIGNAL	PORT_PHY_QCFG_RESP_LINK_SIGNAL
#define BNXT_LINK_LINK		PORT_PHY_QCFG_RESP_LINK_LINK
	u8			wire_speed;
	u8			phy_state;
#define BNXT_PHY_STATE_ENABLED		0
#define BNXT_PHY_STATE_DISABLED		1

	u8			link_state;
#define BNXT_LINK_STATE_UNKNOWN	0
#define BNXT_LINK_STATE_DOWN	1
#define BNXT_LINK_STATE_UP	2
#define BNXT_LINK_IS_UP(bp)	((bp)->link_info.link_state == BNXT_LINK_STATE_UP)
	u8			duplex;
#define BNXT_LINK_DUPLEX_HALF	PORT_PHY_QCFG_RESP_DUPLEX_STATE_HALF
#define BNXT_LINK_DUPLEX_FULL	PORT_PHY_QCFG_RESP_DUPLEX_STATE_FULL
	u8			pause;
#define BNXT_LINK_PAUSE_TX	PORT_PHY_QCFG_RESP_PAUSE_TX
#define BNXT_LINK_PAUSE_RX	PORT_PHY_QCFG_RESP_PAUSE_RX
#define BNXT_LINK_PAUSE_BOTH	(PORT_PHY_QCFG_RESP_PAUSE_RX | \
				 PORT_PHY_QCFG_RESP_PAUSE_TX)
	u8			lp_pause;
	u8			auto_pause_setting;
	u8			force_pause_setting;
	u8			duplex_setting;
	u8			auto_mode;
#define BNXT_AUTO_MODE(mode)	((mode) > BNXT_LINK_AUTO_NONE && \
				 (mode) <= BNXT_LINK_AUTO_MSK)
#define BNXT_LINK_AUTO_NONE     PORT_PHY_QCFG_RESP_AUTO_MODE_NONE
#define BNXT_LINK_AUTO_ALLSPDS	PORT_PHY_QCFG_RESP_AUTO_MODE_ALL_SPEEDS
#define BNXT_LINK_AUTO_ONESPD	PORT_PHY_QCFG_RESP_AUTO_MODE_ONE_SPEED
#define BNXT_LINK_AUTO_ONEORBELOW PORT_PHY_QCFG_RESP_AUTO_MODE_ONE_OR_BELOW
#define BNXT_LINK_AUTO_MSK	PORT_PHY_QCFG_RESP_AUTO_MODE_SPEED_MASK
#define PHY_VER_LEN		3
	u8			phy_ver[PHY_VER_LEN];
	u16			link_speed;
#define BNXT_LINK_SPEED_100MB	PORT_PHY_QCFG_RESP_LINK_SPEED_100MB
#define BNXT_LINK_SPEED_1GB	PORT_PHY_QCFG_RESP_LINK_SPEED_1GB
#define BNXT_LINK_SPEED_2GB	PORT_PHY_QCFG_RESP_LINK_SPEED_2GB
#define BNXT_LINK_SPEED_2_5GB	PORT_PHY_QCFG_RESP_LINK_SPEED_2_5GB
#define BNXT_LINK_SPEED_10GB	PORT_PHY_QCFG_RESP_LINK_SPEED_10GB
#define BNXT_LINK_SPEED_20GB	PORT_PHY_QCFG_RESP_LINK_SPEED_20GB
#define BNXT_LINK_SPEED_25GB	PORT_PHY_QCFG_RESP_LINK_SPEED_25GB
#define BNXT_LINK_SPEED_40GB	PORT_PHY_QCFG_RESP_LINK_SPEED_40GB
#define BNXT_LINK_SPEED_50GB	PORT_PHY_QCFG_RESP_LINK_SPEED_50GB
#define BNXT_LINK_SPEED_100GB	PORT_PHY_QCFG_RESP_LINK_SPEED_100GB
	u16			support_speeds;
	u16			support_pam4_speeds;
	u16			auto_link_speeds;	/* fw adv setting */
#define BNXT_LINK_SPEED_MSK_100MB PORT_PHY_QCFG_RESP_SUPPORT_SPEEDS_100MB
#define BNXT_LINK_SPEED_MSK_1GB PORT_PHY_QCFG_RESP_SUPPORT_SPEEDS_1GB
#define BNXT_LINK_SPEED_MSK_2GB PORT_PHY_QCFG_RESP_SUPPORT_SPEEDS_2GB
#define BNXT_LINK_SPEED_MSK_10GB PORT_PHY_QCFG_RESP_SUPPORT_SPEEDS_10GB
#define BNXT_LINK_SPEED_MSK_2_5GB PORT_PHY_QCFG_RESP_SUPPORT_SPEEDS_2_5GB
#define BNXT_LINK_SPEED_MSK_20GB PORT_PHY_QCFG_RESP_SUPPORT_SPEEDS_20GB
#define BNXT_LINK_SPEED_MSK_25GB PORT_PHY_QCFG_RESP_SUPPORT_SPEEDS_25GB
#define BNXT_LINK_SPEED_MSK_40GB PORT_PHY_QCFG_RESP_SUPPORT_SPEEDS_40GB
#define BNXT_LINK_SPEED_MSK_50GB PORT_PHY_QCFG_RESP_SUPPORT_SPEEDS_50GB
#define BNXT_LINK_SPEED_MSK_100GB PORT_PHY_QCFG_RESP_SUPPORT_SPEEDS_100GB
	u16			auto_pam4_link_speeds;
#define BNXT_LINK_PAM4_SPEED_MSK_50GB PORT_PHY_QCFG_RESP_SUPPORT_PAM4_SPEEDS_50G
#define BNXT_LINK_PAM4_SPEED_MSK_100GB PORT_PHY_QCFG_RESP_SUPPORT_PAM4_SPEEDS_100G
#define BNXT_LINK_PAM4_SPEED_MSK_200GB PORT_PHY_QCFG_RESP_SUPPORT_PAM4_SPEEDS_200G
	u16			support_auto_speeds;
	u16			support_pam4_auto_speeds;
	u16			lp_auto_link_speeds;
	u16			lp_auto_pam4_link_speeds;
	u16			force_link_speed;
	u16			force_pam4_link_speed;
	u32			preemphasis;
	u8			module_status;
	u8			active_fec_sig_mode;
	u16			fec_cfg;
#define BNXT_FEC_NONE		PORT_PHY_QCFG_RESP_FEC_CFG_FEC_NONE_SUPPORTED
#define BNXT_FEC_AUTONEG_CAP	PORT_PHY_QCFG_RESP_FEC_CFG_FEC_AUTONEG_SUPPORTED
#define BNXT_FEC_AUTONEG	PORT_PHY_QCFG_RESP_FEC_CFG_FEC_AUTONEG_ENABLED
#define BNXT_FEC_ENC_BASE_R_CAP	\
	PORT_PHY_QCFG_RESP_FEC_CFG_FEC_CLAUSE74_SUPPORTED
#define BNXT_FEC_ENC_BASE_R	PORT_PHY_QCFG_RESP_FEC_CFG_FEC_CLAUSE74_ENABLED
#define BNXT_FEC_ENC_RS_CAP	\
	PORT_PHY_QCFG_RESP_FEC_CFG_FEC_CLAUSE91_SUPPORTED
#define BNXT_FEC_ENC_LLRS_CAP	\
	(PORT_PHY_QCFG_RESP_FEC_CFG_FEC_RS272_1XN_SUPPORTED |	\
	 PORT_PHY_QCFG_RESP_FEC_CFG_FEC_RS272_IEEE_SUPPORTED)
#define BNXT_FEC_ENC_RS		\
	(PORT_PHY_QCFG_RESP_FEC_CFG_FEC_CLAUSE91_ENABLED |	\
	 PORT_PHY_QCFG_RESP_FEC_CFG_FEC_RS544_1XN_ENABLED |	\
	 PORT_PHY_QCFG_RESP_FEC_CFG_FEC_RS544_IEEE_ENABLED)
#define BNXT_FEC_ENC_LLRS	\
	(PORT_PHY_QCFG_RESP_FEC_CFG_FEC_RS272_1XN_ENABLED |	\
	 PORT_PHY_QCFG_RESP_FEC_CFG_FEC_RS272_IEEE_ENABLED)

	/* copy of requested setting from ethtool cmd */
	u8			autoneg;
#define BNXT_AUTONEG_SPEED		1
#define BNXT_AUTONEG_FLOW_CTRL		2
	u8			req_signal_mode;
#define BNXT_SIG_MODE_NRZ	PORT_PHY_QCFG_RESP_SIGNAL_MODE_NRZ
#define BNXT_SIG_MODE_PAM4	PORT_PHY_QCFG_RESP_SIGNAL_MODE_PAM4
	u8			req_duplex;
	u8			req_flow_ctrl;
	u16			req_link_speed;
	u16			advertising;	/* user adv setting */
	u16			advertising_pam4;
	bool			force_link_chng;

	bool			phy_retry;
	unsigned long		phy_retry_expires;

	/* a copy of phy_qcfg output used to report link
	 * info to VF
	 */
	struct hwrm_port_phy_qcfg_output phy_qcfg_resp;
};

#define BNXT_FEC_RS544_ON					\
	 (PORT_PHY_CFG_REQ_FLAGS_FEC_RS544_1XN_ENABLE |		\
	  PORT_PHY_CFG_REQ_FLAGS_FEC_RS544_IEEE_ENABLE)

#define BNXT_FEC_RS544_OFF					\
	 (PORT_PHY_CFG_REQ_FLAGS_FEC_RS544_1XN_DISABLE |	\
	  PORT_PHY_CFG_REQ_FLAGS_FEC_RS544_IEEE_DISABLE)

#define BNXT_FEC_RS272_ON					\
	 (PORT_PHY_CFG_REQ_FLAGS_FEC_RS272_1XN_ENABLE |		\
	  PORT_PHY_CFG_REQ_FLAGS_FEC_RS272_IEEE_ENABLE)

#define BNXT_FEC_RS272_OFF					\
	 (PORT_PHY_CFG_REQ_FLAGS_FEC_RS272_1XN_DISABLE |	\
	  PORT_PHY_CFG_REQ_FLAGS_FEC_RS272_IEEE_DISABLE)

#define BNXT_PAM4_SUPPORTED(link_info)				\
	((link_info)->support_pam4_speeds)

#define BNXT_FEC_RS_ON(link_info)				\
	(PORT_PHY_CFG_REQ_FLAGS_FEC_CLAUSE91_ENABLE |		\
	 PORT_PHY_CFG_REQ_FLAGS_FEC_CLAUSE74_DISABLE |		\
	 (BNXT_PAM4_SUPPORTED(link_info) ?			\
	  (BNXT_FEC_RS544_ON | BNXT_FEC_RS272_OFF) : 0))

#define BNXT_FEC_LLRS_ON					\
	(PORT_PHY_CFG_REQ_FLAGS_FEC_CLAUSE91_ENABLE |		\
	 PORT_PHY_CFG_REQ_FLAGS_FEC_CLAUSE74_DISABLE |		\
	 BNXT_FEC_RS272_ON | BNXT_FEC_RS544_OFF)

#define BNXT_FEC_RS_OFF(link_info)				\
	(PORT_PHY_CFG_REQ_FLAGS_FEC_CLAUSE91_DISABLE |		\
	 (BNXT_PAM4_SUPPORTED(link_info) ?			\
	  (BNXT_FEC_RS544_OFF | BNXT_FEC_RS272_OFF) : 0))

#define BNXT_FEC_BASE_R_ON(link_info)				\
	(PORT_PHY_CFG_REQ_FLAGS_FEC_CLAUSE74_ENABLE |		\
	 BNXT_FEC_RS_OFF(link_info))

#define BNXT_FEC_ALL_OFF(link_info)				\
	(PORT_PHY_CFG_REQ_FLAGS_FEC_CLAUSE74_DISABLE |		\
	 BNXT_FEC_RS_OFF(link_info))

#define BNXT_MAX_QUEUE	8

struct bnxt_queue_info {
	u8	queue_id;
	u8	queue_profile;
};

#define BNXT_MAX_LED			4

struct bnxt_led_info {
	u8	led_id;
	u8	led_type;
	u8	led_group_id;
	u8	unused;
	__le16	led_state_caps;
#define BNXT_LED_ALT_BLINK_CAP(x)	((x) &	\
	cpu_to_le16(PORT_LED_QCAPS_RESP_LED0_STATE_CAPS_BLINK_ALT_SUPPORTED))

	__le16	led_color_caps;
};

#define BNXT_MAX_TEST	8

struct bnxt_test_info {
	u8 offline_mask;
	u16 timeout;
	char string[BNXT_MAX_TEST][ETH_GSTRING_LEN];
};

#define CHIMP_REG_VIEW_ADDR				\
	((bp->flags & BNXT_FLAG_CHIP_P5) ? 0x80000000 : 0xb1000000)

#define BNXT_GRCPF_REG_CHIMP_COMM		0x0
#define BNXT_GRCPF_REG_CHIMP_COMM_TRIGGER	0x100
#define BNXT_GRCPF_REG_WINDOW_BASE_OUT		0x400
#define BNXT_CAG_REG_LEGACY_INT_STATUS		0x4014
#define BNXT_CAG_REG_BASE			0x300000

#define BNXT_GRC_REG_STATUS_P5			0x520

#define BNXT_GRCPF_REG_KONG_COMM		0xA00
#define BNXT_GRCPF_REG_KONG_COMM_TRIGGER	0xB00

#define BNXT_GRC_REG_CHIP_NUM			0x48
#define BNXT_GRC_REG_BASE			0x260000

#define BNXT_TS_REG_TIMESYNC_TS0_LOWER		0x640180c
#define BNXT_TS_REG_TIMESYNC_TS0_UPPER		0x6401810

#define BNXT_GRC_BASE_MASK			0xfffff000
#define BNXT_GRC_OFFSET_MASK			0x00000ffc

struct bnxt_tc_flow_stats {
	u64		packets;
	u64		bytes;
};

#ifdef CONFIG_BNXT_FLOWER_OFFLOAD
struct bnxt_flower_indr_block_cb_priv {
	struct net_device *tunnel_netdev;
	struct bnxt *bp;
	struct list_head list;
};
#endif

struct bnxt_tc_info {
	bool				enabled;

	/* hash table to store TC offloaded flows */
	struct rhashtable		flow_table;
	struct rhashtable_params	flow_ht_params;

	/* hash table to store L2 keys of TC flows */
	struct rhashtable		l2_table;
	struct rhashtable_params	l2_ht_params;
	/* hash table to store L2 keys for TC tunnel decap */
	struct rhashtable		decap_l2_table;
	struct rhashtable_params	decap_l2_ht_params;
	/* hash table to store tunnel decap entries */
	struct rhashtable		decap_table;
	struct rhashtable_params	decap_ht_params;
	/* hash table to store tunnel encap entries */
	struct rhashtable		encap_table;
	struct rhashtable_params	encap_ht_params;

	/* lock to atomically add/del an l2 node when a flow is
	 * added or deleted.
	 */
	struct mutex			lock;

	/* Fields used for batching stats query */
	struct rhashtable_iter		iter;
#define BNXT_FLOW_STATS_BATCH_MAX	10
	struct bnxt_tc_stats_batch {
		void			  *flow_node;
		struct bnxt_tc_flow_stats hw_stats;
	} stats_batch[BNXT_FLOW_STATS_BATCH_MAX];

	/* Stat counter mask (width) */
	u64				bytes_mask;
	u64				packets_mask;
};

struct bnxt_vf_rep_stats {
	u64			packets;
	u64			bytes;
	u64			dropped;
};

struct bnxt_vf_rep {
	struct bnxt			*bp;
	struct net_device		*dev;
	struct metadata_dst		*dst;
	u16				vf_idx;
	u16				tx_cfa_action;
	u16				rx_cfa_code;

	struct bnxt_vf_rep_stats	rx_stats;
	struct bnxt_vf_rep_stats	tx_stats;
};

#define PTU_PTE_VALID             0x1UL
#define PTU_PTE_LAST              0x2UL
#define PTU_PTE_NEXT_TO_LAST      0x4UL

#define MAX_CTX_PAGES	(BNXT_PAGE_SIZE / 8)
#define MAX_CTX_TOTAL_PAGES	(MAX_CTX_PAGES * MAX_CTX_PAGES)

struct bnxt_ctx_pg_info {
	u32		entries;
	u32		nr_pages;
	void		*ctx_pg_arr[MAX_CTX_PAGES];
	dma_addr_t	ctx_dma_arr[MAX_CTX_PAGES];
	struct bnxt_ring_mem_info ring_mem;
	struct bnxt_ctx_pg_info **ctx_pg_tbl;
};

#define BNXT_MAX_TQM_SP_RINGS		1
#define BNXT_MAX_TQM_FP_RINGS		8
#define BNXT_MAX_TQM_RINGS		\
	(BNXT_MAX_TQM_SP_RINGS + BNXT_MAX_TQM_FP_RINGS)

#define BNXT_BACKING_STORE_CFG_LEGACY_LEN	256

#define BNXT_SET_CTX_PAGE_ATTR(attr)					\
do {									\
	if (BNXT_PAGE_SIZE == 0x2000)					\
		attr = FUNC_BACKING_STORE_CFG_REQ_SRQ_PG_SIZE_PG_8K;	\
	else if (BNXT_PAGE_SIZE == 0x10000)				\
		attr = FUNC_BACKING_STORE_CFG_REQ_QPC_PG_SIZE_PG_64K;	\
	else								\
		attr = FUNC_BACKING_STORE_CFG_REQ_QPC_PG_SIZE_PG_4K;	\
} while (0)

struct bnxt_ctx_mem_info {
	u32	qp_max_entries;
	u16	qp_min_qp1_entries;
	u16	qp_max_l2_entries;
	u16	qp_entry_size;
	u16	srq_max_l2_entries;
	u32	srq_max_entries;
	u16	srq_entry_size;
	u16	cq_max_l2_entries;
	u32	cq_max_entries;
	u16	cq_entry_size;
	u16	vnic_max_vnic_entries;
	u16	vnic_max_ring_table_entries;
	u16	vnic_entry_size;
	u32	stat_max_entries;
	u16	stat_entry_size;
	u16	tqm_entry_size;
	u32	tqm_min_entries_per_ring;
	u32	tqm_max_entries_per_ring;
	u32	mrav_max_entries;
	u16	mrav_entry_size;
	u16	tim_entry_size;
	u32	tim_max_entries;
	u16	mrav_num_entries_units;
	u8	tqm_entries_multiple;
	u8	tqm_fp_rings_count;

	u32	flags;
	#define BNXT_CTX_FLAG_INITED	0x01

	struct bnxt_ctx_pg_info qp_mem;
	struct bnxt_ctx_pg_info srq_mem;
	struct bnxt_ctx_pg_info cq_mem;
	struct bnxt_ctx_pg_info vnic_mem;
	struct bnxt_ctx_pg_info stat_mem;
	struct bnxt_ctx_pg_info mrav_mem;
	struct bnxt_ctx_pg_info tim_mem;
	struct bnxt_ctx_pg_info *tqm_mem[BNXT_MAX_TQM_RINGS];

#define BNXT_CTX_MEM_INIT_QP	0
#define BNXT_CTX_MEM_INIT_SRQ	1
#define BNXT_CTX_MEM_INIT_CQ	2
#define BNXT_CTX_MEM_INIT_VNIC	3
#define BNXT_CTX_MEM_INIT_STAT	4
#define BNXT_CTX_MEM_INIT_MRAV	5
#define BNXT_CTX_MEM_INIT_MAX	6
	struct bnxt_mem_init	mem_init[BNXT_CTX_MEM_INIT_MAX];
};

enum bnxt_health_severity {
	SEVERITY_NORMAL = 0,
	SEVERITY_WARNING,
	SEVERITY_RECOVERABLE,
	SEVERITY_FATAL,
};

enum bnxt_health_remedy {
	REMEDY_DEVLINK_RECOVER,
	REMEDY_POWER_CYCLE_DEVICE,
	REMEDY_POWER_CYCLE_HOST,
	REMEDY_FW_UPDATE,
	REMEDY_HW_REPLACE,
};

struct bnxt_fw_health {
	u32 flags;
	u32 polling_dsecs;
	u32 master_func_wait_dsecs;
	u32 normal_func_wait_dsecs;
	u32 post_reset_wait_dsecs;
	u32 post_reset_max_wait_dsecs;
	u32 regs[4];
	u32 mapped_regs[4];
#define BNXT_FW_HEALTH_REG		0
#define BNXT_FW_HEARTBEAT_REG		1
#define BNXT_FW_RESET_CNT_REG		2
#define BNXT_FW_RESET_INPROG_REG	3
	u32 fw_reset_inprog_reg_mask;
	u32 last_fw_heartbeat;
	u32 last_fw_reset_cnt;
	u8 enabled:1;
	u8 primary:1;
	u8 status_reliable:1;
	u8 resets_reliable:1;
	u8 tmr_multiplier;
	u8 tmr_counter;
	u8 fw_reset_seq_cnt;
	u32 fw_reset_seq_regs[16];
	u32 fw_reset_seq_vals[16];
	u32 fw_reset_seq_delay_msec[16];
	u32 echo_req_data1;
	u32 echo_req_data2;
	struct devlink_health_reporter	*fw_reporter;
	/* Protects severity and remedy */
	struct mutex lock;
	enum bnxt_health_severity severity;
	enum bnxt_health_remedy remedy;
	u32 arrests;
	u32 discoveries;
	u32 survivals;
	u32 fatalities;
	u32 diagnoses;
};

#define BNXT_FW_HEALTH_REG_TYPE_MASK	3
#define BNXT_FW_HEALTH_REG_TYPE_CFG	0
#define BNXT_FW_HEALTH_REG_TYPE_GRC	1
#define BNXT_FW_HEALTH_REG_TYPE_BAR0	2
#define BNXT_FW_HEALTH_REG_TYPE_BAR1	3

#define BNXT_FW_HEALTH_REG_TYPE(reg)	((reg) & BNXT_FW_HEALTH_REG_TYPE_MASK)
#define BNXT_FW_HEALTH_REG_OFF(reg)	((reg) & ~BNXT_FW_HEALTH_REG_TYPE_MASK)

#define BNXT_FW_HEALTH_WIN_BASE		0x3000
#define BNXT_FW_HEALTH_WIN_MAP_OFF	8

#define BNXT_FW_HEALTH_WIN_OFF(reg)	(BNXT_FW_HEALTH_WIN_BASE +	\
					 ((reg) & BNXT_GRC_OFFSET_MASK))

#define BNXT_FW_STATUS_HEALTH_MSK	0xffff
#define BNXT_FW_STATUS_HEALTHY		0x8000
#define BNXT_FW_STATUS_SHUTDOWN		0x100000
#define BNXT_FW_STATUS_RECOVERING	0x400000

#define BNXT_FW_IS_HEALTHY(sts)		(((sts) & BNXT_FW_STATUS_HEALTH_MSK) ==\
					 BNXT_FW_STATUS_HEALTHY)

#define BNXT_FW_IS_BOOTING(sts)		(((sts) & BNXT_FW_STATUS_HEALTH_MSK) < \
					 BNXT_FW_STATUS_HEALTHY)

#define BNXT_FW_IS_ERR(sts)		(((sts) & BNXT_FW_STATUS_HEALTH_MSK) > \
					 BNXT_FW_STATUS_HEALTHY)

#define BNXT_FW_IS_RECOVERING(sts)	(BNXT_FW_IS_ERR(sts) &&		       \
					 ((sts) & BNXT_FW_STATUS_RECOVERING))

#define BNXT_FW_RETRY			5
#define BNXT_FW_IF_RETRY		10

enum board_idx {
	BCM57301,
	BCM57302,
	BCM57304,
	BCM57417_NPAR,
	BCM58700,
	BCM57311,
	BCM57312,
	BCM57402,
	BCM57404,
	BCM57406,
	BCM57402_NPAR,
	BCM57407,
	BCM57412,
	BCM57414,
	BCM57416,
	BCM57417,
	BCM57412_NPAR,
	BCM57314,
	BCM57417_SFP,
	BCM57416_SFP,
	BCM57404_NPAR,
	BCM57406_NPAR,
	BCM57407_SFP,
	BCM57407_NPAR,
	BCM57414_NPAR,
	BCM57416_NPAR,
	BCM57452,
	BCM57454,
	BCM5745x_NPAR,
	BCM57508,
	BCM57504,
	BCM57502,
	BCM57508_NPAR,
	BCM57504_NPAR,
	BCM57502_NPAR,
	BCM58802,
	BCM58804,
	BCM58808,
	NETXTREME_E_VF,
	NETXTREME_C_VF,
	NETXTREME_S_VF,
	NETXTREME_C_VF_HV,
	NETXTREME_E_VF_HV,
	NETXTREME_E_P5_VF,
	NETXTREME_E_P5_VF_HV,
};

struct bnxt {
	void __iomem		*bar0;
	void __iomem		*bar1;
	void __iomem		*bar2;

	u32			reg_base;
	u16			chip_num;
#define CHIP_NUM_57301		0x16c8
#define CHIP_NUM_57302		0x16c9
#define CHIP_NUM_57304		0x16ca
#define CHIP_NUM_58700		0x16cd
#define CHIP_NUM_57402		0x16d0
#define CHIP_NUM_57404		0x16d1
#define CHIP_NUM_57406		0x16d2
#define CHIP_NUM_57407		0x16d5

#define CHIP_NUM_57311		0x16ce
#define CHIP_NUM_57312		0x16cf
#define CHIP_NUM_57314		0x16df
#define CHIP_NUM_57317		0x16e0
#define CHIP_NUM_57412		0x16d6
#define CHIP_NUM_57414		0x16d7
#define CHIP_NUM_57416		0x16d8
#define CHIP_NUM_57417		0x16d9
#define CHIP_NUM_57412L		0x16da
#define CHIP_NUM_57414L		0x16db

#define CHIP_NUM_5745X		0xd730
#define CHIP_NUM_57452		0xc452
#define CHIP_NUM_57454		0xc454

#define CHIP_NUM_57508		0x1750
#define CHIP_NUM_57504		0x1751
#define CHIP_NUM_57502		0x1752

#define CHIP_NUM_58802		0xd802
#define CHIP_NUM_58804		0xd804
#define CHIP_NUM_58808		0xd808

	u8			chip_rev;

#define CHIP_NUM_58818		0xd818

#define BNXT_CHIP_NUM_5730X(chip_num)		\
	((chip_num) >= CHIP_NUM_57301 &&	\
	 (chip_num) <= CHIP_NUM_57304)

#define BNXT_CHIP_NUM_5740X(chip_num)		\
	(((chip_num) >= CHIP_NUM_57402 &&	\
	  (chip_num) <= CHIP_NUM_57406) ||	\
	 (chip_num) == CHIP_NUM_57407)

#define BNXT_CHIP_NUM_5731X(chip_num)		\
	((chip_num) == CHIP_NUM_57311 ||	\
	 (chip_num) == CHIP_NUM_57312 ||	\
	 (chip_num) == CHIP_NUM_57314 ||	\
	 (chip_num) == CHIP_NUM_57317)

#define BNXT_CHIP_NUM_5741X(chip_num)		\
	((chip_num) >= CHIP_NUM_57412 &&	\
	 (chip_num) <= CHIP_NUM_57414L)

#define BNXT_CHIP_NUM_58700(chip_num)		\
	 ((chip_num) == CHIP_NUM_58700)

#define BNXT_CHIP_NUM_5745X(chip_num)		\
	((chip_num) == CHIP_NUM_5745X ||	\
	 (chip_num) == CHIP_NUM_57452 ||	\
	 (chip_num) == CHIP_NUM_57454)


#define BNXT_CHIP_NUM_57X0X(chip_num)		\
	(BNXT_CHIP_NUM_5730X(chip_num) || BNXT_CHIP_NUM_5740X(chip_num))

#define BNXT_CHIP_NUM_57X1X(chip_num)		\
	(BNXT_CHIP_NUM_5731X(chip_num) || BNXT_CHIP_NUM_5741X(chip_num))

#define BNXT_CHIP_NUM_588XX(chip_num)		\
	((chip_num) == CHIP_NUM_58802 ||	\
	 (chip_num) == CHIP_NUM_58804 ||        \
	 (chip_num) == CHIP_NUM_58808)

#define BNXT_VPD_FLD_LEN	32
	char			board_partno[BNXT_VPD_FLD_LEN];
	char			board_serialno[BNXT_VPD_FLD_LEN];

	struct net_device	*dev;
	struct pci_dev		*pdev;

	atomic_t		intr_sem;

	u32			flags;
	#define BNXT_FLAG_CHIP_P5	0x1
	#define BNXT_FLAG_VF		0x2
	#define BNXT_FLAG_LRO		0x4
#ifdef CONFIG_INET
	#define BNXT_FLAG_GRO		0x8
#else
	/* Cannot support hardware GRO if CONFIG_INET is not set */
	#define BNXT_FLAG_GRO		0x0
#endif
	#define BNXT_FLAG_TPA		(BNXT_FLAG_LRO | BNXT_FLAG_GRO)
	#define BNXT_FLAG_JUMBO		0x10
	#define BNXT_FLAG_STRIP_VLAN	0x20
	#define BNXT_FLAG_AGG_RINGS	(BNXT_FLAG_JUMBO | BNXT_FLAG_GRO | \
					 BNXT_FLAG_LRO)
	#define BNXT_FLAG_USING_MSIX	0x40
	#define BNXT_FLAG_MSIX_CAP	0x80
	#define BNXT_FLAG_RFS		0x100
	#define BNXT_FLAG_SHARED_RINGS	0x200
	#define BNXT_FLAG_PORT_STATS	0x400
	#define BNXT_FLAG_UDP_RSS_CAP	0x800
	#define BNXT_FLAG_NEW_RSS_CAP	0x2000
	#define BNXT_FLAG_WOL_CAP	0x4000
	#define BNXT_FLAG_ROCEV1_CAP	0x8000
	#define BNXT_FLAG_ROCEV2_CAP	0x10000
	#define BNXT_FLAG_ROCE_CAP	(BNXT_FLAG_ROCEV1_CAP |	\
					 BNXT_FLAG_ROCEV2_CAP)
	#define BNXT_FLAG_NO_AGG_RINGS	0x20000
	#define BNXT_FLAG_RX_PAGE_MODE	0x40000
	#define BNXT_FLAG_CHIP_SR2	0x80000
	#define BNXT_FLAG_MULTI_HOST	0x100000
	#define BNXT_FLAG_DSN_VALID	0x200000
	#define BNXT_FLAG_DOUBLE_DB	0x400000
	#define BNXT_FLAG_CHIP_NITRO_A0	0x1000000
	#define BNXT_FLAG_DIM		0x2000000
	#define BNXT_FLAG_ROCE_MIRROR_CAP	0x4000000
	#define BNXT_FLAG_PORT_STATS_EXT	0x10000000

	#define BNXT_FLAG_ALL_CONFIG_FEATS (BNXT_FLAG_TPA |		\
					    BNXT_FLAG_RFS |		\
					    BNXT_FLAG_STRIP_VLAN)

#define BNXT_PF(bp)		(!((bp)->flags & BNXT_FLAG_VF))
#define BNXT_VF(bp)		((bp)->flags & BNXT_FLAG_VF)
#define BNXT_NPAR(bp)		((bp)->port_partition_type)
#define BNXT_MH(bp)		((bp)->flags & BNXT_FLAG_MULTI_HOST)
#define BNXT_SINGLE_PF(bp)	(BNXT_PF(bp) && !BNXT_NPAR(bp) && !BNXT_MH(bp))
#define BNXT_SH_PORT_CFG_OK(bp)	(BNXT_PF(bp) &&				\
				 ((bp)->phy_flags & BNXT_PHY_FL_SHARED_PORT_CFG))
#define BNXT_PHY_CFG_ABLE(bp)	((BNXT_SINGLE_PF(bp) ||			\
				  BNXT_SH_PORT_CFG_OK(bp)) &&		\
				 (bp)->link_info.phy_state == BNXT_PHY_STATE_ENABLED)
#define BNXT_CHIP_TYPE_NITRO_A0(bp) ((bp)->flags & BNXT_FLAG_CHIP_NITRO_A0)
#define BNXT_RX_PAGE_MODE(bp)	((bp)->flags & BNXT_FLAG_RX_PAGE_MODE)
#define BNXT_SUPPORTS_TPA(bp)	(!BNXT_CHIP_TYPE_NITRO_A0(bp) &&	\
				 (!((bp)->flags & BNXT_FLAG_CHIP_P5) ||	\
				  (bp)->max_tpa_v2) && !is_kdump_kernel())
#define BNXT_RX_JUMBO_MODE(bp)	((bp)->flags & BNXT_FLAG_JUMBO)

#define BNXT_CHIP_SR2(bp)			\
	((bp)->chip_num == CHIP_NUM_58818)

#define BNXT_CHIP_P5_THOR(bp)			\
	((bp)->chip_num == CHIP_NUM_57508 ||	\
	 (bp)->chip_num == CHIP_NUM_57504 ||	\
	 (bp)->chip_num == CHIP_NUM_57502)

/* Chip class phase 5 */
#define BNXT_CHIP_P5(bp)			\
	(BNXT_CHIP_P5_THOR(bp) || BNXT_CHIP_SR2(bp))

/* Chip class phase 4.x */
#define BNXT_CHIP_P4(bp)			\
	(BNXT_CHIP_NUM_57X1X((bp)->chip_num) ||	\
	 BNXT_CHIP_NUM_5745X((bp)->chip_num) ||	\
	 BNXT_CHIP_NUM_588XX((bp)->chip_num) ||	\
	 (BNXT_CHIP_NUM_58700((bp)->chip_num) &&	\
	  !BNXT_CHIP_TYPE_NITRO_A0(bp)))

#define BNXT_CHIP_P4_PLUS(bp)			\
	(BNXT_CHIP_P4(bp) || BNXT_CHIP_P5(bp))

	struct bnxt_en_dev	*edev;

	struct bnxt_napi	**bnapi;

	struct bnxt_rx_ring_info	*rx_ring;
	struct bnxt_tx_ring_info	*tx_ring;
	u16			*tx_ring_map;

	struct sk_buff *	(*gro_func)(struct bnxt_tpa_info *, int, int,
					    struct sk_buff *);

	struct sk_buff *	(*rx_skb_func)(struct bnxt *,
					       struct bnxt_rx_ring_info *,
					       u16, void *, u8 *, dma_addr_t,
					       unsigned int);

	u16			max_tpa_v2;
	u16			max_tpa;
	u32			rx_buf_size;
	u32			rx_buf_use_size;	/* useable size */
	u16			rx_offset;
	u16			rx_dma_offset;
	enum dma_data_direction	rx_dir;
	u32			rx_ring_size;
	u32			rx_agg_ring_size;
	u32			rx_copy_thresh;
	u32			rx_ring_mask;
	u32			rx_agg_ring_mask;
	int			rx_nr_pages;
	int			rx_agg_nr_pages;
	int			rx_nr_rings;
	int			rsscos_nr_ctxs;

	u32			tx_ring_size;
	u32			tx_ring_mask;
	int			tx_nr_pages;
	int			tx_nr_rings;
	int			tx_nr_rings_per_tc;
	int			tx_nr_rings_xdp;

	int			tx_wake_thresh;
	int			tx_push_thresh;
	int			tx_push_size;

	u32			cp_ring_size;
	u32			cp_ring_mask;
	u32			cp_bit;
	int			cp_nr_pages;
	int			cp_nr_rings;

	/* grp_info indexed by completion ring index */
	struct bnxt_ring_grp_info	*grp_info;
	struct bnxt_vnic_info	*vnic_info;
	int			nr_vnics;
	u16			*rss_indir_tbl;
	u16			rss_indir_tbl_entries;
	u32			rss_hash_cfg;

	u16			max_mtu;
	u8			max_tc;
	u8			max_lltc;	/* lossless TCs */
	struct bnxt_queue_info	q_info[BNXT_MAX_QUEUE];
	u8			tc_to_qidx[BNXT_MAX_QUEUE];
	u8			q_ids[BNXT_MAX_QUEUE];
	u8			max_q;

	unsigned int		current_interval;
#define BNXT_TIMER_INTERVAL	HZ

	struct timer_list	timer;

	unsigned long		state;
#define BNXT_STATE_OPEN		0
#define BNXT_STATE_IN_SP_TASK	1
#define BNXT_STATE_READ_STATS	2
#define BNXT_STATE_FW_RESET_DET 3
#define BNXT_STATE_IN_FW_RESET	4
#define BNXT_STATE_ABORT_ERR	5
#define BNXT_STATE_FW_FATAL_COND	6
#define BNXT_STATE_DRV_REGISTERED	7
#define BNXT_STATE_PCI_CHANNEL_IO_FROZEN	8
#define BNXT_STATE_NAPI_DISABLED	9
#define BNXT_STATE_L2_FILTER_RETRY	10
#define BNXT_STATE_FW_ACTIVATE		11
#define BNXT_STATE_RECOVER		12
#define BNXT_STATE_FW_NON_FATAL_COND	13
#define BNXT_STATE_FW_ACTIVATE_RESET	14
#define BNXT_STATE_HALF_OPEN		15	/* For offline ethtool tests */

#define BNXT_NO_FW_ACCESS(bp)					\
	(test_bit(BNXT_STATE_FW_FATAL_COND, &(bp)->state) ||	\
	 pci_channel_offline((bp)->pdev))

	struct bnxt_irq	*irq_tbl;
	int			total_irqs;
	u8			mac_addr[ETH_ALEN];

#ifdef CONFIG_BNXT_DCB
	struct ieee_pfc		*ieee_pfc;
	struct ieee_ets		*ieee_ets;
	u8			dcbx_cap;
	u8			default_pri;
	u8			max_dscp_value;
#endif /* CONFIG_BNXT_DCB */

	u32			msg_enable;

	u32			fw_cap;
	#define BNXT_FW_CAP_SHORT_CMD			0x00000001
	#define BNXT_FW_CAP_LLDP_AGENT			0x00000002
	#define BNXT_FW_CAP_DCBX_AGENT			0x00000004
	#define BNXT_FW_CAP_NEW_RM			0x00000008
	#define BNXT_FW_CAP_IF_CHANGE			0x00000010
	#define BNXT_FW_CAP_KONG_MB_CHNL		0x00000080
	#define BNXT_FW_CAP_OVS_64BIT_HANDLE		0x00000400
	#define BNXT_FW_CAP_TRUSTED_VF			0x00000800
	#define BNXT_FW_CAP_ERROR_RECOVERY		0x00002000
	#define BNXT_FW_CAP_PKG_VER			0x00004000
	#define BNXT_FW_CAP_CFA_ADV_FLOW		0x00008000
	#define BNXT_FW_CAP_CFA_RFS_RING_TBL_IDX_V2	0x00010000
	#define BNXT_FW_CAP_PCIE_STATS_SUPPORTED	0x00020000
	#define BNXT_FW_CAP_EXT_STATS_SUPPORTED		0x00040000
	#define BNXT_FW_CAP_ERR_RECOVER_RELOAD		0x00100000
	#define BNXT_FW_CAP_HOT_RESET			0x00200000
	#define BNXT_FW_CAP_PTP_RTC			0x00400000
	#define BNXT_FW_CAP_RX_ALL_PKT_TS		0x00800000
	#define BNXT_FW_CAP_VLAN_RX_STRIP		0x01000000
	#define BNXT_FW_CAP_VLAN_TX_INSERT		0x02000000
	#define BNXT_FW_CAP_EXT_HW_STATS_SUPPORTED	0x04000000
	#define BNXT_FW_CAP_LIVEPATCH			0x08000000
	#define BNXT_FW_CAP_PTP_PPS			0x10000000
	#define BNXT_FW_CAP_HOT_RESET_IF		0x20000000
	#define BNXT_FW_CAP_RING_MONITOR		0x40000000
	#define BNXT_FW_CAP_DBG_QCAPS			0x80000000

	u32			fw_dbg_cap;

#define BNXT_NEW_RM(bp)		((bp)->fw_cap & BNXT_FW_CAP_NEW_RM)
	u32			hwrm_spec_code;
	u16			hwrm_cmd_seq;
	u16                     hwrm_cmd_kong_seq;
	struct dma_pool		*hwrm_dma_pool;
	struct hlist_head	hwrm_pending_list;

	struct rtnl_link_stats64	net_stats_prev;
	struct bnxt_stats_mem	port_stats;
	struct bnxt_stats_mem	rx_port_stats_ext;
	struct bnxt_stats_mem	tx_port_stats_ext;
	u16			fw_rx_stats_ext_size;
	u16			fw_tx_stats_ext_size;
	u16			hw_ring_stats_size;
	u8			pri2cos_idx[8];
	u8			pri2cos_valid;

	u16			hwrm_max_req_len;
	u16			hwrm_max_ext_req_len;
	unsigned int		hwrm_cmd_timeout;
	unsigned int		hwrm_cmd_max_timeout;
	struct mutex		hwrm_cmd_lock;	/* serialize hwrm messages */
	struct hwrm_ver_get_output	ver_resp;
#define FW_VER_STR_LEN		32
#define BC_HWRM_STR_LEN		21
#define PHY_VER_STR_LEN         (FW_VER_STR_LEN - BC_HWRM_STR_LEN)
	char			fw_ver_str[FW_VER_STR_LEN];
	char			hwrm_ver_supp[FW_VER_STR_LEN];
	char			nvm_cfg_ver[FW_VER_STR_LEN];
	u64			fw_ver_code;
#define BNXT_FW_VER_CODE(maj, min, bld, rsv)			\
	((u64)(maj) << 48 | (u64)(min) << 32 | (u64)(bld) << 16 | (rsv))
#define BNXT_FW_MAJ(bp)		((bp)->fw_ver_code >> 48)

	u16			vxlan_fw_dst_port_id;
	u16			nge_fw_dst_port_id;
	__be16			vxlan_port;
	__be16			nge_port;
	u8			port_partition_type;
	u8			port_count;
	u16			br_mode;

	struct bnxt_coal_cap	coal_cap;
	struct bnxt_coal	rx_coal;
	struct bnxt_coal	tx_coal;

	u32			stats_coal_ticks;
#define BNXT_DEF_STATS_COAL_TICKS	 1000000
#define BNXT_MIN_STATS_COAL_TICKS	  250000
#define BNXT_MAX_STATS_COAL_TICKS	 1000000

	struct work_struct	sp_task;
	unsigned long		sp_event;
#define BNXT_RX_MASK_SP_EVENT		0
#define BNXT_RX_NTP_FLTR_SP_EVENT	1
#define BNXT_LINK_CHNG_SP_EVENT		2
#define BNXT_HWRM_EXEC_FWD_REQ_SP_EVENT	3
#define BNXT_RESET_TASK_SP_EVENT	6
#define BNXT_RST_RING_SP_EVENT		7
#define BNXT_HWRM_PF_UNLOAD_SP_EVENT	8
#define BNXT_PERIODIC_STATS_SP_EVENT	9
#define BNXT_HWRM_PORT_MODULE_SP_EVENT	10
#define BNXT_RESET_TASK_SILENT_SP_EVENT	11
#define BNXT_LINK_SPEED_CHNG_SP_EVENT	14
#define BNXT_FLOW_STATS_SP_EVENT	15
#define BNXT_UPDATE_PHY_SP_EVENT	16
#define BNXT_RING_COAL_NOW_SP_EVENT	17
#define BNXT_FW_RESET_NOTIFY_SP_EVENT	18
#define BNXT_FW_EXCEPTION_SP_EVENT	19
#define BNXT_LINK_CFG_CHANGE_SP_EVENT	21
#define BNXT_FW_ECHO_REQUEST_SP_EVENT	23

	struct delayed_work	fw_reset_task;
	int			fw_reset_state;
#define BNXT_FW_RESET_STATE_POLL_VF	1
#define BNXT_FW_RESET_STATE_RESET_FW	2
#define BNXT_FW_RESET_STATE_ENABLE_DEV	3
#define BNXT_FW_RESET_STATE_POLL_FW	4
#define BNXT_FW_RESET_STATE_OPENING	5
#define BNXT_FW_RESET_STATE_POLL_FW_DOWN	6

	u16			fw_reset_min_dsecs;
#define BNXT_DFLT_FW_RST_MIN_DSECS	20
	u16			fw_reset_max_dsecs;
#define BNXT_DFLT_FW_RST_MAX_DSECS	60
	unsigned long		fw_reset_timestamp;

	struct bnxt_fw_health	*fw_health;

	struct bnxt_hw_resc	hw_resc;
	struct bnxt_pf_info	pf;
	struct bnxt_ctx_mem_info	*ctx;
#ifdef CONFIG_BNXT_SRIOV
	int			nr_vfs;
	struct bnxt_vf_info	vf;
	wait_queue_head_t	sriov_cfg_wait;
	bool			sriov_cfg;
#define BNXT_SRIOV_CFG_WAIT_TMO	msecs_to_jiffies(10000)
#endif

#if BITS_PER_LONG == 32
	/* ensure atomic 64-bit doorbell writes on 32-bit systems. */
	spinlock_t		db_lock;
#endif
	int			db_size;

#define BNXT_NTP_FLTR_MAX_FLTR	4096
#define BNXT_NTP_FLTR_HASH_SIZE	512
#define BNXT_NTP_FLTR_HASH_MASK	(BNXT_NTP_FLTR_HASH_SIZE - 1)
	struct hlist_head	ntp_fltr_hash_tbl[BNXT_NTP_FLTR_HASH_SIZE];
	spinlock_t		ntp_fltr_lock;	/* for hash table add, del */

	unsigned long		*ntp_fltr_bmap;
	int			ntp_fltr_count;

	/* To protect link related settings during link changes and
	 * ethtool settings changes.
	 */
	struct mutex		link_lock;
	struct bnxt_link_info	link_info;
	struct ethtool_eee	eee;
	u32			lpi_tmr_lo;
	u32			lpi_tmr_hi;

	/* copied from flags and flags2 in hwrm_port_phy_qcaps_output */
	u32			phy_flags;
#define BNXT_PHY_FL_EEE_CAP		PORT_PHY_QCAPS_RESP_FLAGS_EEE_SUPPORTED
#define BNXT_PHY_FL_EXT_LPBK		PORT_PHY_QCAPS_RESP_FLAGS_EXTERNAL_LPBK_SUPPORTED
#define BNXT_PHY_FL_AN_PHY_LPBK		PORT_PHY_QCAPS_RESP_FLAGS_AUTONEG_LPBK_SUPPORTED
#define BNXT_PHY_FL_SHARED_PORT_CFG	PORT_PHY_QCAPS_RESP_FLAGS_SHARED_PHY_CFG_SUPPORTED
#define BNXT_PHY_FL_PORT_STATS_NO_RESET	PORT_PHY_QCAPS_RESP_FLAGS_CUMULATIVE_COUNTERS_ON_RESET
#define BNXT_PHY_FL_NO_PHY_LPBK		PORT_PHY_QCAPS_RESP_FLAGS_LOCAL_LPBK_NOT_SUPPORTED
#define BNXT_PHY_FL_FW_MANAGED_LKDN	PORT_PHY_QCAPS_RESP_FLAGS_FW_MANAGED_LINK_DOWN
#define BNXT_PHY_FL_NO_FCS		PORT_PHY_QCAPS_RESP_FLAGS_NO_FCS
#define BNXT_PHY_FL_NO_PAUSE		(PORT_PHY_QCAPS_RESP_FLAGS2_PAUSE_UNSUPPORTED << 8)
#define BNXT_PHY_FL_NO_PFC		(PORT_PHY_QCAPS_RESP_FLAGS2_PFC_UNSUPPORTED << 8)

	u8			num_tests;
	struct bnxt_test_info	*test_info;

	u8			wol_filter_id;
	u8			wol;

	u8			num_leds;
	struct bnxt_led_info	leds[BNXT_MAX_LED];
	u16			dump_flag;
#define BNXT_DUMP_LIVE		0
#define BNXT_DUMP_CRASH		1

	struct bpf_prog		*xdp_prog;

	struct bnxt_ptp_cfg	*ptp_cfg;
	u8			ptp_all_rx_tstamp;

	/* devlink interface and vf-rep structs */
	struct devlink		*dl;
	struct devlink_port	dl_port;
	enum devlink_eswitch_mode eswitch_mode;
	struct bnxt_vf_rep	**vf_reps; /* array of vf-rep ptrs */
	u16			*cfa_code_map; /* cfa_code -> vf_idx map */
	u8			dsn[8];
	struct bnxt_tc_info	*tc_info;
	struct list_head	tc_indr_block_list;
	struct dentry		*debugfs_pdev;
	struct device		*hwmon_dev;
	enum board_idx		board_idx;
};

#define BNXT_NUM_RX_RING_STATS			8
#define BNXT_NUM_TX_RING_STATS			8
#define BNXT_NUM_TPA_RING_STATS			4
#define BNXT_NUM_TPA_RING_STATS_P5		5
#define BNXT_NUM_TPA_RING_STATS_P5_SR2		6

#define BNXT_RING_STATS_SIZE_P5					\
	((BNXT_NUM_RX_RING_STATS + BNXT_NUM_TX_RING_STATS +	\
	  BNXT_NUM_TPA_RING_STATS_P5) * 8)

#define BNXT_RING_STATS_SIZE_P5_SR2				\
	((BNXT_NUM_RX_RING_STATS + BNXT_NUM_TX_RING_STATS +	\
	  BNXT_NUM_TPA_RING_STATS_P5_SR2) * 8)

#define BNXT_GET_RING_STATS64(sw, counter)		\
	(*((sw) + offsetof(struct ctx_hw_stats, counter) / 8))

#define BNXT_GET_RX_PORT_STATS64(sw, counter)		\
	(*((sw) + offsetof(struct rx_port_stats, counter) / 8))

#define BNXT_GET_TX_PORT_STATS64(sw, counter)		\
	(*((sw) + offsetof(struct tx_port_stats, counter) / 8))

#define BNXT_PORT_STATS_SIZE				\
	(sizeof(struct rx_port_stats) + sizeof(struct tx_port_stats) + 1024)

#define BNXT_TX_PORT_STATS_BYTE_OFFSET			\
	(sizeof(struct rx_port_stats) + 512)

#define BNXT_RX_STATS_OFFSET(counter)			\
	(offsetof(struct rx_port_stats, counter) / 8)

#define BNXT_TX_STATS_OFFSET(counter)			\
	((offsetof(struct tx_port_stats, counter) +	\
	  BNXT_TX_PORT_STATS_BYTE_OFFSET) / 8)

#define BNXT_RX_STATS_EXT_OFFSET(counter)		\
	(offsetof(struct rx_port_stats_ext, counter) / 8)

#define BNXT_RX_STATS_EXT_NUM_LEGACY                   \
	BNXT_RX_STATS_EXT_OFFSET(rx_fec_corrected_blocks)

#define BNXT_TX_STATS_EXT_OFFSET(counter)		\
	(offsetof(struct tx_port_stats_ext, counter) / 8)

#define BNXT_HW_FEATURE_VLAN_ALL_RX				\
	(NETIF_F_HW_VLAN_CTAG_RX | NETIF_F_HW_VLAN_STAG_RX)
#define BNXT_HW_FEATURE_VLAN_ALL_TX				\
	(NETIF_F_HW_VLAN_CTAG_TX | NETIF_F_HW_VLAN_STAG_TX)

#define I2C_DEV_ADDR_A0				0xa0
#define I2C_DEV_ADDR_A2				0xa2
#define SFF_DIAG_SUPPORT_OFFSET			0x5c
#define SFF_MODULE_ID_SFP			0x3
#define SFF_MODULE_ID_QSFP			0xc
#define SFF_MODULE_ID_QSFP_PLUS			0xd
#define SFF_MODULE_ID_QSFP28			0x11
#define BNXT_MAX_PHY_I2C_RESP_SIZE		64

static inline u32 bnxt_tx_avail(struct bnxt *bp, struct bnxt_tx_ring_info *txr)
{
	/* Tell compiler to fetch tx indices from memory. */
	barrier();

	return bp->tx_ring_size -
		((txr->tx_prod - txr->tx_cons) & bp->tx_ring_mask);
}

static inline void bnxt_writeq(struct bnxt *bp, u64 val,
			       volatile void __iomem *addr)
{
#if BITS_PER_LONG == 32
	spin_lock(&bp->db_lock);
	lo_hi_writeq(val, addr);
	spin_unlock(&bp->db_lock);
#else
	writeq(val, addr);
#endif
}

static inline void bnxt_writeq_relaxed(struct bnxt *bp, u64 val,
				       volatile void __iomem *addr)
{
#if BITS_PER_LONG == 32
	spin_lock(&bp->db_lock);
	lo_hi_writeq_relaxed(val, addr);
	spin_unlock(&bp->db_lock);
#else
	writeq_relaxed(val, addr);
#endif
}

/* For TX and RX ring doorbells with no ordering guarantee*/
static inline void bnxt_db_write_relaxed(struct bnxt *bp,
					 struct bnxt_db_info *db, u32 idx)
{
	if (bp->flags & BNXT_FLAG_CHIP_P5) {
		bnxt_writeq_relaxed(bp, db->db_key64 | idx, db->doorbell);
	} else {
		u32 db_val = db->db_key32 | idx;

		writel_relaxed(db_val, db->doorbell);
		if (bp->flags & BNXT_FLAG_DOUBLE_DB)
			writel_relaxed(db_val, db->doorbell);
	}
}

/* For TX and RX ring doorbells */
static inline void bnxt_db_write(struct bnxt *bp, struct bnxt_db_info *db,
				 u32 idx)
{
	if (bp->flags & BNXT_FLAG_CHIP_P5) {
		bnxt_writeq(bp, db->db_key64 | idx, db->doorbell);
	} else {
		u32 db_val = db->db_key32 | idx;

		writel(db_val, db->doorbell);
		if (bp->flags & BNXT_FLAG_DOUBLE_DB)
			writel(db_val, db->doorbell);
	}
}

/* Must hold rtnl_lock */
static inline bool bnxt_sriov_cfg(struct bnxt *bp)
{
#if defined(CONFIG_BNXT_SRIOV)
	return BNXT_PF(bp) && (bp->pf.active_vfs || bp->sriov_cfg);
#else
	return false;
#endif
}

extern const u16 bnxt_lhint_arr[];

int bnxt_alloc_rx_data(struct bnxt *bp, struct bnxt_rx_ring_info *rxr,
		       u16 prod, gfp_t gfp);
void bnxt_reuse_rx_data(struct bnxt_rx_ring_info *rxr, u16 cons, void *data);
u32 bnxt_fw_health_readl(struct bnxt *bp, int reg_idx);
void bnxt_set_tpa_flags(struct bnxt *bp);
void bnxt_set_ring_params(struct bnxt *);
int bnxt_set_rx_skb_mode(struct bnxt *bp, bool page_mode);
int bnxt_hwrm_func_drv_rgtr(struct bnxt *bp, unsigned long *bmap,
			    int bmap_size, bool async_only);
int bnxt_hwrm_func_drv_unrgtr(struct bnxt *bp);
int bnxt_get_nr_rss_ctxs(struct bnxt *bp, int rx_rings);
int bnxt_hwrm_vnic_cfg(struct bnxt *bp, u16 vnic_id);
int __bnxt_hwrm_get_tx_rings(struct bnxt *bp, u16 fid, int *tx_rings);
int bnxt_nq_rings_in_use(struct bnxt *bp);
int bnxt_hwrm_set_coal(struct bnxt *);
void bnxt_free_ctx_mem(struct bnxt *bp);
unsigned int bnxt_get_max_func_stat_ctxs(struct bnxt *bp);
unsigned int bnxt_get_avail_stat_ctxs_for_en(struct bnxt *bp);
unsigned int bnxt_get_max_func_cp_rings(struct bnxt *bp);
unsigned int bnxt_get_avail_cp_rings_for_en(struct bnxt *bp);
int bnxt_get_avail_msix(struct bnxt *bp, int num);
int bnxt_reserve_rings(struct bnxt *bp, bool irq_re_init);
void bnxt_tx_disable(struct bnxt *bp);
void bnxt_tx_enable(struct bnxt *bp);
void bnxt_report_link(struct bnxt *bp);
int bnxt_update_link(struct bnxt *bp, bool chng_link_state);
int bnxt_hwrm_set_pause(struct bnxt *);
int bnxt_hwrm_set_link_setting(struct bnxt *, bool, bool);
int bnxt_cancel_reservations(struct bnxt *bp, bool fw_reset);
int bnxt_hwrm_alloc_wol_fltr(struct bnxt *bp);
int bnxt_hwrm_free_wol_fltr(struct bnxt *bp);
int bnxt_hwrm_func_resc_qcaps(struct bnxt *bp, bool all);
int bnxt_hwrm_fw_set_time(struct bnxt *);
int bnxt_open_nic(struct bnxt *, bool, bool);
int bnxt_half_open_nic(struct bnxt *bp);
void bnxt_half_close_nic(struct bnxt *bp);
void bnxt_reenable_sriov(struct bnxt *bp);
int bnxt_close_nic(struct bnxt *, bool, bool);
int bnxt_dbg_hwrm_rd_reg(struct bnxt *bp, u32 reg_off, u16 num_words,
			 u32 *reg_buf);
void bnxt_fw_exception(struct bnxt *bp);
void bnxt_fw_reset(struct bnxt *bp);
int bnxt_check_rings(struct bnxt *bp, int tx, int rx, bool sh, int tcs,
		     int tx_xdp);
int bnxt_fw_init_one(struct bnxt *bp);
bool bnxt_hwrm_reset_permitted(struct bnxt *bp);
int bnxt_setup_mq_tc(struct net_device *dev, u8 tc);
int bnxt_get_max_rings(struct bnxt *, int *, int *, bool);
int bnxt_restore_pf_fw_resources(struct bnxt *bp);
int bnxt_get_port_parent_id(struct net_device *dev,
			    struct netdev_phys_item_id *ppid);
void bnxt_dim_work(struct work_struct *work);
int bnxt_hwrm_set_ring_coal(struct bnxt *bp, struct bnxt_napi *bnapi);
void bnxt_print_device_info(struct bnxt *bp);
#endif<|MERGE_RESOLUTION|>--- conflicted
+++ resolved
@@ -593,15 +593,10 @@
 #define BNXT_MAX_MTU		9500
 #define BNXT_PAGE_MODE_BUF_SIZE \
 	((unsigned int)PAGE_SIZE - VLAN_ETH_HLEN - NET_IP_ALIGN -	\
-<<<<<<< HEAD
-	 XDP_PACKET_HEADROOM - \
-	 SKB_DATA_ALIGN((unsigned int)sizeof(struct skb_shared_info)))
-=======
 	 XDP_PACKET_HEADROOM)
 #define BNXT_MAX_PAGE_MODE_MTU	\
 	BNXT_PAGE_MODE_BUF_SIZE - \
 	SKB_DATA_ALIGN((unsigned int)sizeof(struct skb_shared_info))
->>>>>>> 980555e9
 
 #define BNXT_MIN_PKT_SIZE	52
 
