--- conflicted
+++ resolved
@@ -2,8 +2,4 @@
 include ../lib.mk
 
 TEST_PROGS := test_smoke.sh test_space.sh
-<<<<<<< HEAD
-TEST_FILES := tpm2.py tpm2_tests.py
-=======
-TEST_PROGS_EXTENDED := tpm2.py tpm2_tests.py
->>>>>>> 721cb3c8
+TEST_PROGS_EXTENDED := tpm2.py tpm2_tests.py