--- conflicted
+++ resolved
@@ -37,10 +37,7 @@
 #include <net/ip6_checksum.h>
 #include <net/page_pool.h>
 #include <net/inet_ecn.h>
-<<<<<<< HEAD
-=======
 #include <net/gro.h>
->>>>>>> 754e0b0e
 #include <net/udp.h>
 #include <net/tcp.h>
 #include "en.h"
@@ -623,11 +620,7 @@
 	struct mlx5e_icosq *sq = rq->icosq;
 	int i, err, max_klm_entries, len;
 
-<<<<<<< HEAD
-	max_klm_entries = MLX5E_MAX_KLM_PER_WQE(rq->mdev);
-=======
 	max_klm_entries = MLX5E_MAX_KLM_PER_WQE;
->>>>>>> 754e0b0e
 	klm_entries = bitmap_find_window(shampo->bitmap,
 					 shampo->hd_per_wqe,
 					 shampo->hd_per_wq, shampo->pi);
@@ -1124,11 +1117,7 @@
 static void mlx5e_shampo_update_fin_psh_flags(struct mlx5e_rq *rq, struct mlx5_cqe64 *cqe,
 					      struct tcphdr *skb_tcp_hd)
 {
-<<<<<<< HEAD
-	u16 header_index = be16_to_cpu(cqe->shampo.header_entry_index);
-=======
 	u16 header_index = mlx5e_shampo_get_cqe_header_index(rq, cqe);
->>>>>>> 754e0b0e
 	struct tcphdr *last_tcp_hd;
 	void *last_hd_addr;
 
@@ -1882,11 +1871,7 @@
 	return skb;
 }
 
-<<<<<<< HEAD
-static void
-=======
 static struct sk_buff *
->>>>>>> 754e0b0e
 mlx5e_skb_from_cqe_shampo(struct mlx5e_rq *rq, struct mlx5e_mpw_info *wi,
 			  struct mlx5_cqe64 *cqe, u16 header_index)
 {
@@ -1910,11 +1895,7 @@
 		skb = mlx5e_build_linear_skb(rq, hdr, frag_size, rx_headroom, head_size);
 
 		if (unlikely(!skb))
-<<<<<<< HEAD
-			return;
-=======
 			return NULL;
->>>>>>> 754e0b0e
 
 		/* queue up for recycling/reuse */
 		page_ref_inc(head->page);
@@ -1926,11 +1907,7 @@
 				     ALIGN(head_size, sizeof(long)));
 		if (unlikely(!skb)) {
 			rq->stats->buff_alloc_err++;
-<<<<<<< HEAD
-			return;
-=======
 			return NULL;
->>>>>>> 754e0b0e
 		}
 
 		prefetchw(skb->data);
@@ -1941,13 +1918,7 @@
 		skb->tail += head_size;
 		skb->len  += head_size;
 	}
-<<<<<<< HEAD
-	rq->hw_gro_data->skb = skb;
-	NAPI_GRO_CB(skb)->count = 1;
-	skb_shinfo(skb)->gso_size = mpwrq_get_cqe_byte_cnt(cqe) - head_size;
-=======
 	return skb;
->>>>>>> 754e0b0e
 }
 
 static void
@@ -2000,21 +1971,14 @@
 static void mlx5e_handle_rx_cqe_mpwrq_shampo(struct mlx5e_rq *rq, struct mlx5_cqe64 *cqe)
 {
 	u16 data_bcnt		= mpwrq_get_cqe_byte_cnt(cqe) - cqe->shampo.header_size;
-<<<<<<< HEAD
-	u16 header_index	= be16_to_cpu(cqe->shampo.header_entry_index);
-=======
 	u16 header_index	= mlx5e_shampo_get_cqe_header_index(rq, cqe);
->>>>>>> 754e0b0e
 	u32 wqe_offset		= be32_to_cpu(cqe->shampo.data_offset);
 	u16 cstrides		= mpwrq_get_cqe_consumed_strides(cqe);
 	u32 data_offset		= wqe_offset & (PAGE_SIZE - 1);
 	u32 cqe_bcnt		= mpwrq_get_cqe_byte_cnt(cqe);
 	u16 wqe_id		= be16_to_cpu(cqe->wqe_id);
 	u32 page_idx		= wqe_offset >> PAGE_SHIFT;
-<<<<<<< HEAD
-=======
 	u16 head_size		= cqe->shampo.header_size;
->>>>>>> 754e0b0e
 	struct sk_buff **skb	= &rq->hw_gro_data->skb;
 	bool flush		= cqe->shampo.flush;
 	bool match		= cqe->shampo.match;
@@ -2028,12 +1992,7 @@
 	wi->consumed_strides += cstrides;
 
 	if (unlikely(MLX5E_RX_ERR_CQE(cqe))) {
-<<<<<<< HEAD
-		trigger_report(rq, cqe);
-		stats->wqe_err++;
-=======
 		mlx5e_handle_rx_err_cqe(rq, cqe);
->>>>>>> 754e0b0e
 		goto mpwrq_cqe_out;
 	}
 
@@ -2051,11 +2010,6 @@
 	}
 
 	if (!*skb) {
-<<<<<<< HEAD
-		mlx5e_skb_from_cqe_shampo(rq, wi, cqe, header_index);
-		if (unlikely(!*skb))
-			goto free_hd_entry;
-=======
 		if (likely(head_size))
 			*skb = mlx5e_skb_from_cqe_shampo(rq, wi, cqe, header_index);
 		else
@@ -2066,7 +2020,6 @@
 
 		NAPI_GRO_CB(*skb)->count = 1;
 		skb_shinfo(*skb)->gso_size = cqe_bcnt - head_size;
->>>>>>> 754e0b0e
 	} else {
 		NAPI_GRO_CB(*skb)->count++;
 		if (NAPI_GRO_CB(*skb)->count == 2 &&
@@ -2080,15 +2033,10 @@
 		}
 	}
 
-<<<<<<< HEAD
-	di = &wi->umr.dma_info[page_idx];
-	mlx5e_fill_skb_data(*skb, rq, di, data_bcnt, data_offset);
-=======
 	if (likely(head_size)) {
 		di = &wi->umr.dma_info[page_idx];
 		mlx5e_fill_skb_data(*skb, rq, di, data_bcnt, data_offset);
 	}
->>>>>>> 754e0b0e
 
 	mlx5e_shampo_complete_rx_cqe(rq, cqe, cqe_bcnt, *skb);
 	if (flush)
