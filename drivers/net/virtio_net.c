/* A network driver using virtio.
 *
 * Copyright 2007 Rusty Russell <rusty@rustcorp.com.au> IBM Corporation
 *
 * This program is free software; you can redistribute it and/or modify
 * it under the terms of the GNU General Public License as published by
 * the Free Software Foundation; either version 2 of the License, or
 * (at your option) any later version.
 *
 * This program is distributed in the hope that it will be useful,
 * but WITHOUT ANY WARRANTY; without even the implied warranty of
 * MERCHANTABILITY or FITNESS FOR A PARTICULAR PURPOSE.  See the
 * GNU General Public License for more details.
 *
 * You should have received a copy of the GNU General Public License
 * along with this program; if not, see <http://www.gnu.org/licenses/>.
 */
//#define DEBUG
#include <linux/netdevice.h>
#include <linux/etherdevice.h>
#include <linux/ethtool.h>
#include <linux/module.h>
#include <linux/virtio.h>
#include <linux/virtio_net.h>
#include <linux/bpf.h>
#include <linux/bpf_trace.h>
#include <linux/scatterlist.h>
#include <linux/if_vlan.h>
#include <linux/slab.h>
#include <linux/cpu.h>
#include <linux/average.h>
#include <linux/filter.h>
#include <net/route.h>
#include <net/xdp.h>

static int napi_weight = NAPI_POLL_WEIGHT;
module_param(napi_weight, int, 0444);

static bool csum = true, gso = true, napi_tx;
module_param(csum, bool, 0444);
module_param(gso, bool, 0444);
module_param(napi_tx, bool, 0644);

/* FIXME: MTU in config. */
#define GOOD_PACKET_LEN (ETH_HLEN + VLAN_HLEN + ETH_DATA_LEN)
#define GOOD_COPY_LEN	128

#define VIRTNET_RX_PAD (NET_IP_ALIGN + NET_SKB_PAD)

/* Amount of XDP headroom to prepend to packets for use by xdp_adjust_head */
#define VIRTIO_XDP_HEADROOM 256

/* RX packet size EWMA. The average packet size is used to determine the packet
 * buffer size when refilling RX rings. As the entire RX ring may be refilled
 * at once, the weight is chosen so that the EWMA will be insensitive to short-
 * term, transient changes in packet size.
 */
DECLARE_EWMA(pkt_len, 0, 64)

#define VIRTNET_DRIVER_VERSION "1.0.0"

static const unsigned long guest_offloads[] = {
	VIRTIO_NET_F_GUEST_TSO4,
	VIRTIO_NET_F_GUEST_TSO6,
	VIRTIO_NET_F_GUEST_ECN,
	VIRTIO_NET_F_GUEST_UFO
};

struct virtnet_stat_desc {
	char desc[ETH_GSTRING_LEN];
	size_t offset;
};

struct virtnet_sq_stats {
	struct u64_stats_sync syncp;
	u64 packets;
	u64 bytes;
};

struct virtnet_rq_stats {
	struct u64_stats_sync syncp;
	u64 packets;
	u64 bytes;
};

#define VIRTNET_SQ_STAT(m)	offsetof(struct virtnet_sq_stats, m)
#define VIRTNET_RQ_STAT(m)	offsetof(struct virtnet_rq_stats, m)

static const struct virtnet_stat_desc virtnet_sq_stats_desc[] = {
	{ "packets",	VIRTNET_SQ_STAT(packets) },
	{ "bytes",	VIRTNET_SQ_STAT(bytes) },
};

static const struct virtnet_stat_desc virtnet_rq_stats_desc[] = {
	{ "packets",	VIRTNET_RQ_STAT(packets) },
	{ "bytes",	VIRTNET_RQ_STAT(bytes) },
};

#define VIRTNET_SQ_STATS_LEN	ARRAY_SIZE(virtnet_sq_stats_desc)
#define VIRTNET_RQ_STATS_LEN	ARRAY_SIZE(virtnet_rq_stats_desc)

/* Internal representation of a send virtqueue */
struct send_queue {
	/* Virtqueue associated with this send _queue */
	struct virtqueue *vq;

	/* TX: fragments + linear part + virtio header */
	struct scatterlist sg[MAX_SKB_FRAGS + 2];

	/* Name of the send queue: output.$index */
	char name[40];

	struct virtnet_sq_stats stats;

	struct napi_struct napi;
};

/* Internal representation of a receive virtqueue */
struct receive_queue {
	/* Virtqueue associated with this receive_queue */
	struct virtqueue *vq;

	struct napi_struct napi;

	struct bpf_prog __rcu *xdp_prog;

	struct virtnet_rq_stats stats;

	/* Chain pages by the private ptr. */
	struct page *pages;

	/* Average packet length for mergeable receive buffers. */
	struct ewma_pkt_len mrg_avg_pkt_len;

	/* Page frag for packet buffer allocation. */
	struct page_frag alloc_frag;

	/* RX: fragments + linear part + virtio header */
	struct scatterlist sg[MAX_SKB_FRAGS + 2];

	/* Min single buffer size for mergeable buffers case. */
	unsigned int min_buf_len;

	/* Name of this receive queue: input.$index */
	char name[40];

	struct xdp_rxq_info xdp_rxq;
};

struct virtnet_info {
	struct virtio_device *vdev;
	struct virtqueue *cvq;
	struct net_device *dev;
	struct send_queue *sq;
	struct receive_queue *rq;
	unsigned int status;

	/* Max # of queue pairs supported by the device */
	u16 max_queue_pairs;

	/* # of queue pairs currently used by the driver */
	u16 curr_queue_pairs;

	/* # of XDP queue pairs currently used by the driver */
	u16 xdp_queue_pairs;

	/* I like... big packets and I cannot lie! */
	bool big_packets;

	/* Host will merge rx buffers for big packets (shake it! shake it!) */
	bool mergeable_rx_bufs;

	/* Has control virtqueue */
	bool has_cvq;

	/* Host can handle any s/g split between our header and packet data */
	bool any_header_sg;

	/* Packet virtio header size */
	u8 hdr_len;

	/* Work struct for refilling if we run low on memory. */
	struct delayed_work refill;

	/* Work struct for config space updates */
	struct work_struct config_work;

	/* Does the affinity hint is set for virtqueues? */
	bool affinity_hint_set;

	/* CPU hotplug instances for online & dead */
	struct hlist_node node;
	struct hlist_node node_dead;

	/* Control VQ buffers: protected by the rtnl lock */
	struct virtio_net_ctrl_hdr ctrl_hdr;
	virtio_net_ctrl_ack ctrl_status;
	struct virtio_net_ctrl_mq ctrl_mq;
	u8 ctrl_promisc;
	u8 ctrl_allmulti;
	u16 ctrl_vid;
	u64 ctrl_offloads;

	/* Ethtool settings */
	u8 duplex;
	u32 speed;

	unsigned long guest_offloads;
};

struct padded_vnet_hdr {
	struct virtio_net_hdr_mrg_rxbuf hdr;
	/*
	 * hdr is in a separate sg buffer, and data sg buffer shares same page
	 * with this header sg. This padding makes next sg 16 byte aligned
	 * after the header.
	 */
	char padding[4];
};

/* Converting between virtqueue no. and kernel tx/rx queue no.
 * 0:rx0 1:tx0 2:rx1 3:tx1 ... 2N:rxN 2N+1:txN 2N+2:cvq
 */
static int vq2txq(struct virtqueue *vq)
{
	return (vq->index - 1) / 2;
}

static int txq2vq(int txq)
{
	return txq * 2 + 1;
}

static int vq2rxq(struct virtqueue *vq)
{
	return vq->index / 2;
}

static int rxq2vq(int rxq)
{
	return rxq * 2;
}

static inline struct virtio_net_hdr_mrg_rxbuf *skb_vnet_hdr(struct sk_buff *skb)
{
	return (struct virtio_net_hdr_mrg_rxbuf *)skb->cb;
}

/*
 * private is used to chain pages for big packets, put the whole
 * most recent used list in the beginning for reuse
 */
static void give_pages(struct receive_queue *rq, struct page *page)
{
	struct page *end;

	/* Find end of list, sew whole thing into vi->rq.pages. */
	for (end = page; end->private; end = (struct page *)end->private);
	end->private = (unsigned long)rq->pages;
	rq->pages = page;
}

static struct page *get_a_page(struct receive_queue *rq, gfp_t gfp_mask)
{
	struct page *p = rq->pages;

	if (p) {
		rq->pages = (struct page *)p->private;
		/* clear private here, it is used to chain pages */
		p->private = 0;
	} else
		p = alloc_page(gfp_mask);
	return p;
}

static void virtqueue_napi_schedule(struct napi_struct *napi,
				    struct virtqueue *vq)
{
	if (napi_schedule_prep(napi)) {
		virtqueue_disable_cb(vq);
		__napi_schedule(napi);
	}
}

static void virtqueue_napi_complete(struct napi_struct *napi,
				    struct virtqueue *vq, int processed)
{
	int opaque;

	opaque = virtqueue_enable_cb_prepare(vq);
	if (napi_complete_done(napi, processed)) {
		if (unlikely(virtqueue_poll(vq, opaque)))
			virtqueue_napi_schedule(napi, vq);
	} else {
		virtqueue_disable_cb(vq);
	}
}

static void skb_xmit_done(struct virtqueue *vq)
{
	struct virtnet_info *vi = vq->vdev->priv;
	struct napi_struct *napi = &vi->sq[vq2txq(vq)].napi;

	/* Suppress further interrupts. */
	virtqueue_disable_cb(vq);

	if (napi->weight)
		virtqueue_napi_schedule(napi, vq);
	else
		/* We were probably waiting for more output buffers. */
		netif_wake_subqueue(vi->dev, vq2txq(vq));
}

#define MRG_CTX_HEADER_SHIFT 22
static void *mergeable_len_to_ctx(unsigned int truesize,
				  unsigned int headroom)
{
	return (void *)(unsigned long)((headroom << MRG_CTX_HEADER_SHIFT) | truesize);
}

static unsigned int mergeable_ctx_to_headroom(void *mrg_ctx)
{
	return (unsigned long)mrg_ctx >> MRG_CTX_HEADER_SHIFT;
}

static unsigned int mergeable_ctx_to_truesize(void *mrg_ctx)
{
	return (unsigned long)mrg_ctx & ((1 << MRG_CTX_HEADER_SHIFT) - 1);
}

/* Called from bottom half context */
static struct sk_buff *page_to_skb(struct virtnet_info *vi,
				   struct receive_queue *rq,
				   struct page *page, unsigned int offset,
				   unsigned int len, unsigned int truesize)
{
	struct sk_buff *skb;
	struct virtio_net_hdr_mrg_rxbuf *hdr;
	unsigned int copy, hdr_len, hdr_padded_len;
	char *p;

	p = page_address(page) + offset;

	/* copy small packet so we can reuse these pages for small data */
	skb = napi_alloc_skb(&rq->napi, GOOD_COPY_LEN);
	if (unlikely(!skb))
		return NULL;

	hdr = skb_vnet_hdr(skb);

	hdr_len = vi->hdr_len;
	if (vi->mergeable_rx_bufs)
		hdr_padded_len = sizeof(*hdr);
	else
		hdr_padded_len = sizeof(struct padded_vnet_hdr);

	memcpy(hdr, p, hdr_len);

	len -= hdr_len;
	offset += hdr_padded_len;
	p += hdr_padded_len;

	copy = len;
	if (copy > skb_tailroom(skb))
		copy = skb_tailroom(skb);
	skb_put_data(skb, p, copy);

	len -= copy;
	offset += copy;

	if (vi->mergeable_rx_bufs) {
		if (len)
			skb_add_rx_frag(skb, 0, page, offset, len, truesize);
		else
			put_page(page);
		return skb;
	}

	/*
	 * Verify that we can indeed put this data into a skb.
	 * This is here to handle cases when the device erroneously
	 * tries to receive more than is possible. This is usually
	 * the case of a broken device.
	 */
	if (unlikely(len > MAX_SKB_FRAGS * PAGE_SIZE)) {
		net_dbg_ratelimited("%s: too much data\n", skb->dev->name);
		dev_kfree_skb(skb);
		return NULL;
	}
	BUG_ON(offset >= PAGE_SIZE);
	while (len) {
		unsigned int frag_size = min((unsigned)PAGE_SIZE - offset, len);
		skb_add_rx_frag(skb, skb_shinfo(skb)->nr_frags, page, offset,
				frag_size, truesize);
		len -= frag_size;
		page = (struct page *)page->private;
		offset = 0;
	}

	if (page)
		give_pages(rq, page);

	return skb;
}

static void virtnet_xdp_flush(struct net_device *dev)
{
	struct virtnet_info *vi = netdev_priv(dev);
	struct send_queue *sq;
	unsigned int qp;

	qp = vi->curr_queue_pairs - vi->xdp_queue_pairs + smp_processor_id();
	sq = &vi->sq[qp];

	virtqueue_kick(sq->vq);
}

static bool __virtnet_xdp_xmit(struct virtnet_info *vi,
			       struct xdp_buff *xdp)
{
	struct virtio_net_hdr_mrg_rxbuf *hdr;
	unsigned int len;
	struct send_queue *sq;
	unsigned int qp;
	void *xdp_sent;
	int err;

	qp = vi->curr_queue_pairs - vi->xdp_queue_pairs + smp_processor_id();
	sq = &vi->sq[qp];

	/* Free up any pending old buffers before queueing new ones. */
	while ((xdp_sent = virtqueue_get_buf(sq->vq, &len)) != NULL) {
		struct page *sent_page = virt_to_head_page(xdp_sent);

		put_page(sent_page);
	}

	xdp->data -= vi->hdr_len;
	/* Zero header and leave csum up to XDP layers */
	hdr = xdp->data;
	memset(hdr, 0, vi->hdr_len);

	sg_init_one(sq->sg, xdp->data, xdp->data_end - xdp->data);

	err = virtqueue_add_outbuf(sq->vq, sq->sg, 1, xdp->data, GFP_ATOMIC);
	if (unlikely(err))
		return false; /* Caller handle free/refcnt */

	return true;
}

static int virtnet_xdp_xmit(struct net_device *dev, struct xdp_buff *xdp)
{
	struct virtnet_info *vi = netdev_priv(dev);
<<<<<<< HEAD
	bool sent = __virtnet_xdp_xmit(vi, xdp);

=======
	struct receive_queue *rq = vi->rq;
	struct bpf_prog *xdp_prog;
	bool sent;

	/* Only allow ndo_xdp_xmit if XDP is loaded on dev, as this
	 * indicate XDP resources have been successfully allocated.
	 */
	xdp_prog = rcu_dereference(rq->xdp_prog);
	if (!xdp_prog)
		return -ENXIO;

	sent = __virtnet_xdp_xmit(vi, xdp);
>>>>>>> 661e50bc
	if (!sent)
		return -ENOSPC;
	return 0;
}

static unsigned int virtnet_get_headroom(struct virtnet_info *vi)
{
	return vi->xdp_queue_pairs ? VIRTIO_XDP_HEADROOM : 0;
}

/* We copy the packet for XDP in the following cases:
 *
 * 1) Packet is scattered across multiple rx buffers.
 * 2) Headroom space is insufficient.
 *
 * This is inefficient but it's a temporary condition that
 * we hit right after XDP is enabled and until queue is refilled
 * with large buffers with sufficient headroom - so it should affect
 * at most queue size packets.
 * Afterwards, the conditions to enable
 * XDP should preclude the underlying device from sending packets
 * across multiple buffers (num_buf > 1), and we make sure buffers
 * have enough headroom.
 */
static struct page *xdp_linearize_page(struct receive_queue *rq,
				       u16 *num_buf,
				       struct page *p,
				       int offset,
				       int page_off,
				       unsigned int *len)
{
	struct page *page = alloc_page(GFP_ATOMIC);

	if (!page)
		return NULL;

	memcpy(page_address(page) + page_off, page_address(p) + offset, *len);
	page_off += *len;

	while (--*num_buf) {
		unsigned int buflen;
		void *buf;
		int off;

		buf = virtqueue_get_buf(rq->vq, &buflen);
		if (unlikely(!buf))
			goto err_buf;

		p = virt_to_head_page(buf);
		off = buf - page_address(p);

		/* guard against a misconfigured or uncooperative backend that
		 * is sending packet larger than the MTU.
		 */
		if ((page_off + buflen) > PAGE_SIZE) {
			put_page(p);
			goto err_buf;
		}

		memcpy(page_address(page) + page_off,
		       page_address(p) + off, buflen);
		page_off += buflen;
		put_page(p);
	}

	/* Headroom does not contribute to packet length */
	*len = page_off - VIRTIO_XDP_HEADROOM;
	return page;
err_buf:
	__free_pages(page, 0);
	return NULL;
}

static struct sk_buff *receive_small(struct net_device *dev,
				     struct virtnet_info *vi,
				     struct receive_queue *rq,
				     void *buf, void *ctx,
				     unsigned int len,
				     bool *xdp_xmit)
{
	struct sk_buff *skb;
	struct bpf_prog *xdp_prog;
	unsigned int xdp_headroom = (unsigned long)ctx;
	unsigned int header_offset = VIRTNET_RX_PAD + xdp_headroom;
	unsigned int headroom = vi->hdr_len + header_offset;
	unsigned int buflen = SKB_DATA_ALIGN(GOOD_PACKET_LEN + headroom) +
			      SKB_DATA_ALIGN(sizeof(struct skb_shared_info));
	struct page *page = virt_to_head_page(buf);
	unsigned int delta = 0, err;
	struct page *xdp_page;
	bool sent;
	int err;

	len -= vi->hdr_len;

	rcu_read_lock();
	xdp_prog = rcu_dereference(rq->xdp_prog);
	if (xdp_prog) {
		struct virtio_net_hdr_mrg_rxbuf *hdr = buf + header_offset;
		struct xdp_buff xdp;
		void *orig_data;
		u32 act;

		if (unlikely(hdr->hdr.gso_type))
			goto err_xdp;

		if (unlikely(xdp_headroom < virtnet_get_headroom(vi))) {
			int offset = buf - page_address(page) + header_offset;
			unsigned int tlen = len + vi->hdr_len;
			u16 num_buf = 1;

			xdp_headroom = virtnet_get_headroom(vi);
			header_offset = VIRTNET_RX_PAD + xdp_headroom;
			headroom = vi->hdr_len + header_offset;
			buflen = SKB_DATA_ALIGN(GOOD_PACKET_LEN + headroom) +
				 SKB_DATA_ALIGN(sizeof(struct skb_shared_info));
			xdp_page = xdp_linearize_page(rq, &num_buf, page,
						      offset, header_offset,
						      &tlen);
			if (!xdp_page)
				goto err_xdp;

			buf = page_address(xdp_page);
			put_page(page);
			page = xdp_page;
		}

		xdp.data_hard_start = buf + VIRTNET_RX_PAD + vi->hdr_len;
		xdp.data = xdp.data_hard_start + xdp_headroom;
		xdp_set_data_meta_invalid(&xdp);
		xdp.data_end = xdp.data + len;
		xdp.rxq = &rq->xdp_rxq;
		orig_data = xdp.data;
		act = bpf_prog_run_xdp(xdp_prog, &xdp);

		switch (act) {
		case XDP_PASS:
			/* Recalculate length in case bpf program changed it */
			delta = orig_data - xdp.data;
			break;
		case XDP_TX:
<<<<<<< HEAD
			if (unlikely(!__virtnet_xdp_xmit(vi, &xdp)))
				trace_xdp_exception(vi->dev, xdp_prog, act);
			else
				*xdp_xmit = true;
=======
			sent = __virtnet_xdp_xmit(vi, &xdp);
			if (unlikely(!sent)) {
				trace_xdp_exception(vi->dev, xdp_prog, act);
				goto err_xdp;
			}
			*xdp_xmit = true;
>>>>>>> 661e50bc
			rcu_read_unlock();
			goto xdp_xmit;
		case XDP_REDIRECT:
			err = xdp_do_redirect(dev, &xdp, xdp_prog);
<<<<<<< HEAD
			if (!err)
				*xdp_xmit = true;
=======
			if (err)
				goto err_xdp;
			*xdp_xmit = true;
>>>>>>> 661e50bc
			rcu_read_unlock();
			goto xdp_xmit;
		default:
			bpf_warn_invalid_xdp_action(act);
		case XDP_ABORTED:
			trace_xdp_exception(vi->dev, xdp_prog, act);
		case XDP_DROP:
			goto err_xdp;
		}
	}
	rcu_read_unlock();

	skb = build_skb(buf, buflen);
	if (!skb) {
		put_page(page);
		goto err;
	}
	skb_reserve(skb, headroom - delta);
	skb_put(skb, len + delta);
	if (!delta) {
		buf += header_offset;
		memcpy(skb_vnet_hdr(skb), buf, vi->hdr_len);
	} /* keep zeroed vnet hdr since packet was changed by bpf */

err:
	return skb;

err_xdp:
	rcu_read_unlock();
	dev->stats.rx_dropped++;
	put_page(page);
xdp_xmit:
	return NULL;
}

static struct sk_buff *receive_big(struct net_device *dev,
				   struct virtnet_info *vi,
				   struct receive_queue *rq,
				   void *buf,
				   unsigned int len)
{
	struct page *page = buf;
	struct sk_buff *skb = page_to_skb(vi, rq, page, 0, len, PAGE_SIZE);

	if (unlikely(!skb))
		goto err;

	return skb;

err:
	dev->stats.rx_dropped++;
	give_pages(rq, page);
	return NULL;
}

static struct sk_buff *receive_mergeable(struct net_device *dev,
					 struct virtnet_info *vi,
					 struct receive_queue *rq,
					 void *buf,
					 void *ctx,
					 unsigned int len,
					 bool *xdp_xmit)
{
	struct virtio_net_hdr_mrg_rxbuf *hdr = buf;
	u16 num_buf = virtio16_to_cpu(vi->vdev, hdr->num_buffers);
	struct page *page = virt_to_head_page(buf);
	int offset = buf - page_address(page);
	struct sk_buff *head_skb, *curr_skb;
	struct bpf_prog *xdp_prog;
	unsigned int truesize;
	unsigned int headroom = mergeable_ctx_to_headroom(ctx);
<<<<<<< HEAD
	int err;
=======
	bool sent;
>>>>>>> 661e50bc

	head_skb = NULL;

	rcu_read_lock();
	xdp_prog = rcu_dereference(rq->xdp_prog);
	if (xdp_prog) {
		struct page *xdp_page;
		struct xdp_buff xdp;
		void *data;
		u32 act;

		/* This happens when rx buffer size is underestimated */
		if (unlikely(num_buf > 1 ||
			     headroom < virtnet_get_headroom(vi))) {
			/* linearize data for XDP */
			xdp_page = xdp_linearize_page(rq, &num_buf,
						      page, offset,
						      VIRTIO_XDP_HEADROOM,
						      &len);
			if (!xdp_page)
				goto err_xdp;
			offset = VIRTIO_XDP_HEADROOM;
		} else {
			xdp_page = page;
		}

		/* Transient failure which in theory could occur if
		 * in-flight packets from before XDP was enabled reach
		 * the receive path after XDP is loaded. In practice I
		 * was not able to create this condition.
		 */
		if (unlikely(hdr->hdr.gso_type))
			goto err_xdp;

		/* Allow consuming headroom but reserve enough space to push
		 * the descriptor on if we get an XDP_TX return code.
		 */
		data = page_address(xdp_page) + offset;
		xdp.data_hard_start = data - VIRTIO_XDP_HEADROOM + vi->hdr_len;
		xdp.data = data + vi->hdr_len;
		xdp_set_data_meta_invalid(&xdp);
		xdp.data_end = xdp.data + (len - vi->hdr_len);
		xdp.rxq = &rq->xdp_rxq;

		act = bpf_prog_run_xdp(xdp_prog, &xdp);

		if (act != XDP_PASS)
			ewma_pkt_len_add(&rq->mrg_avg_pkt_len, len);

		switch (act) {
		case XDP_PASS:
			/* recalculate offset to account for any header
			 * adjustments. Note other cases do not build an
			 * skb and avoid using offset
			 */
			offset = xdp.data -
					page_address(xdp_page) - vi->hdr_len;

			/* We can only create skb based on xdp_page. */
			if (unlikely(xdp_page != page)) {
				rcu_read_unlock();
				put_page(page);
				head_skb = page_to_skb(vi, rq, xdp_page,
						       offset, len, PAGE_SIZE);
				return head_skb;
			}
			break;
		case XDP_TX:
<<<<<<< HEAD
			if (unlikely(!__virtnet_xdp_xmit(vi, &xdp)))
				trace_xdp_exception(vi->dev, xdp_prog, act);
			else
				*xdp_xmit = true;
=======
			sent = __virtnet_xdp_xmit(vi, &xdp);
			if (unlikely(!sent)) {
				trace_xdp_exception(vi->dev, xdp_prog, act);
				if (unlikely(xdp_page != page))
					put_page(xdp_page);
				goto err_xdp;
			}
			*xdp_xmit = true;
>>>>>>> 661e50bc
			if (unlikely(xdp_page != page))
				goto err_xdp;
			rcu_read_unlock();
			goto xdp_xmit;
		case XDP_REDIRECT:
			err = xdp_do_redirect(dev, &xdp, xdp_prog);
			if (!err)
				*xdp_xmit = true;
			rcu_read_unlock();
			goto xdp_xmit;
		default:
			bpf_warn_invalid_xdp_action(act);
		case XDP_ABORTED:
			trace_xdp_exception(vi->dev, xdp_prog, act);
		case XDP_DROP:
			if (unlikely(xdp_page != page))
				__free_pages(xdp_page, 0);
			goto err_xdp;
		}
	}
	rcu_read_unlock();

	truesize = mergeable_ctx_to_truesize(ctx);
	if (unlikely(len > truesize)) {
		pr_debug("%s: rx error: len %u exceeds truesize %lu\n",
			 dev->name, len, (unsigned long)ctx);
		dev->stats.rx_length_errors++;
		goto err_skb;
	}

	head_skb = page_to_skb(vi, rq, page, offset, len, truesize);
	curr_skb = head_skb;

	if (unlikely(!curr_skb))
		goto err_skb;
	while (--num_buf) {
		int num_skb_frags;

		buf = virtqueue_get_buf_ctx(rq->vq, &len, &ctx);
		if (unlikely(!buf)) {
			pr_debug("%s: rx error: %d buffers out of %d missing\n",
				 dev->name, num_buf,
				 virtio16_to_cpu(vi->vdev,
						 hdr->num_buffers));
			dev->stats.rx_length_errors++;
			goto err_buf;
		}

		page = virt_to_head_page(buf);

		truesize = mergeable_ctx_to_truesize(ctx);
		if (unlikely(len > truesize)) {
			pr_debug("%s: rx error: len %u exceeds truesize %lu\n",
				 dev->name, len, (unsigned long)ctx);
			dev->stats.rx_length_errors++;
			goto err_skb;
		}

		num_skb_frags = skb_shinfo(curr_skb)->nr_frags;
		if (unlikely(num_skb_frags == MAX_SKB_FRAGS)) {
			struct sk_buff *nskb = alloc_skb(0, GFP_ATOMIC);

			if (unlikely(!nskb))
				goto err_skb;
			if (curr_skb == head_skb)
				skb_shinfo(curr_skb)->frag_list = nskb;
			else
				curr_skb->next = nskb;
			curr_skb = nskb;
			head_skb->truesize += nskb->truesize;
			num_skb_frags = 0;
		}
		if (curr_skb != head_skb) {
			head_skb->data_len += len;
			head_skb->len += len;
			head_skb->truesize += truesize;
		}
		offset = buf - page_address(page);
		if (skb_can_coalesce(curr_skb, num_skb_frags, page, offset)) {
			put_page(page);
			skb_coalesce_rx_frag(curr_skb, num_skb_frags - 1,
					     len, truesize);
		} else {
			skb_add_rx_frag(curr_skb, num_skb_frags, page,
					offset, len, truesize);
		}
	}

	ewma_pkt_len_add(&rq->mrg_avg_pkt_len, head_skb->len);
	return head_skb;

err_xdp:
	rcu_read_unlock();
err_skb:
	put_page(page);
	while (--num_buf) {
		buf = virtqueue_get_buf(rq->vq, &len);
		if (unlikely(!buf)) {
			pr_debug("%s: rx error: %d buffers missing\n",
				 dev->name, num_buf);
			dev->stats.rx_length_errors++;
			break;
		}
		page = virt_to_head_page(buf);
		put_page(page);
	}
err_buf:
	dev->stats.rx_dropped++;
	dev_kfree_skb(head_skb);
xdp_xmit:
	return NULL;
}

static int receive_buf(struct virtnet_info *vi, struct receive_queue *rq,
		       void *buf, unsigned int len, void **ctx, bool *xdp_xmit)
{
	struct net_device *dev = vi->dev;
	struct sk_buff *skb;
	struct virtio_net_hdr_mrg_rxbuf *hdr;
	int ret;

	if (unlikely(len < vi->hdr_len + ETH_HLEN)) {
		pr_debug("%s: short packet %i\n", dev->name, len);
		dev->stats.rx_length_errors++;
		if (vi->mergeable_rx_bufs) {
			put_page(virt_to_head_page(buf));
		} else if (vi->big_packets) {
			give_pages(rq, buf);
		} else {
			put_page(virt_to_head_page(buf));
		}
		return 0;
	}

	if (vi->mergeable_rx_bufs)
		skb = receive_mergeable(dev, vi, rq, buf, ctx, len, xdp_xmit);
	else if (vi->big_packets)
		skb = receive_big(dev, vi, rq, buf, len);
	else
		skb = receive_small(dev, vi, rq, buf, ctx, len, xdp_xmit);

	if (unlikely(!skb))
		return 0;

	hdr = skb_vnet_hdr(skb);

	ret = skb->len;

	if (hdr->hdr.flags & VIRTIO_NET_HDR_F_DATA_VALID)
		skb->ip_summed = CHECKSUM_UNNECESSARY;

	if (virtio_net_hdr_to_skb(skb, &hdr->hdr,
				  virtio_is_little_endian(vi->vdev))) {
		net_warn_ratelimited("%s: bad gso: type: %u, size: %u\n",
				     dev->name, hdr->hdr.gso_type,
				     hdr->hdr.gso_size);
		goto frame_err;
	}

	skb->protocol = eth_type_trans(skb, dev);
	pr_debug("Receiving skb proto 0x%04x len %i type %i\n",
		 ntohs(skb->protocol), skb->len, skb->pkt_type);

	napi_gro_receive(&rq->napi, skb);
	return ret;

frame_err:
	dev->stats.rx_frame_errors++;
	dev_kfree_skb(skb);
	return 0;
}

/* Unlike mergeable buffers, all buffers are allocated to the
 * same size, except for the headroom. For this reason we do
 * not need to use  mergeable_len_to_ctx here - it is enough
 * to store the headroom as the context ignoring the truesize.
 */
static int add_recvbuf_small(struct virtnet_info *vi, struct receive_queue *rq,
			     gfp_t gfp)
{
	struct page_frag *alloc_frag = &rq->alloc_frag;
	char *buf;
	unsigned int xdp_headroom = virtnet_get_headroom(vi);
	void *ctx = (void *)(unsigned long)xdp_headroom;
	int len = vi->hdr_len + VIRTNET_RX_PAD + GOOD_PACKET_LEN + xdp_headroom;
	int err;

	len = SKB_DATA_ALIGN(len) +
	      SKB_DATA_ALIGN(sizeof(struct skb_shared_info));
	if (unlikely(!skb_page_frag_refill(len, alloc_frag, gfp)))
		return -ENOMEM;

	buf = (char *)page_address(alloc_frag->page) + alloc_frag->offset;
	get_page(alloc_frag->page);
	alloc_frag->offset += len;
	sg_init_one(rq->sg, buf + VIRTNET_RX_PAD + xdp_headroom,
		    vi->hdr_len + GOOD_PACKET_LEN);
	err = virtqueue_add_inbuf_ctx(rq->vq, rq->sg, 1, buf, ctx, gfp);
	if (err < 0)
		put_page(virt_to_head_page(buf));
	return err;
}

static int add_recvbuf_big(struct virtnet_info *vi, struct receive_queue *rq,
			   gfp_t gfp)
{
	struct page *first, *list = NULL;
	char *p;
	int i, err, offset;

	sg_init_table(rq->sg, MAX_SKB_FRAGS + 2);

	/* page in rq->sg[MAX_SKB_FRAGS + 1] is list tail */
	for (i = MAX_SKB_FRAGS + 1; i > 1; --i) {
		first = get_a_page(rq, gfp);
		if (!first) {
			if (list)
				give_pages(rq, list);
			return -ENOMEM;
		}
		sg_set_buf(&rq->sg[i], page_address(first), PAGE_SIZE);

		/* chain new page in list head to match sg */
		first->private = (unsigned long)list;
		list = first;
	}

	first = get_a_page(rq, gfp);
	if (!first) {
		give_pages(rq, list);
		return -ENOMEM;
	}
	p = page_address(first);

	/* rq->sg[0], rq->sg[1] share the same page */
	/* a separated rq->sg[0] for header - required in case !any_header_sg */
	sg_set_buf(&rq->sg[0], p, vi->hdr_len);

	/* rq->sg[1] for data packet, from offset */
	offset = sizeof(struct padded_vnet_hdr);
	sg_set_buf(&rq->sg[1], p + offset, PAGE_SIZE - offset);

	/* chain first in list head */
	first->private = (unsigned long)list;
	err = virtqueue_add_inbuf(rq->vq, rq->sg, MAX_SKB_FRAGS + 2,
				  first, gfp);
	if (err < 0)
		give_pages(rq, first);

	return err;
}

static unsigned int get_mergeable_buf_len(struct receive_queue *rq,
					  struct ewma_pkt_len *avg_pkt_len)
{
	const size_t hdr_len = sizeof(struct virtio_net_hdr_mrg_rxbuf);
	unsigned int len;

	len = hdr_len + clamp_t(unsigned int, ewma_pkt_len_read(avg_pkt_len),
				rq->min_buf_len, PAGE_SIZE - hdr_len);
	return ALIGN(len, L1_CACHE_BYTES);
}

static int add_recvbuf_mergeable(struct virtnet_info *vi,
				 struct receive_queue *rq, gfp_t gfp)
{
	struct page_frag *alloc_frag = &rq->alloc_frag;
	unsigned int headroom = virtnet_get_headroom(vi);
	char *buf;
	void *ctx;
	int err;
	unsigned int len, hole;

	len = get_mergeable_buf_len(rq, &rq->mrg_avg_pkt_len);
	if (unlikely(!skb_page_frag_refill(len + headroom, alloc_frag, gfp)))
		return -ENOMEM;

	buf = (char *)page_address(alloc_frag->page) + alloc_frag->offset;
	buf += headroom; /* advance address leaving hole at front of pkt */
	get_page(alloc_frag->page);
	alloc_frag->offset += len + headroom;
	hole = alloc_frag->size - alloc_frag->offset;
	if (hole < len + headroom) {
		/* To avoid internal fragmentation, if there is very likely not
		 * enough space for another buffer, add the remaining space to
		 * the current buffer.
		 */
		len += hole;
		alloc_frag->offset += hole;
	}

	sg_init_one(rq->sg, buf, len);
	ctx = mergeable_len_to_ctx(len, headroom);
	err = virtqueue_add_inbuf_ctx(rq->vq, rq->sg, 1, buf, ctx, gfp);
	if (err < 0)
		put_page(virt_to_head_page(buf));

	return err;
}

/*
 * Returns false if we couldn't fill entirely (OOM).
 *
 * Normally run in the receive path, but can also be run from ndo_open
 * before we're receiving packets, or from refill_work which is
 * careful to disable receiving (using napi_disable).
 */
static bool try_fill_recv(struct virtnet_info *vi, struct receive_queue *rq,
			  gfp_t gfp)
{
	int err;
	bool oom;

	do {
		if (vi->mergeable_rx_bufs)
			err = add_recvbuf_mergeable(vi, rq, gfp);
		else if (vi->big_packets)
			err = add_recvbuf_big(vi, rq, gfp);
		else
			err = add_recvbuf_small(vi, rq, gfp);

		oom = err == -ENOMEM;
		if (err)
			break;
	} while (rq->vq->num_free);
	virtqueue_kick(rq->vq);
	return !oom;
}

static void skb_recv_done(struct virtqueue *rvq)
{
	struct virtnet_info *vi = rvq->vdev->priv;
	struct receive_queue *rq = &vi->rq[vq2rxq(rvq)];

	virtqueue_napi_schedule(&rq->napi, rvq);
}

static void virtnet_napi_enable(struct virtqueue *vq, struct napi_struct *napi)
{
	napi_enable(napi);

	/* If all buffers were filled by other side before we napi_enabled, we
	 * won't get another interrupt, so process any outstanding packets now.
	 * Call local_bh_enable after to trigger softIRQ processing.
	 */
	local_bh_disable();
	virtqueue_napi_schedule(napi, vq);
	local_bh_enable();
}

static void virtnet_napi_tx_enable(struct virtnet_info *vi,
				   struct virtqueue *vq,
				   struct napi_struct *napi)
{
	if (!napi->weight)
		return;

	/* Tx napi touches cachelines on the cpu handling tx interrupts. Only
	 * enable the feature if this is likely affine with the transmit path.
	 */
	if (!vi->affinity_hint_set) {
		napi->weight = 0;
		return;
	}

	return virtnet_napi_enable(vq, napi);
}

static void virtnet_napi_tx_disable(struct napi_struct *napi)
{
	if (napi->weight)
		napi_disable(napi);
}

static void refill_work(struct work_struct *work)
{
	struct virtnet_info *vi =
		container_of(work, struct virtnet_info, refill.work);
	bool still_empty;
	int i;

	for (i = 0; i < vi->curr_queue_pairs; i++) {
		struct receive_queue *rq = &vi->rq[i];

		napi_disable(&rq->napi);
		still_empty = !try_fill_recv(vi, rq, GFP_KERNEL);
		virtnet_napi_enable(rq->vq, &rq->napi);

		/* In theory, this can happen: if we don't get any buffers in
		 * we will *never* try to fill again.
		 */
		if (still_empty)
			schedule_delayed_work(&vi->refill, HZ/2);
	}
}

static int virtnet_receive(struct receive_queue *rq, int budget, bool *xdp_xmit)
{
	struct virtnet_info *vi = rq->vq->vdev->priv;
	unsigned int len, received = 0, bytes = 0;
	void *buf;

	if (!vi->big_packets || vi->mergeable_rx_bufs) {
		void *ctx;

		while (received < budget &&
		       (buf = virtqueue_get_buf_ctx(rq->vq, &len, &ctx))) {
			bytes += receive_buf(vi, rq, buf, len, ctx, xdp_xmit);
			received++;
		}
	} else {
		while (received < budget &&
		       (buf = virtqueue_get_buf(rq->vq, &len)) != NULL) {
			bytes += receive_buf(vi, rq, buf, len, NULL, xdp_xmit);
			received++;
		}
	}

	if (rq->vq->num_free > virtqueue_get_vring_size(rq->vq) / 2) {
		if (!try_fill_recv(vi, rq, GFP_ATOMIC))
			schedule_delayed_work(&vi->refill, 0);
	}

	u64_stats_update_begin(&rq->stats.syncp);
	rq->stats.bytes += bytes;
	rq->stats.packets += received;
	u64_stats_update_end(&rq->stats.syncp);

	return received;
}

static void free_old_xmit_skbs(struct send_queue *sq)
{
	struct sk_buff *skb;
	unsigned int len;
	unsigned int packets = 0;
	unsigned int bytes = 0;

	while ((skb = virtqueue_get_buf(sq->vq, &len)) != NULL) {
		pr_debug("Sent skb %p\n", skb);

		bytes += skb->len;
		packets++;

		dev_consume_skb_any(skb);
	}

	/* Avoid overhead when no packets have been processed
	 * happens when called speculatively from start_xmit.
	 */
	if (!packets)
		return;

	u64_stats_update_begin(&sq->stats.syncp);
	sq->stats.bytes += bytes;
	sq->stats.packets += packets;
	u64_stats_update_end(&sq->stats.syncp);
}

static void virtnet_poll_cleantx(struct receive_queue *rq)
{
	struct virtnet_info *vi = rq->vq->vdev->priv;
	unsigned int index = vq2rxq(rq->vq);
	struct send_queue *sq = &vi->sq[index];
	struct netdev_queue *txq = netdev_get_tx_queue(vi->dev, index);

	if (!sq->napi.weight)
		return;

	if (__netif_tx_trylock(txq)) {
		free_old_xmit_skbs(sq);
		__netif_tx_unlock(txq);
	}

	if (sq->vq->num_free >= 2 + MAX_SKB_FRAGS)
		netif_tx_wake_queue(txq);
}

static int virtnet_poll(struct napi_struct *napi, int budget)
{
	struct receive_queue *rq =
		container_of(napi, struct receive_queue, napi);
	unsigned int received;
	bool xdp_xmit = false;

	virtnet_poll_cleantx(rq);

	received = virtnet_receive(rq, budget, &xdp_xmit);

	/* Out of packets? */
	if (received < budget)
		virtqueue_napi_complete(napi, rq->vq, received);

	if (xdp_xmit)
		xdp_do_flush_map();

	return received;
}

static int virtnet_open(struct net_device *dev)
{
	struct virtnet_info *vi = netdev_priv(dev);
	int i, err;

	for (i = 0; i < vi->max_queue_pairs; i++) {
		if (i < vi->curr_queue_pairs)
			/* Make sure we have some buffers: if oom use wq. */
			if (!try_fill_recv(vi, &vi->rq[i], GFP_KERNEL))
				schedule_delayed_work(&vi->refill, 0);

		err = xdp_rxq_info_reg(&vi->rq[i].xdp_rxq, dev, i);
		if (err < 0)
			return err;

		virtnet_napi_enable(vi->rq[i].vq, &vi->rq[i].napi);
		virtnet_napi_tx_enable(vi, vi->sq[i].vq, &vi->sq[i].napi);
	}

	return 0;
}

static int virtnet_poll_tx(struct napi_struct *napi, int budget)
{
	struct send_queue *sq = container_of(napi, struct send_queue, napi);
	struct virtnet_info *vi = sq->vq->vdev->priv;
	struct netdev_queue *txq = netdev_get_tx_queue(vi->dev, vq2txq(sq->vq));

	__netif_tx_lock(txq, raw_smp_processor_id());
	free_old_xmit_skbs(sq);
	__netif_tx_unlock(txq);

	virtqueue_napi_complete(napi, sq->vq, 0);

	if (sq->vq->num_free >= 2 + MAX_SKB_FRAGS)
		netif_tx_wake_queue(txq);

	return 0;
}

static int xmit_skb(struct send_queue *sq, struct sk_buff *skb)
{
	struct virtio_net_hdr_mrg_rxbuf *hdr;
	const unsigned char *dest = ((struct ethhdr *)skb->data)->h_dest;
	struct virtnet_info *vi = sq->vq->vdev->priv;
	int num_sg;
	unsigned hdr_len = vi->hdr_len;
	bool can_push;

	pr_debug("%s: xmit %p %pM\n", vi->dev->name, skb, dest);

	can_push = vi->any_header_sg &&
		!((unsigned long)skb->data & (__alignof__(*hdr) - 1)) &&
		!skb_header_cloned(skb) && skb_headroom(skb) >= hdr_len;
	/* Even if we can, don't push here yet as this would skew
	 * csum_start offset below. */
	if (can_push)
		hdr = (struct virtio_net_hdr_mrg_rxbuf *)(skb->data - hdr_len);
	else
		hdr = skb_vnet_hdr(skb);

	if (virtio_net_hdr_from_skb(skb, &hdr->hdr,
				    virtio_is_little_endian(vi->vdev), false))
		BUG();

	if (vi->mergeable_rx_bufs)
		hdr->num_buffers = 0;

	sg_init_table(sq->sg, skb_shinfo(skb)->nr_frags + (can_push ? 1 : 2));
	if (can_push) {
		__skb_push(skb, hdr_len);
		num_sg = skb_to_sgvec(skb, sq->sg, 0, skb->len);
		if (unlikely(num_sg < 0))
			return num_sg;
		/* Pull header back to avoid skew in tx bytes calculations. */
		__skb_pull(skb, hdr_len);
	} else {
		sg_set_buf(sq->sg, hdr, hdr_len);
		num_sg = skb_to_sgvec(skb, sq->sg + 1, 0, skb->len);
		if (unlikely(num_sg < 0))
			return num_sg;
		num_sg++;
	}
	return virtqueue_add_outbuf(sq->vq, sq->sg, num_sg, skb, GFP_ATOMIC);
}

static netdev_tx_t start_xmit(struct sk_buff *skb, struct net_device *dev)
{
	struct virtnet_info *vi = netdev_priv(dev);
	int qnum = skb_get_queue_mapping(skb);
	struct send_queue *sq = &vi->sq[qnum];
	int err;
	struct netdev_queue *txq = netdev_get_tx_queue(dev, qnum);
	bool kick = !skb->xmit_more;
	bool use_napi = sq->napi.weight;

	/* Free up any pending old buffers before queueing new ones. */
	free_old_xmit_skbs(sq);

	if (use_napi && kick)
		virtqueue_enable_cb_delayed(sq->vq);

	/* timestamp packet in software */
	skb_tx_timestamp(skb);

	/* Try to transmit */
	err = xmit_skb(sq, skb);

	/* This should not happen! */
	if (unlikely(err)) {
		dev->stats.tx_fifo_errors++;
		if (net_ratelimit())
			dev_warn(&dev->dev,
				 "Unexpected TXQ (%d) queue failure: %d\n", qnum, err);
		dev->stats.tx_dropped++;
		dev_kfree_skb_any(skb);
		return NETDEV_TX_OK;
	}

	/* Don't wait up for transmitted skbs to be freed. */
	if (!use_napi) {
		skb_orphan(skb);
		nf_reset(skb);
	}

	/* If running out of space, stop queue to avoid getting packets that we
	 * are then unable to transmit.
	 * An alternative would be to force queuing layer to requeue the skb by
	 * returning NETDEV_TX_BUSY. However, NETDEV_TX_BUSY should not be
	 * returned in a normal path of operation: it means that driver is not
	 * maintaining the TX queue stop/start state properly, and causes
	 * the stack to do a non-trivial amount of useless work.
	 * Since most packets only take 1 or 2 ring slots, stopping the queue
	 * early means 16 slots are typically wasted.
	 */
	if (sq->vq->num_free < 2+MAX_SKB_FRAGS) {
		netif_stop_subqueue(dev, qnum);
		if (!use_napi &&
		    unlikely(!virtqueue_enable_cb_delayed(sq->vq))) {
			/* More just got used, free them then recheck. */
			free_old_xmit_skbs(sq);
			if (sq->vq->num_free >= 2+MAX_SKB_FRAGS) {
				netif_start_subqueue(dev, qnum);
				virtqueue_disable_cb(sq->vq);
			}
		}
	}

	if (kick || netif_xmit_stopped(txq))
		virtqueue_kick(sq->vq);

	return NETDEV_TX_OK;
}

/*
 * Send command via the control virtqueue and check status.  Commands
 * supported by the hypervisor, as indicated by feature bits, should
 * never fail unless improperly formatted.
 */
static bool virtnet_send_command(struct virtnet_info *vi, u8 class, u8 cmd,
				 struct scatterlist *out)
{
	struct scatterlist *sgs[4], hdr, stat;
	unsigned out_num = 0, tmp;

	/* Caller should know better */
	BUG_ON(!virtio_has_feature(vi->vdev, VIRTIO_NET_F_CTRL_VQ));

	vi->ctrl_status = ~0;
	vi->ctrl_hdr.class = class;
	vi->ctrl_hdr.cmd = cmd;
	/* Add header */
	sg_init_one(&hdr, &vi->ctrl_hdr, sizeof(vi->ctrl_hdr));
	sgs[out_num++] = &hdr;

	if (out)
		sgs[out_num++] = out;

	/* Add return status. */
	sg_init_one(&stat, &vi->ctrl_status, sizeof(vi->ctrl_status));
	sgs[out_num] = &stat;

	BUG_ON(out_num + 1 > ARRAY_SIZE(sgs));
	virtqueue_add_sgs(vi->cvq, sgs, out_num, 1, vi, GFP_ATOMIC);

	if (unlikely(!virtqueue_kick(vi->cvq)))
		return vi->ctrl_status == VIRTIO_NET_OK;

	/* Spin for a response, the kick causes an ioport write, trapping
	 * into the hypervisor, so the request should be handled immediately.
	 */
	while (!virtqueue_get_buf(vi->cvq, &tmp) &&
	       !virtqueue_is_broken(vi->cvq))
		cpu_relax();

	return vi->ctrl_status == VIRTIO_NET_OK;
}

static int virtnet_set_mac_address(struct net_device *dev, void *p)
{
	struct virtnet_info *vi = netdev_priv(dev);
	struct virtio_device *vdev = vi->vdev;
	int ret;
	struct sockaddr *addr;
	struct scatterlist sg;

	addr = kmemdup(p, sizeof(*addr), GFP_KERNEL);
	if (!addr)
		return -ENOMEM;

	ret = eth_prepare_mac_addr_change(dev, addr);
	if (ret)
		goto out;

	if (virtio_has_feature(vdev, VIRTIO_NET_F_CTRL_MAC_ADDR)) {
		sg_init_one(&sg, addr->sa_data, dev->addr_len);
		if (!virtnet_send_command(vi, VIRTIO_NET_CTRL_MAC,
					  VIRTIO_NET_CTRL_MAC_ADDR_SET, &sg)) {
			dev_warn(&vdev->dev,
				 "Failed to set mac address by vq command.\n");
			ret = -EINVAL;
			goto out;
		}
	} else if (virtio_has_feature(vdev, VIRTIO_NET_F_MAC) &&
		   !virtio_has_feature(vdev, VIRTIO_F_VERSION_1)) {
		unsigned int i;

		/* Naturally, this has an atomicity problem. */
		for (i = 0; i < dev->addr_len; i++)
			virtio_cwrite8(vdev,
				       offsetof(struct virtio_net_config, mac) +
				       i, addr->sa_data[i]);
	}

	eth_commit_mac_addr_change(dev, p);
	ret = 0;

out:
	kfree(addr);
	return ret;
}

static void virtnet_stats(struct net_device *dev,
			  struct rtnl_link_stats64 *tot)
{
	struct virtnet_info *vi = netdev_priv(dev);
	unsigned int start;
	int i;

	for (i = 0; i < vi->max_queue_pairs; i++) {
		u64 tpackets, tbytes, rpackets, rbytes;
		struct receive_queue *rq = &vi->rq[i];
		struct send_queue *sq = &vi->sq[i];

		do {
			start = u64_stats_fetch_begin_irq(&sq->stats.syncp);
			tpackets = sq->stats.packets;
			tbytes   = sq->stats.bytes;
		} while (u64_stats_fetch_retry_irq(&sq->stats.syncp, start));

		do {
			start = u64_stats_fetch_begin_irq(&rq->stats.syncp);
			rpackets = rq->stats.packets;
			rbytes   = rq->stats.bytes;
		} while (u64_stats_fetch_retry_irq(&rq->stats.syncp, start));

		tot->rx_packets += rpackets;
		tot->tx_packets += tpackets;
		tot->rx_bytes   += rbytes;
		tot->tx_bytes   += tbytes;
	}

	tot->tx_dropped = dev->stats.tx_dropped;
	tot->tx_fifo_errors = dev->stats.tx_fifo_errors;
	tot->rx_dropped = dev->stats.rx_dropped;
	tot->rx_length_errors = dev->stats.rx_length_errors;
	tot->rx_frame_errors = dev->stats.rx_frame_errors;
}

#ifdef CONFIG_NET_POLL_CONTROLLER
static void virtnet_netpoll(struct net_device *dev)
{
	struct virtnet_info *vi = netdev_priv(dev);
	int i;

	for (i = 0; i < vi->curr_queue_pairs; i++)
		napi_schedule(&vi->rq[i].napi);
}
#endif

static void virtnet_ack_link_announce(struct virtnet_info *vi)
{
	rtnl_lock();
	if (!virtnet_send_command(vi, VIRTIO_NET_CTRL_ANNOUNCE,
				  VIRTIO_NET_CTRL_ANNOUNCE_ACK, NULL))
		dev_warn(&vi->dev->dev, "Failed to ack link announce.\n");
	rtnl_unlock();
}

static int _virtnet_set_queues(struct virtnet_info *vi, u16 queue_pairs)
{
	struct scatterlist sg;
	struct net_device *dev = vi->dev;

	if (!vi->has_cvq || !virtio_has_feature(vi->vdev, VIRTIO_NET_F_MQ))
		return 0;

	vi->ctrl_mq.virtqueue_pairs = cpu_to_virtio16(vi->vdev, queue_pairs);
	sg_init_one(&sg, &vi->ctrl_mq, sizeof(vi->ctrl_mq));

	if (!virtnet_send_command(vi, VIRTIO_NET_CTRL_MQ,
				  VIRTIO_NET_CTRL_MQ_VQ_PAIRS_SET, &sg)) {
		dev_warn(&dev->dev, "Fail to set num of queue pairs to %d\n",
			 queue_pairs);
		return -EINVAL;
	} else {
		vi->curr_queue_pairs = queue_pairs;
		/* virtnet_open() will refill when device is going to up. */
		if (dev->flags & IFF_UP)
			schedule_delayed_work(&vi->refill, 0);
	}

	return 0;
}

static int virtnet_set_queues(struct virtnet_info *vi, u16 queue_pairs)
{
	int err;

	rtnl_lock();
	err = _virtnet_set_queues(vi, queue_pairs);
	rtnl_unlock();
	return err;
}

static int virtnet_close(struct net_device *dev)
{
	struct virtnet_info *vi = netdev_priv(dev);
	int i;

	/* Make sure refill_work doesn't re-enable napi! */
	cancel_delayed_work_sync(&vi->refill);

	for (i = 0; i < vi->max_queue_pairs; i++) {
		xdp_rxq_info_unreg(&vi->rq[i].xdp_rxq);
		napi_disable(&vi->rq[i].napi);
		virtnet_napi_tx_disable(&vi->sq[i].napi);
	}

	return 0;
}

static void virtnet_set_rx_mode(struct net_device *dev)
{
	struct virtnet_info *vi = netdev_priv(dev);
	struct scatterlist sg[2];
	struct virtio_net_ctrl_mac *mac_data;
	struct netdev_hw_addr *ha;
	int uc_count;
	int mc_count;
	void *buf;
	int i;

	/* We can't dynamically set ndo_set_rx_mode, so return gracefully */
	if (!virtio_has_feature(vi->vdev, VIRTIO_NET_F_CTRL_RX))
		return;

	vi->ctrl_promisc = ((dev->flags & IFF_PROMISC) != 0);
	vi->ctrl_allmulti = ((dev->flags & IFF_ALLMULTI) != 0);

	sg_init_one(sg, &vi->ctrl_promisc, sizeof(vi->ctrl_promisc));

	if (!virtnet_send_command(vi, VIRTIO_NET_CTRL_RX,
				  VIRTIO_NET_CTRL_RX_PROMISC, sg))
		dev_warn(&dev->dev, "Failed to %sable promisc mode.\n",
			 vi->ctrl_promisc ? "en" : "dis");

	sg_init_one(sg, &vi->ctrl_allmulti, sizeof(vi->ctrl_allmulti));

	if (!virtnet_send_command(vi, VIRTIO_NET_CTRL_RX,
				  VIRTIO_NET_CTRL_RX_ALLMULTI, sg))
		dev_warn(&dev->dev, "Failed to %sable allmulti mode.\n",
			 vi->ctrl_allmulti ? "en" : "dis");

	uc_count = netdev_uc_count(dev);
	mc_count = netdev_mc_count(dev);
	/* MAC filter - use one buffer for both lists */
	buf = kzalloc(((uc_count + mc_count) * ETH_ALEN) +
		      (2 * sizeof(mac_data->entries)), GFP_ATOMIC);
	mac_data = buf;
	if (!buf)
		return;

	sg_init_table(sg, 2);

	/* Store the unicast list and count in the front of the buffer */
	mac_data->entries = cpu_to_virtio32(vi->vdev, uc_count);
	i = 0;
	netdev_for_each_uc_addr(ha, dev)
		memcpy(&mac_data->macs[i++][0], ha->addr, ETH_ALEN);

	sg_set_buf(&sg[0], mac_data,
		   sizeof(mac_data->entries) + (uc_count * ETH_ALEN));

	/* multicast list and count fill the end */
	mac_data = (void *)&mac_data->macs[uc_count][0];

	mac_data->entries = cpu_to_virtio32(vi->vdev, mc_count);
	i = 0;
	netdev_for_each_mc_addr(ha, dev)
		memcpy(&mac_data->macs[i++][0], ha->addr, ETH_ALEN);

	sg_set_buf(&sg[1], mac_data,
		   sizeof(mac_data->entries) + (mc_count * ETH_ALEN));

	if (!virtnet_send_command(vi, VIRTIO_NET_CTRL_MAC,
				  VIRTIO_NET_CTRL_MAC_TABLE_SET, sg))
		dev_warn(&dev->dev, "Failed to set MAC filter table.\n");

	kfree(buf);
}

static int virtnet_vlan_rx_add_vid(struct net_device *dev,
				   __be16 proto, u16 vid)
{
	struct virtnet_info *vi = netdev_priv(dev);
	struct scatterlist sg;

	vi->ctrl_vid = vid;
	sg_init_one(&sg, &vi->ctrl_vid, sizeof(vi->ctrl_vid));

	if (!virtnet_send_command(vi, VIRTIO_NET_CTRL_VLAN,
				  VIRTIO_NET_CTRL_VLAN_ADD, &sg))
		dev_warn(&dev->dev, "Failed to add VLAN ID %d.\n", vid);
	return 0;
}

static int virtnet_vlan_rx_kill_vid(struct net_device *dev,
				    __be16 proto, u16 vid)
{
	struct virtnet_info *vi = netdev_priv(dev);
	struct scatterlist sg;

	vi->ctrl_vid = vid;
	sg_init_one(&sg, &vi->ctrl_vid, sizeof(vi->ctrl_vid));

	if (!virtnet_send_command(vi, VIRTIO_NET_CTRL_VLAN,
				  VIRTIO_NET_CTRL_VLAN_DEL, &sg))
		dev_warn(&dev->dev, "Failed to kill VLAN ID %d.\n", vid);
	return 0;
}

static void virtnet_clean_affinity(struct virtnet_info *vi, long hcpu)
{
	int i;

	if (vi->affinity_hint_set) {
		for (i = 0; i < vi->max_queue_pairs; i++) {
			virtqueue_set_affinity(vi->rq[i].vq, -1);
			virtqueue_set_affinity(vi->sq[i].vq, -1);
		}

		vi->affinity_hint_set = false;
	}
}

static void virtnet_set_affinity(struct virtnet_info *vi)
{
	int i;
	int cpu;

	/* In multiqueue mode, when the number of cpu is equal to the number of
	 * queue pairs, we let the queue pairs to be private to one cpu by
	 * setting the affinity hint to eliminate the contention.
	 */
	if (vi->curr_queue_pairs == 1 ||
	    vi->max_queue_pairs != num_online_cpus()) {
		virtnet_clean_affinity(vi, -1);
		return;
	}

	i = 0;
	for_each_online_cpu(cpu) {
		virtqueue_set_affinity(vi->rq[i].vq, cpu);
		virtqueue_set_affinity(vi->sq[i].vq, cpu);
		netif_set_xps_queue(vi->dev, cpumask_of(cpu), i);
		i++;
	}

	vi->affinity_hint_set = true;
}

static int virtnet_cpu_online(unsigned int cpu, struct hlist_node *node)
{
	struct virtnet_info *vi = hlist_entry_safe(node, struct virtnet_info,
						   node);
	virtnet_set_affinity(vi);
	return 0;
}

static int virtnet_cpu_dead(unsigned int cpu, struct hlist_node *node)
{
	struct virtnet_info *vi = hlist_entry_safe(node, struct virtnet_info,
						   node_dead);
	virtnet_set_affinity(vi);
	return 0;
}

static int virtnet_cpu_down_prep(unsigned int cpu, struct hlist_node *node)
{
	struct virtnet_info *vi = hlist_entry_safe(node, struct virtnet_info,
						   node);

	virtnet_clean_affinity(vi, cpu);
	return 0;
}

static enum cpuhp_state virtionet_online;

static int virtnet_cpu_notif_add(struct virtnet_info *vi)
{
	int ret;

	ret = cpuhp_state_add_instance_nocalls(virtionet_online, &vi->node);
	if (ret)
		return ret;
	ret = cpuhp_state_add_instance_nocalls(CPUHP_VIRT_NET_DEAD,
					       &vi->node_dead);
	if (!ret)
		return ret;
	cpuhp_state_remove_instance_nocalls(virtionet_online, &vi->node);
	return ret;
}

static void virtnet_cpu_notif_remove(struct virtnet_info *vi)
{
	cpuhp_state_remove_instance_nocalls(virtionet_online, &vi->node);
	cpuhp_state_remove_instance_nocalls(CPUHP_VIRT_NET_DEAD,
					    &vi->node_dead);
}

static void virtnet_get_ringparam(struct net_device *dev,
				struct ethtool_ringparam *ring)
{
	struct virtnet_info *vi = netdev_priv(dev);

	ring->rx_max_pending = virtqueue_get_vring_size(vi->rq[0].vq);
	ring->tx_max_pending = virtqueue_get_vring_size(vi->sq[0].vq);
	ring->rx_pending = ring->rx_max_pending;
	ring->tx_pending = ring->tx_max_pending;
}


static void virtnet_get_drvinfo(struct net_device *dev,
				struct ethtool_drvinfo *info)
{
	struct virtnet_info *vi = netdev_priv(dev);
	struct virtio_device *vdev = vi->vdev;

	strlcpy(info->driver, KBUILD_MODNAME, sizeof(info->driver));
	strlcpy(info->version, VIRTNET_DRIVER_VERSION, sizeof(info->version));
	strlcpy(info->bus_info, virtio_bus_name(vdev), sizeof(info->bus_info));

}

/* TODO: Eliminate OOO packets during switching */
static int virtnet_set_channels(struct net_device *dev,
				struct ethtool_channels *channels)
{
	struct virtnet_info *vi = netdev_priv(dev);
	u16 queue_pairs = channels->combined_count;
	int err;

	/* We don't support separate rx/tx channels.
	 * We don't allow setting 'other' channels.
	 */
	if (channels->rx_count || channels->tx_count || channels->other_count)
		return -EINVAL;

	if (queue_pairs > vi->max_queue_pairs || queue_pairs == 0)
		return -EINVAL;

	/* For now we don't support modifying channels while XDP is loaded
	 * also when XDP is loaded all RX queues have XDP programs so we only
	 * need to check a single RX queue.
	 */
	if (vi->rq[0].xdp_prog)
		return -EINVAL;

	get_online_cpus();
	err = _virtnet_set_queues(vi, queue_pairs);
	if (!err) {
		netif_set_real_num_tx_queues(dev, queue_pairs);
		netif_set_real_num_rx_queues(dev, queue_pairs);

		virtnet_set_affinity(vi);
	}
	put_online_cpus();

	return err;
}

static void virtnet_get_strings(struct net_device *dev, u32 stringset, u8 *data)
{
	struct virtnet_info *vi = netdev_priv(dev);
	char *p = (char *)data;
	unsigned int i, j;

	switch (stringset) {
	case ETH_SS_STATS:
		for (i = 0; i < vi->curr_queue_pairs; i++) {
			for (j = 0; j < VIRTNET_RQ_STATS_LEN; j++) {
				snprintf(p, ETH_GSTRING_LEN, "rx_queue_%u_%s",
					 i, virtnet_rq_stats_desc[j].desc);
				p += ETH_GSTRING_LEN;
			}
		}

		for (i = 0; i < vi->curr_queue_pairs; i++) {
			for (j = 0; j < VIRTNET_SQ_STATS_LEN; j++) {
				snprintf(p, ETH_GSTRING_LEN, "tx_queue_%u_%s",
					 i, virtnet_sq_stats_desc[j].desc);
				p += ETH_GSTRING_LEN;
			}
		}
		break;
	}
}

static int virtnet_get_sset_count(struct net_device *dev, int sset)
{
	struct virtnet_info *vi = netdev_priv(dev);

	switch (sset) {
	case ETH_SS_STATS:
		return vi->curr_queue_pairs * (VIRTNET_RQ_STATS_LEN +
					       VIRTNET_SQ_STATS_LEN);
	default:
		return -EOPNOTSUPP;
	}
}

static void virtnet_get_ethtool_stats(struct net_device *dev,
				      struct ethtool_stats *stats, u64 *data)
{
	struct virtnet_info *vi = netdev_priv(dev);
	unsigned int idx = 0, start, i, j;
	const u8 *stats_base;
	size_t offset;

	for (i = 0; i < vi->curr_queue_pairs; i++) {
		struct receive_queue *rq = &vi->rq[i];

		stats_base = (u8 *)&rq->stats;
		do {
			start = u64_stats_fetch_begin_irq(&rq->stats.syncp);
			for (j = 0; j < VIRTNET_RQ_STATS_LEN; j++) {
				offset = virtnet_rq_stats_desc[j].offset;
				data[idx + j] = *(u64 *)(stats_base + offset);
			}
		} while (u64_stats_fetch_retry_irq(&rq->stats.syncp, start));
		idx += VIRTNET_RQ_STATS_LEN;
	}

	for (i = 0; i < vi->curr_queue_pairs; i++) {
		struct send_queue *sq = &vi->sq[i];

		stats_base = (u8 *)&sq->stats;
		do {
			start = u64_stats_fetch_begin_irq(&sq->stats.syncp);
			for (j = 0; j < VIRTNET_SQ_STATS_LEN; j++) {
				offset = virtnet_sq_stats_desc[j].offset;
				data[idx + j] = *(u64 *)(stats_base + offset);
			}
		} while (u64_stats_fetch_retry_irq(&sq->stats.syncp, start));
		idx += VIRTNET_SQ_STATS_LEN;
	}
}

static void virtnet_get_channels(struct net_device *dev,
				 struct ethtool_channels *channels)
{
	struct virtnet_info *vi = netdev_priv(dev);

	channels->combined_count = vi->curr_queue_pairs;
	channels->max_combined = vi->max_queue_pairs;
	channels->max_other = 0;
	channels->rx_count = 0;
	channels->tx_count = 0;
	channels->other_count = 0;
}

/* Check if the user is trying to change anything besides speed/duplex */
static bool
virtnet_validate_ethtool_cmd(const struct ethtool_link_ksettings *cmd)
{
	struct ethtool_link_ksettings diff1 = *cmd;
	struct ethtool_link_ksettings diff2 = {};

	/* cmd is always set so we need to clear it, validate the port type
	 * and also without autonegotiation we can ignore advertising
	 */
	diff1.base.speed = 0;
	diff2.base.port = PORT_OTHER;
	ethtool_link_ksettings_zero_link_mode(&diff1, advertising);
	diff1.base.duplex = 0;
	diff1.base.cmd = 0;
	diff1.base.link_mode_masks_nwords = 0;

	return !memcmp(&diff1.base, &diff2.base, sizeof(diff1.base)) &&
		bitmap_empty(diff1.link_modes.supported,
			     __ETHTOOL_LINK_MODE_MASK_NBITS) &&
		bitmap_empty(diff1.link_modes.advertising,
			     __ETHTOOL_LINK_MODE_MASK_NBITS) &&
		bitmap_empty(diff1.link_modes.lp_advertising,
			     __ETHTOOL_LINK_MODE_MASK_NBITS);
}

static int virtnet_set_link_ksettings(struct net_device *dev,
				      const struct ethtool_link_ksettings *cmd)
{
	struct virtnet_info *vi = netdev_priv(dev);
	u32 speed;

	speed = cmd->base.speed;
	/* don't allow custom speed and duplex */
	if (!ethtool_validate_speed(speed) ||
	    !ethtool_validate_duplex(cmd->base.duplex) ||
	    !virtnet_validate_ethtool_cmd(cmd))
		return -EINVAL;
	vi->speed = speed;
	vi->duplex = cmd->base.duplex;

	return 0;
}

static int virtnet_get_link_ksettings(struct net_device *dev,
				      struct ethtool_link_ksettings *cmd)
{
	struct virtnet_info *vi = netdev_priv(dev);

	cmd->base.speed = vi->speed;
	cmd->base.duplex = vi->duplex;
	cmd->base.port = PORT_OTHER;

	return 0;
}

static void virtnet_init_settings(struct net_device *dev)
{
	struct virtnet_info *vi = netdev_priv(dev);

	vi->speed = SPEED_UNKNOWN;
	vi->duplex = DUPLEX_UNKNOWN;
}

static void virtnet_update_settings(struct virtnet_info *vi)
{
	u32 speed;
	u8 duplex;

	if (!virtio_has_feature(vi->vdev, VIRTIO_NET_F_SPEED_DUPLEX))
		return;

	speed = virtio_cread32(vi->vdev, offsetof(struct virtio_net_config,
						  speed));
	if (ethtool_validate_speed(speed))
		vi->speed = speed;
	duplex = virtio_cread8(vi->vdev, offsetof(struct virtio_net_config,
						  duplex));
	if (ethtool_validate_duplex(duplex))
		vi->duplex = duplex;
}

static const struct ethtool_ops virtnet_ethtool_ops = {
	.get_drvinfo = virtnet_get_drvinfo,
	.get_link = ethtool_op_get_link,
	.get_ringparam = virtnet_get_ringparam,
	.get_strings = virtnet_get_strings,
	.get_sset_count = virtnet_get_sset_count,
	.get_ethtool_stats = virtnet_get_ethtool_stats,
	.set_channels = virtnet_set_channels,
	.get_channels = virtnet_get_channels,
	.get_ts_info = ethtool_op_get_ts_info,
	.get_link_ksettings = virtnet_get_link_ksettings,
	.set_link_ksettings = virtnet_set_link_ksettings,
};

static void virtnet_freeze_down(struct virtio_device *vdev)
{
	struct virtnet_info *vi = vdev->priv;
	int i;

	/* Make sure no work handler is accessing the device */
	flush_work(&vi->config_work);

	netif_device_detach(vi->dev);
	netif_tx_disable(vi->dev);
	cancel_delayed_work_sync(&vi->refill);

	if (netif_running(vi->dev)) {
		for (i = 0; i < vi->max_queue_pairs; i++) {
			napi_disable(&vi->rq[i].napi);
			virtnet_napi_tx_disable(&vi->sq[i].napi);
		}
	}
}

static int init_vqs(struct virtnet_info *vi);

static int virtnet_restore_up(struct virtio_device *vdev)
{
	struct virtnet_info *vi = vdev->priv;
	int err, i;

	err = init_vqs(vi);
	if (err)
		return err;

	virtio_device_ready(vdev);

	if (netif_running(vi->dev)) {
		for (i = 0; i < vi->curr_queue_pairs; i++)
			if (!try_fill_recv(vi, &vi->rq[i], GFP_KERNEL))
				schedule_delayed_work(&vi->refill, 0);

		for (i = 0; i < vi->max_queue_pairs; i++) {
			virtnet_napi_enable(vi->rq[i].vq, &vi->rq[i].napi);
			virtnet_napi_tx_enable(vi, vi->sq[i].vq,
					       &vi->sq[i].napi);
		}
	}

	netif_device_attach(vi->dev);
	return err;
}

static int virtnet_set_guest_offloads(struct virtnet_info *vi, u64 offloads)
{
	struct scatterlist sg;
	vi->ctrl_offloads = cpu_to_virtio64(vi->vdev, offloads);

	sg_init_one(&sg, &vi->ctrl_offloads, sizeof(vi->ctrl_offloads));

	if (!virtnet_send_command(vi, VIRTIO_NET_CTRL_GUEST_OFFLOADS,
				  VIRTIO_NET_CTRL_GUEST_OFFLOADS_SET, &sg)) {
		dev_warn(&vi->dev->dev, "Fail to set guest offload. \n");
		return -EINVAL;
	}

	return 0;
}

static int virtnet_clear_guest_offloads(struct virtnet_info *vi)
{
	u64 offloads = 0;

	if (!vi->guest_offloads)
		return 0;

	if (virtio_has_feature(vi->vdev, VIRTIO_NET_F_GUEST_CSUM))
		offloads = 1ULL << VIRTIO_NET_F_GUEST_CSUM;

	return virtnet_set_guest_offloads(vi, offloads);
}

static int virtnet_restore_guest_offloads(struct virtnet_info *vi)
{
	u64 offloads = vi->guest_offloads;

	if (!vi->guest_offloads)
		return 0;
	if (virtio_has_feature(vi->vdev, VIRTIO_NET_F_GUEST_CSUM))
		offloads |= 1ULL << VIRTIO_NET_F_GUEST_CSUM;

	return virtnet_set_guest_offloads(vi, offloads);
}

static int virtnet_xdp_set(struct net_device *dev, struct bpf_prog *prog,
			   struct netlink_ext_ack *extack)
{
	unsigned long int max_sz = PAGE_SIZE - sizeof(struct padded_vnet_hdr);
	struct virtnet_info *vi = netdev_priv(dev);
	struct bpf_prog *old_prog;
	u16 xdp_qp = 0, curr_qp;
	int i, err;

	if (!virtio_has_feature(vi->vdev, VIRTIO_NET_F_CTRL_GUEST_OFFLOADS)
	    && (virtio_has_feature(vi->vdev, VIRTIO_NET_F_GUEST_TSO4) ||
	        virtio_has_feature(vi->vdev, VIRTIO_NET_F_GUEST_TSO6) ||
	        virtio_has_feature(vi->vdev, VIRTIO_NET_F_GUEST_ECN) ||
		virtio_has_feature(vi->vdev, VIRTIO_NET_F_GUEST_UFO))) {
		NL_SET_ERR_MSG_MOD(extack, "Can't set XDP while host is implementing LRO, disable LRO first");
		return -EOPNOTSUPP;
	}

	if (vi->mergeable_rx_bufs && !vi->any_header_sg) {
		NL_SET_ERR_MSG_MOD(extack, "XDP expects header/data in single page, any_header_sg required");
		return -EINVAL;
	}

	if (dev->mtu > max_sz) {
		NL_SET_ERR_MSG_MOD(extack, "MTU too large to enable XDP");
		netdev_warn(dev, "XDP requires MTU less than %lu\n", max_sz);
		return -EINVAL;
	}

	curr_qp = vi->curr_queue_pairs - vi->xdp_queue_pairs;
	if (prog)
		xdp_qp = nr_cpu_ids;

	/* XDP requires extra queues for XDP_TX */
	if (curr_qp + xdp_qp > vi->max_queue_pairs) {
		NL_SET_ERR_MSG_MOD(extack, "Too few free TX rings available");
		netdev_warn(dev, "request %i queues but max is %i\n",
			    curr_qp + xdp_qp, vi->max_queue_pairs);
		return -ENOMEM;
	}

	if (prog) {
		prog = bpf_prog_add(prog, vi->max_queue_pairs - 1);
		if (IS_ERR(prog))
			return PTR_ERR(prog);
	}

	/* Make sure NAPI is not using any XDP TX queues for RX. */
	for (i = 0; i < vi->max_queue_pairs; i++)
		napi_disable(&vi->rq[i].napi);

	netif_set_real_num_rx_queues(dev, curr_qp + xdp_qp);
	err = _virtnet_set_queues(vi, curr_qp + xdp_qp);
	if (err)
		goto err;
	vi->xdp_queue_pairs = xdp_qp;

	for (i = 0; i < vi->max_queue_pairs; i++) {
		old_prog = rtnl_dereference(vi->rq[i].xdp_prog);
		rcu_assign_pointer(vi->rq[i].xdp_prog, prog);
		if (i == 0) {
			if (!old_prog)
				virtnet_clear_guest_offloads(vi);
			if (!prog)
				virtnet_restore_guest_offloads(vi);
		}
		if (old_prog)
			bpf_prog_put(old_prog);
		virtnet_napi_enable(vi->rq[i].vq, &vi->rq[i].napi);
	}

	return 0;

err:
	for (i = 0; i < vi->max_queue_pairs; i++)
		virtnet_napi_enable(vi->rq[i].vq, &vi->rq[i].napi);
	if (prog)
		bpf_prog_sub(prog, vi->max_queue_pairs - 1);
	return err;
}

static u32 virtnet_xdp_query(struct net_device *dev)
{
	struct virtnet_info *vi = netdev_priv(dev);
	const struct bpf_prog *xdp_prog;
	int i;

	for (i = 0; i < vi->max_queue_pairs; i++) {
		xdp_prog = rtnl_dereference(vi->rq[i].xdp_prog);
		if (xdp_prog)
			return xdp_prog->aux->id;
	}
	return 0;
}

static int virtnet_xdp(struct net_device *dev, struct netdev_bpf *xdp)
{
	switch (xdp->command) {
	case XDP_SETUP_PROG:
		return virtnet_xdp_set(dev, xdp->prog, xdp->extack);
	case XDP_QUERY_PROG:
		xdp->prog_id = virtnet_xdp_query(dev);
		xdp->prog_attached = !!xdp->prog_id;
		return 0;
	default:
		return -EINVAL;
	}
}

static const struct net_device_ops virtnet_netdev = {
	.ndo_open            = virtnet_open,
	.ndo_stop   	     = virtnet_close,
	.ndo_start_xmit      = start_xmit,
	.ndo_validate_addr   = eth_validate_addr,
	.ndo_set_mac_address = virtnet_set_mac_address,
	.ndo_set_rx_mode     = virtnet_set_rx_mode,
	.ndo_get_stats64     = virtnet_stats,
	.ndo_vlan_rx_add_vid = virtnet_vlan_rx_add_vid,
	.ndo_vlan_rx_kill_vid = virtnet_vlan_rx_kill_vid,
#ifdef CONFIG_NET_POLL_CONTROLLER
	.ndo_poll_controller = virtnet_netpoll,
#endif
	.ndo_bpf		= virtnet_xdp,
	.ndo_xdp_xmit		= virtnet_xdp_xmit,
	.ndo_xdp_flush		= virtnet_xdp_flush,
	.ndo_features_check	= passthru_features_check,
};

static void virtnet_config_changed_work(struct work_struct *work)
{
	struct virtnet_info *vi =
		container_of(work, struct virtnet_info, config_work);
	u16 v;

	if (virtio_cread_feature(vi->vdev, VIRTIO_NET_F_STATUS,
				 struct virtio_net_config, status, &v) < 0)
		return;

	if (v & VIRTIO_NET_S_ANNOUNCE) {
		netdev_notify_peers(vi->dev);
		virtnet_ack_link_announce(vi);
	}

	/* Ignore unknown (future) status bits */
	v &= VIRTIO_NET_S_LINK_UP;

	if (vi->status == v)
		return;

	vi->status = v;

	if (vi->status & VIRTIO_NET_S_LINK_UP) {
		virtnet_update_settings(vi);
		netif_carrier_on(vi->dev);
		netif_tx_wake_all_queues(vi->dev);
	} else {
		netif_carrier_off(vi->dev);
		netif_tx_stop_all_queues(vi->dev);
	}
}

static void virtnet_config_changed(struct virtio_device *vdev)
{
	struct virtnet_info *vi = vdev->priv;

	schedule_work(&vi->config_work);
}

static void virtnet_free_queues(struct virtnet_info *vi)
{
	int i;

	for (i = 0; i < vi->max_queue_pairs; i++) {
		napi_hash_del(&vi->rq[i].napi);
		netif_napi_del(&vi->rq[i].napi);
		netif_napi_del(&vi->sq[i].napi);
	}

	/* We called napi_hash_del() before netif_napi_del(),
	 * we need to respect an RCU grace period before freeing vi->rq
	 */
	synchronize_net();

	kfree(vi->rq);
	kfree(vi->sq);
}

static void _free_receive_bufs(struct virtnet_info *vi)
{
	struct bpf_prog *old_prog;
	int i;

	for (i = 0; i < vi->max_queue_pairs; i++) {
		while (vi->rq[i].pages)
			__free_pages(get_a_page(&vi->rq[i], GFP_KERNEL), 0);

		old_prog = rtnl_dereference(vi->rq[i].xdp_prog);
		RCU_INIT_POINTER(vi->rq[i].xdp_prog, NULL);
		if (old_prog)
			bpf_prog_put(old_prog);
	}
}

static void free_receive_bufs(struct virtnet_info *vi)
{
	rtnl_lock();
	_free_receive_bufs(vi);
	rtnl_unlock();
}

static void free_receive_page_frags(struct virtnet_info *vi)
{
	int i;
	for (i = 0; i < vi->max_queue_pairs; i++)
		if (vi->rq[i].alloc_frag.page)
			put_page(vi->rq[i].alloc_frag.page);
}

static bool is_xdp_raw_buffer_queue(struct virtnet_info *vi, int q)
{
	if (q < (vi->curr_queue_pairs - vi->xdp_queue_pairs))
		return false;
	else if (q < vi->curr_queue_pairs)
		return true;
	else
		return false;
}

static void free_unused_bufs(struct virtnet_info *vi)
{
	void *buf;
	int i;

	for (i = 0; i < vi->max_queue_pairs; i++) {
		struct virtqueue *vq = vi->sq[i].vq;
		while ((buf = virtqueue_detach_unused_buf(vq)) != NULL) {
			if (!is_xdp_raw_buffer_queue(vi, i))
				dev_kfree_skb(buf);
			else
				put_page(virt_to_head_page(buf));
		}
	}

	for (i = 0; i < vi->max_queue_pairs; i++) {
		struct virtqueue *vq = vi->rq[i].vq;

		while ((buf = virtqueue_detach_unused_buf(vq)) != NULL) {
			if (vi->mergeable_rx_bufs) {
				put_page(virt_to_head_page(buf));
			} else if (vi->big_packets) {
				give_pages(&vi->rq[i], buf);
			} else {
				put_page(virt_to_head_page(buf));
			}
		}
	}
}

static void virtnet_del_vqs(struct virtnet_info *vi)
{
	struct virtio_device *vdev = vi->vdev;

	virtnet_clean_affinity(vi, -1);

	vdev->config->del_vqs(vdev);

	virtnet_free_queues(vi);
}

/* How large should a single buffer be so a queue full of these can fit at
 * least one full packet?
 * Logic below assumes the mergeable buffer header is used.
 */
static unsigned int mergeable_min_buf_len(struct virtnet_info *vi, struct virtqueue *vq)
{
	const unsigned int hdr_len = sizeof(struct virtio_net_hdr_mrg_rxbuf);
	unsigned int rq_size = virtqueue_get_vring_size(vq);
	unsigned int packet_len = vi->big_packets ? IP_MAX_MTU : vi->dev->max_mtu;
	unsigned int buf_len = hdr_len + ETH_HLEN + VLAN_HLEN + packet_len;
	unsigned int min_buf_len = DIV_ROUND_UP(buf_len, rq_size);

	return max(max(min_buf_len, hdr_len) - hdr_len,
		   (unsigned int)GOOD_PACKET_LEN);
}

static int virtnet_find_vqs(struct virtnet_info *vi)
{
	vq_callback_t **callbacks;
	struct virtqueue **vqs;
	int ret = -ENOMEM;
	int i, total_vqs;
	const char **names;
	bool *ctx;

	/* We expect 1 RX virtqueue followed by 1 TX virtqueue, followed by
	 * possible N-1 RX/TX queue pairs used in multiqueue mode, followed by
	 * possible control vq.
	 */
	total_vqs = vi->max_queue_pairs * 2 +
		    virtio_has_feature(vi->vdev, VIRTIO_NET_F_CTRL_VQ);

	/* Allocate space for find_vqs parameters */
	vqs = kzalloc(total_vqs * sizeof(*vqs), GFP_KERNEL);
	if (!vqs)
		goto err_vq;
	callbacks = kmalloc(total_vqs * sizeof(*callbacks), GFP_KERNEL);
	if (!callbacks)
		goto err_callback;
	names = kmalloc(total_vqs * sizeof(*names), GFP_KERNEL);
	if (!names)
		goto err_names;
	if (!vi->big_packets || vi->mergeable_rx_bufs) {
		ctx = kzalloc(total_vqs * sizeof(*ctx), GFP_KERNEL);
		if (!ctx)
			goto err_ctx;
	} else {
		ctx = NULL;
	}

	/* Parameters for control virtqueue, if any */
	if (vi->has_cvq) {
		callbacks[total_vqs - 1] = NULL;
		names[total_vqs - 1] = "control";
	}

	/* Allocate/initialize parameters for send/receive virtqueues */
	for (i = 0; i < vi->max_queue_pairs; i++) {
		callbacks[rxq2vq(i)] = skb_recv_done;
		callbacks[txq2vq(i)] = skb_xmit_done;
		sprintf(vi->rq[i].name, "input.%d", i);
		sprintf(vi->sq[i].name, "output.%d", i);
		names[rxq2vq(i)] = vi->rq[i].name;
		names[txq2vq(i)] = vi->sq[i].name;
		if (ctx)
			ctx[rxq2vq(i)] = true;
	}

	ret = vi->vdev->config->find_vqs(vi->vdev, total_vqs, vqs, callbacks,
					 names, ctx, NULL);
	if (ret)
		goto err_find;

	if (vi->has_cvq) {
		vi->cvq = vqs[total_vqs - 1];
		if (virtio_has_feature(vi->vdev, VIRTIO_NET_F_CTRL_VLAN))
			vi->dev->features |= NETIF_F_HW_VLAN_CTAG_FILTER;
	}

	for (i = 0; i < vi->max_queue_pairs; i++) {
		vi->rq[i].vq = vqs[rxq2vq(i)];
		vi->rq[i].min_buf_len = mergeable_min_buf_len(vi, vi->rq[i].vq);
		vi->sq[i].vq = vqs[txq2vq(i)];
	}

	kfree(names);
	kfree(callbacks);
	kfree(vqs);
	kfree(ctx);

	return 0;

err_find:
	kfree(ctx);
err_ctx:
	kfree(names);
err_names:
	kfree(callbacks);
err_callback:
	kfree(vqs);
err_vq:
	return ret;
}

static int virtnet_alloc_queues(struct virtnet_info *vi)
{
	int i;

	vi->sq = kzalloc(sizeof(*vi->sq) * vi->max_queue_pairs, GFP_KERNEL);
	if (!vi->sq)
		goto err_sq;
	vi->rq = kzalloc(sizeof(*vi->rq) * vi->max_queue_pairs, GFP_KERNEL);
	if (!vi->rq)
		goto err_rq;

	INIT_DELAYED_WORK(&vi->refill, refill_work);
	for (i = 0; i < vi->max_queue_pairs; i++) {
		vi->rq[i].pages = NULL;
		netif_napi_add(vi->dev, &vi->rq[i].napi, virtnet_poll,
			       napi_weight);
		netif_tx_napi_add(vi->dev, &vi->sq[i].napi, virtnet_poll_tx,
				  napi_tx ? napi_weight : 0);

		sg_init_table(vi->rq[i].sg, ARRAY_SIZE(vi->rq[i].sg));
		ewma_pkt_len_init(&vi->rq[i].mrg_avg_pkt_len);
		sg_init_table(vi->sq[i].sg, ARRAY_SIZE(vi->sq[i].sg));

		u64_stats_init(&vi->rq[i].stats.syncp);
		u64_stats_init(&vi->sq[i].stats.syncp);
	}

	return 0;

err_rq:
	kfree(vi->sq);
err_sq:
	return -ENOMEM;
}

static int init_vqs(struct virtnet_info *vi)
{
	int ret;

	/* Allocate send & receive queues */
	ret = virtnet_alloc_queues(vi);
	if (ret)
		goto err;

	ret = virtnet_find_vqs(vi);
	if (ret)
		goto err_free;

	get_online_cpus();
	virtnet_set_affinity(vi);
	put_online_cpus();

	return 0;

err_free:
	virtnet_free_queues(vi);
err:
	return ret;
}

#ifdef CONFIG_SYSFS
static ssize_t mergeable_rx_buffer_size_show(struct netdev_rx_queue *queue,
		char *buf)
{
	struct virtnet_info *vi = netdev_priv(queue->dev);
	unsigned int queue_index = get_netdev_rx_queue_index(queue);
	struct ewma_pkt_len *avg;

	BUG_ON(queue_index >= vi->max_queue_pairs);
	avg = &vi->rq[queue_index].mrg_avg_pkt_len;
	return sprintf(buf, "%u\n",
		       get_mergeable_buf_len(&vi->rq[queue_index], avg));
}

static struct rx_queue_attribute mergeable_rx_buffer_size_attribute =
	__ATTR_RO(mergeable_rx_buffer_size);

static struct attribute *virtio_net_mrg_rx_attrs[] = {
	&mergeable_rx_buffer_size_attribute.attr,
	NULL
};

static const struct attribute_group virtio_net_mrg_rx_group = {
	.name = "virtio_net",
	.attrs = virtio_net_mrg_rx_attrs
};
#endif

static bool virtnet_fail_on_feature(struct virtio_device *vdev,
				    unsigned int fbit,
				    const char *fname, const char *dname)
{
	if (!virtio_has_feature(vdev, fbit))
		return false;

	dev_err(&vdev->dev, "device advertises feature %s but not %s",
		fname, dname);

	return true;
}

#define VIRTNET_FAIL_ON(vdev, fbit, dbit)			\
	virtnet_fail_on_feature(vdev, fbit, #fbit, dbit)

static bool virtnet_validate_features(struct virtio_device *vdev)
{
	if (!virtio_has_feature(vdev, VIRTIO_NET_F_CTRL_VQ) &&
	    (VIRTNET_FAIL_ON(vdev, VIRTIO_NET_F_CTRL_RX,
			     "VIRTIO_NET_F_CTRL_VQ") ||
	     VIRTNET_FAIL_ON(vdev, VIRTIO_NET_F_CTRL_VLAN,
			     "VIRTIO_NET_F_CTRL_VQ") ||
	     VIRTNET_FAIL_ON(vdev, VIRTIO_NET_F_GUEST_ANNOUNCE,
			     "VIRTIO_NET_F_CTRL_VQ") ||
	     VIRTNET_FAIL_ON(vdev, VIRTIO_NET_F_MQ, "VIRTIO_NET_F_CTRL_VQ") ||
	     VIRTNET_FAIL_ON(vdev, VIRTIO_NET_F_CTRL_MAC_ADDR,
			     "VIRTIO_NET_F_CTRL_VQ"))) {
		return false;
	}

	return true;
}

#define MIN_MTU ETH_MIN_MTU
#define MAX_MTU ETH_MAX_MTU

static int virtnet_validate(struct virtio_device *vdev)
{
	if (!vdev->config->get) {
		dev_err(&vdev->dev, "%s failure: config access disabled\n",
			__func__);
		return -EINVAL;
	}

	if (!virtnet_validate_features(vdev))
		return -EINVAL;

	if (virtio_has_feature(vdev, VIRTIO_NET_F_MTU)) {
		int mtu = virtio_cread16(vdev,
					 offsetof(struct virtio_net_config,
						  mtu));
		if (mtu < MIN_MTU)
			__virtio_clear_bit(vdev, VIRTIO_NET_F_MTU);
	}

	return 0;
}

static int virtnet_probe(struct virtio_device *vdev)
{
	int i, err = -ENOMEM;
	struct net_device *dev;
	struct virtnet_info *vi;
	u16 max_queue_pairs;
	int mtu;

	/* Find if host supports multiqueue virtio_net device */
	err = virtio_cread_feature(vdev, VIRTIO_NET_F_MQ,
				   struct virtio_net_config,
				   max_virtqueue_pairs, &max_queue_pairs);

	/* We need at least 2 queue's */
	if (err || max_queue_pairs < VIRTIO_NET_CTRL_MQ_VQ_PAIRS_MIN ||
	    max_queue_pairs > VIRTIO_NET_CTRL_MQ_VQ_PAIRS_MAX ||
	    !virtio_has_feature(vdev, VIRTIO_NET_F_CTRL_VQ))
		max_queue_pairs = 1;

	/* Allocate ourselves a network device with room for our info */
	dev = alloc_etherdev_mq(sizeof(struct virtnet_info), max_queue_pairs);
	if (!dev)
		return -ENOMEM;

	/* Set up network device as normal. */
	dev->priv_flags |= IFF_UNICAST_FLT | IFF_LIVE_ADDR_CHANGE;
	dev->netdev_ops = &virtnet_netdev;
	dev->features = NETIF_F_HIGHDMA;

	dev->ethtool_ops = &virtnet_ethtool_ops;
	SET_NETDEV_DEV(dev, &vdev->dev);

	/* Do we support "hardware" checksums? */
	if (virtio_has_feature(vdev, VIRTIO_NET_F_CSUM)) {
		/* This opens up the world of extra features. */
		dev->hw_features |= NETIF_F_HW_CSUM | NETIF_F_SG;
		if (csum)
			dev->features |= NETIF_F_HW_CSUM | NETIF_F_SG;

		if (virtio_has_feature(vdev, VIRTIO_NET_F_GSO)) {
			dev->hw_features |= NETIF_F_TSO
				| NETIF_F_TSO_ECN | NETIF_F_TSO6;
		}
		/* Individual feature bits: what can host handle? */
		if (virtio_has_feature(vdev, VIRTIO_NET_F_HOST_TSO4))
			dev->hw_features |= NETIF_F_TSO;
		if (virtio_has_feature(vdev, VIRTIO_NET_F_HOST_TSO6))
			dev->hw_features |= NETIF_F_TSO6;
		if (virtio_has_feature(vdev, VIRTIO_NET_F_HOST_ECN))
			dev->hw_features |= NETIF_F_TSO_ECN;

		dev->features |= NETIF_F_GSO_ROBUST;

		if (gso)
			dev->features |= dev->hw_features & NETIF_F_ALL_TSO;
		/* (!csum && gso) case will be fixed by register_netdev() */
	}
	if (virtio_has_feature(vdev, VIRTIO_NET_F_GUEST_CSUM))
		dev->features |= NETIF_F_RXCSUM;

	dev->vlan_features = dev->features;

	/* MTU range: 68 - 65535 */
	dev->min_mtu = MIN_MTU;
	dev->max_mtu = MAX_MTU;

	/* Configuration may specify what MAC to use.  Otherwise random. */
	if (virtio_has_feature(vdev, VIRTIO_NET_F_MAC))
		virtio_cread_bytes(vdev,
				   offsetof(struct virtio_net_config, mac),
				   dev->dev_addr, dev->addr_len);
	else
		eth_hw_addr_random(dev);

	/* Set up our device-specific information */
	vi = netdev_priv(dev);
	vi->dev = dev;
	vi->vdev = vdev;
	vdev->priv = vi;

	INIT_WORK(&vi->config_work, virtnet_config_changed_work);

	/* If we can receive ANY GSO packets, we must allocate large ones. */
	if (virtio_has_feature(vdev, VIRTIO_NET_F_GUEST_TSO4) ||
	    virtio_has_feature(vdev, VIRTIO_NET_F_GUEST_TSO6) ||
	    virtio_has_feature(vdev, VIRTIO_NET_F_GUEST_ECN) ||
	    virtio_has_feature(vdev, VIRTIO_NET_F_GUEST_UFO))
		vi->big_packets = true;

	if (virtio_has_feature(vdev, VIRTIO_NET_F_MRG_RXBUF))
		vi->mergeable_rx_bufs = true;

	if (virtio_has_feature(vdev, VIRTIO_NET_F_MRG_RXBUF) ||
	    virtio_has_feature(vdev, VIRTIO_F_VERSION_1))
		vi->hdr_len = sizeof(struct virtio_net_hdr_mrg_rxbuf);
	else
		vi->hdr_len = sizeof(struct virtio_net_hdr);

	if (virtio_has_feature(vdev, VIRTIO_F_ANY_LAYOUT) ||
	    virtio_has_feature(vdev, VIRTIO_F_VERSION_1))
		vi->any_header_sg = true;

	if (virtio_has_feature(vdev, VIRTIO_NET_F_CTRL_VQ))
		vi->has_cvq = true;

	if (virtio_has_feature(vdev, VIRTIO_NET_F_MTU)) {
		mtu = virtio_cread16(vdev,
				     offsetof(struct virtio_net_config,
					      mtu));
		if (mtu < dev->min_mtu) {
			/* Should never trigger: MTU was previously validated
			 * in virtnet_validate.
			 */
			dev_err(&vdev->dev, "device MTU appears to have changed "
				"it is now %d < %d", mtu, dev->min_mtu);
			goto free;
		}

		dev->mtu = mtu;
		dev->max_mtu = mtu;

		/* TODO: size buffers correctly in this case. */
		if (dev->mtu > ETH_DATA_LEN)
			vi->big_packets = true;
	}

	if (vi->any_header_sg)
		dev->needed_headroom = vi->hdr_len;

	/* Enable multiqueue by default */
	if (num_online_cpus() >= max_queue_pairs)
		vi->curr_queue_pairs = max_queue_pairs;
	else
		vi->curr_queue_pairs = num_online_cpus();
	vi->max_queue_pairs = max_queue_pairs;

	/* Allocate/initialize the rx/tx queues, and invoke find_vqs */
	err = init_vqs(vi);
	if (err)
		goto free;

#ifdef CONFIG_SYSFS
	if (vi->mergeable_rx_bufs)
		dev->sysfs_rx_queue_group = &virtio_net_mrg_rx_group;
#endif
	netif_set_real_num_tx_queues(dev, vi->curr_queue_pairs);
	netif_set_real_num_rx_queues(dev, vi->curr_queue_pairs);

	virtnet_init_settings(dev);

	err = register_netdev(dev);
	if (err) {
		pr_debug("virtio_net: registering device failed\n");
		goto free_vqs;
	}

	virtio_device_ready(vdev);

	err = virtnet_cpu_notif_add(vi);
	if (err) {
		pr_debug("virtio_net: registering cpu notifier failed\n");
		goto free_unregister_netdev;
	}

	virtnet_set_queues(vi, vi->curr_queue_pairs);

	/* Assume link up if device can't report link status,
	   otherwise get link status from config. */
	if (virtio_has_feature(vi->vdev, VIRTIO_NET_F_STATUS)) {
		netif_carrier_off(dev);
		schedule_work(&vi->config_work);
	} else {
		vi->status = VIRTIO_NET_S_LINK_UP;
		virtnet_update_settings(vi);
		netif_carrier_on(dev);
	}

	for (i = 0; i < ARRAY_SIZE(guest_offloads); i++)
		if (virtio_has_feature(vi->vdev, guest_offloads[i]))
			set_bit(guest_offloads[i], &vi->guest_offloads);

	pr_debug("virtnet: registered device %s with %d RX and TX vq's\n",
		 dev->name, max_queue_pairs);

	return 0;

free_unregister_netdev:
	vi->vdev->config->reset(vdev);

	unregister_netdev(dev);
free_vqs:
	cancel_delayed_work_sync(&vi->refill);
	free_receive_page_frags(vi);
	virtnet_del_vqs(vi);
free:
	free_netdev(dev);
	return err;
}

static void remove_vq_common(struct virtnet_info *vi)
{
	vi->vdev->config->reset(vi->vdev);

	/* Free unused buffers in both send and recv, if any. */
	free_unused_bufs(vi);

	free_receive_bufs(vi);

	free_receive_page_frags(vi);

	virtnet_del_vqs(vi);
}

static void virtnet_remove(struct virtio_device *vdev)
{
	struct virtnet_info *vi = vdev->priv;

	virtnet_cpu_notif_remove(vi);

	/* Make sure no work handler is accessing the device. */
	flush_work(&vi->config_work);

	unregister_netdev(vi->dev);

	remove_vq_common(vi);

	free_netdev(vi->dev);
}

static __maybe_unused int virtnet_freeze(struct virtio_device *vdev)
{
	struct virtnet_info *vi = vdev->priv;

	virtnet_cpu_notif_remove(vi);
	virtnet_freeze_down(vdev);
	remove_vq_common(vi);

	return 0;
}

static __maybe_unused int virtnet_restore(struct virtio_device *vdev)
{
	struct virtnet_info *vi = vdev->priv;
	int err;

	err = virtnet_restore_up(vdev);
	if (err)
		return err;
	virtnet_set_queues(vi, vi->curr_queue_pairs);

	err = virtnet_cpu_notif_add(vi);
	if (err)
		return err;

	return 0;
}

static struct virtio_device_id id_table[] = {
	{ VIRTIO_ID_NET, VIRTIO_DEV_ANY_ID },
	{ 0 },
};

#define VIRTNET_FEATURES \
	VIRTIO_NET_F_CSUM, VIRTIO_NET_F_GUEST_CSUM, \
	VIRTIO_NET_F_MAC, \
	VIRTIO_NET_F_HOST_TSO4, VIRTIO_NET_F_HOST_UFO, VIRTIO_NET_F_HOST_TSO6, \
	VIRTIO_NET_F_HOST_ECN, VIRTIO_NET_F_GUEST_TSO4, VIRTIO_NET_F_GUEST_TSO6, \
	VIRTIO_NET_F_GUEST_ECN, VIRTIO_NET_F_GUEST_UFO, \
	VIRTIO_NET_F_MRG_RXBUF, VIRTIO_NET_F_STATUS, VIRTIO_NET_F_CTRL_VQ, \
	VIRTIO_NET_F_CTRL_RX, VIRTIO_NET_F_CTRL_VLAN, \
	VIRTIO_NET_F_GUEST_ANNOUNCE, VIRTIO_NET_F_MQ, \
	VIRTIO_NET_F_CTRL_MAC_ADDR, \
	VIRTIO_NET_F_MTU, VIRTIO_NET_F_CTRL_GUEST_OFFLOADS, \
	VIRTIO_NET_F_SPEED_DUPLEX

static unsigned int features[] = {
	VIRTNET_FEATURES,
};

static unsigned int features_legacy[] = {
	VIRTNET_FEATURES,
	VIRTIO_NET_F_GSO,
	VIRTIO_F_ANY_LAYOUT,
};

static struct virtio_driver virtio_net_driver = {
	.feature_table = features,
	.feature_table_size = ARRAY_SIZE(features),
	.feature_table_legacy = features_legacy,
	.feature_table_size_legacy = ARRAY_SIZE(features_legacy),
	.driver.name =	KBUILD_MODNAME,
	.driver.owner =	THIS_MODULE,
	.id_table =	id_table,
	.validate =	virtnet_validate,
	.probe =	virtnet_probe,
	.remove =	virtnet_remove,
	.config_changed = virtnet_config_changed,
#ifdef CONFIG_PM_SLEEP
	.freeze =	virtnet_freeze,
	.restore =	virtnet_restore,
#endif
};

static __init int virtio_net_driver_init(void)
{
	int ret;

	ret = cpuhp_setup_state_multi(CPUHP_AP_ONLINE_DYN, "virtio/net:online",
				      virtnet_cpu_online,
				      virtnet_cpu_down_prep);
	if (ret < 0)
		goto out;
	virtionet_online = ret;
	ret = cpuhp_setup_state_multi(CPUHP_VIRT_NET_DEAD, "virtio/net:dead",
				      NULL, virtnet_cpu_dead);
	if (ret)
		goto err_dead;

        ret = register_virtio_driver(&virtio_net_driver);
	if (ret)
		goto err_virtio;
	return 0;
err_virtio:
	cpuhp_remove_multi_state(CPUHP_VIRT_NET_DEAD);
err_dead:
	cpuhp_remove_multi_state(virtionet_online);
out:
	return ret;
}
module_init(virtio_net_driver_init);

static __exit void virtio_net_driver_exit(void)
{
	unregister_virtio_driver(&virtio_net_driver);
	cpuhp_remove_multi_state(CPUHP_VIRT_NET_DEAD);
	cpuhp_remove_multi_state(virtionet_online);
}
module_exit(virtio_net_driver_exit);

MODULE_DEVICE_TABLE(virtio, id_table);
MODULE_DESCRIPTION("Virtio network driver");
MODULE_LICENSE("GPL");<|MERGE_RESOLUTION|>--- conflicted
+++ resolved
@@ -452,10 +452,6 @@
 static int virtnet_xdp_xmit(struct net_device *dev, struct xdp_buff *xdp)
 {
 	struct virtnet_info *vi = netdev_priv(dev);
-<<<<<<< HEAD
-	bool sent = __virtnet_xdp_xmit(vi, xdp);
-
-=======
 	struct receive_queue *rq = vi->rq;
 	struct bpf_prog *xdp_prog;
 	bool sent;
@@ -468,7 +464,6 @@
 		return -ENXIO;
 
 	sent = __virtnet_xdp_xmit(vi, xdp);
->>>>>>> 661e50bc
 	if (!sent)
 		return -ENOSPC;
 	return 0;
@@ -557,7 +552,7 @@
 	unsigned int buflen = SKB_DATA_ALIGN(GOOD_PACKET_LEN + headroom) +
 			      SKB_DATA_ALIGN(sizeof(struct skb_shared_info));
 	struct page *page = virt_to_head_page(buf);
-	unsigned int delta = 0, err;
+	unsigned int delta = 0;
 	struct page *xdp_page;
 	bool sent;
 	int err;
@@ -610,31 +605,19 @@
 			delta = orig_data - xdp.data;
 			break;
 		case XDP_TX:
-<<<<<<< HEAD
-			if (unlikely(!__virtnet_xdp_xmit(vi, &xdp)))
-				trace_xdp_exception(vi->dev, xdp_prog, act);
-			else
-				*xdp_xmit = true;
-=======
 			sent = __virtnet_xdp_xmit(vi, &xdp);
 			if (unlikely(!sent)) {
 				trace_xdp_exception(vi->dev, xdp_prog, act);
 				goto err_xdp;
 			}
 			*xdp_xmit = true;
->>>>>>> 661e50bc
 			rcu_read_unlock();
 			goto xdp_xmit;
 		case XDP_REDIRECT:
 			err = xdp_do_redirect(dev, &xdp, xdp_prog);
-<<<<<<< HEAD
-			if (!err)
-				*xdp_xmit = true;
-=======
 			if (err)
 				goto err_xdp;
 			*xdp_xmit = true;
->>>>>>> 661e50bc
 			rcu_read_unlock();
 			goto xdp_xmit;
 		default:
@@ -706,11 +689,7 @@
 	struct bpf_prog *xdp_prog;
 	unsigned int truesize;
 	unsigned int headroom = mergeable_ctx_to_headroom(ctx);
-<<<<<<< HEAD
-	int err;
-=======
 	bool sent;
->>>>>>> 661e50bc
 
 	head_skb = NULL;
 
@@ -779,12 +758,6 @@
 			}
 			break;
 		case XDP_TX:
-<<<<<<< HEAD
-			if (unlikely(!__virtnet_xdp_xmit(vi, &xdp)))
-				trace_xdp_exception(vi->dev, xdp_prog, act);
-			else
-				*xdp_xmit = true;
-=======
 			sent = __virtnet_xdp_xmit(vi, &xdp);
 			if (unlikely(!sent)) {
 				trace_xdp_exception(vi->dev, xdp_prog, act);
@@ -793,15 +766,8 @@
 				goto err_xdp;
 			}
 			*xdp_xmit = true;
->>>>>>> 661e50bc
 			if (unlikely(xdp_page != page))
 				goto err_xdp;
-			rcu_read_unlock();
-			goto xdp_xmit;
-		case XDP_REDIRECT:
-			err = xdp_do_redirect(dev, &xdp, xdp_prog);
-			if (!err)
-				*xdp_xmit = true;
 			rcu_read_unlock();
 			goto xdp_xmit;
 		default:
