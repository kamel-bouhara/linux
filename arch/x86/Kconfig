# Select 32 or 64 bit
config 64BIT
	bool "64-bit kernel" if ARCH = "x86"
	default ARCH != "i386"
	---help---
	  Say yes to build a 64-bit kernel - formerly known as x86_64
	  Say no to build a 32-bit kernel - formerly known as i386

config X86_32
	def_bool y
	depends on !64BIT
	select CLKSRC_I8253
	select HAVE_UID16

config X86_64
	def_bool y
	depends on 64BIT
	select X86_DEV_DMA_OPS
	select ARCH_USE_CMPXCHG_LOCKREF

### Arch settings
config X86
	def_bool y
	select ARCH_HAS_DEBUG_STRICT_USER_COPY_CHECKS
	select ARCH_MIGHT_HAVE_PC_PARPORT
	select ARCH_MIGHT_HAVE_PC_SERIO
	select HAVE_AOUT if X86_32
	select HAVE_UNSTABLE_SCHED_CLOCK
	select ARCH_SUPPORTS_NUMA_BALANCING if X86_64
	select ARCH_SUPPORTS_INT128 if X86_64
	select ARCH_WANTS_PROT_NUMA_PROT_NONE
	select HAVE_IDE
	select HAVE_OPROFILE
	select HAVE_PCSPKR_PLATFORM
	select HAVE_PERF_EVENTS
	select HAVE_IOREMAP_PROT
	select HAVE_KPROBES
	select HAVE_MEMBLOCK
	select HAVE_MEMBLOCK_NODE_MAP
	select ARCH_DISCARD_MEMBLOCK
	select ARCH_WANT_OPTIONAL_GPIOLIB
	select ARCH_WANT_FRAME_POINTERS
	select HAVE_DMA_ATTRS
	select HAVE_DMA_CONTIGUOUS
	select HAVE_KRETPROBES
	select GENERIC_EARLY_IOREMAP
	select HAVE_OPTPROBES
	select HAVE_KPROBES_ON_FTRACE
	select HAVE_FTRACE_MCOUNT_RECORD
	select HAVE_FENTRY if X86_64
	select HAVE_C_RECORDMCOUNT
	select HAVE_DYNAMIC_FTRACE
	select HAVE_DYNAMIC_FTRACE_WITH_REGS
	select HAVE_FUNCTION_TRACER
	select HAVE_FUNCTION_GRAPH_TRACER
	select HAVE_FUNCTION_GRAPH_FP_TEST
	select HAVE_FUNCTION_TRACE_MCOUNT_TEST
	select HAVE_SYSCALL_TRACEPOINTS
	select SYSCTL_EXCEPTION_TRACE
	select HAVE_KVM
	select HAVE_ARCH_KGDB
	select HAVE_ARCH_TRACEHOOK
	select HAVE_GENERIC_DMA_COHERENT if X86_32
	select HAVE_EFFICIENT_UNALIGNED_ACCESS
	select USER_STACKTRACE_SUPPORT
	select HAVE_REGS_AND_STACK_ACCESS_API
	select HAVE_DMA_API_DEBUG
	select HAVE_KERNEL_GZIP
	select HAVE_KERNEL_BZIP2
	select HAVE_KERNEL_LZMA
	select HAVE_KERNEL_XZ
	select HAVE_KERNEL_LZO
	select HAVE_KERNEL_LZ4
	select HAVE_HW_BREAKPOINT
	select HAVE_MIXED_BREAKPOINTS_REGS
	select PERF_EVENTS
	select HAVE_PERF_EVENTS_NMI
	select HAVE_PERF_REGS
	select HAVE_PERF_USER_STACK_DUMP
	select HAVE_DEBUG_KMEMLEAK
	select ANON_INODES
	select HAVE_ALIGNED_STRUCT_PAGE if SLUB
	select HAVE_CMPXCHG_LOCAL
	select HAVE_CMPXCHG_DOUBLE
	select HAVE_ARCH_KMEMCHECK
	select HAVE_USER_RETURN_NOTIFIER
	select ARCH_BINFMT_ELF_RANDOMIZE_PIE
	select HAVE_ARCH_JUMP_LABEL
	select ARCH_HAS_ATOMIC64_DEC_IF_POSITIVE
	select SPARSE_IRQ
	select GENERIC_FIND_FIRST_BIT
	select GENERIC_IRQ_PROBE
	select GENERIC_PENDING_IRQ if SMP
	select GENERIC_IRQ_SHOW
	select GENERIC_CLOCKEVENTS_MIN_ADJUST
	select IRQ_FORCED_THREADING
	select HAVE_BPF_JIT if X86_64
	select HAVE_ARCH_TRANSPARENT_HUGEPAGE
	select CLKEVT_I8253
	select ARCH_HAVE_NMI_SAFE_CMPXCHG
	select GENERIC_IOMAP
	select DCACHE_WORD_ACCESS
	select GENERIC_SMP_IDLE_THREAD
	select ARCH_WANT_IPC_PARSE_VERSION if X86_32
	select HAVE_ARCH_SECCOMP_FILTER
	select BUILDTIME_EXTABLE_SORT
	select GENERIC_CMOS_UPDATE
	select HAVE_ARCH_SOFT_DIRTY if X86_64
	select CLOCKSOURCE_WATCHDOG
	select GENERIC_CLOCKEVENTS
	select ARCH_CLOCKSOURCE_DATA
	select GENERIC_CLOCKEVENTS_BROADCAST if X86_64 || (X86_32 && X86_LOCAL_APIC)
	select GENERIC_TIME_VSYSCALL
	select KTIME_SCALAR if X86_32
	select GENERIC_STRNCPY_FROM_USER
	select GENERIC_STRNLEN_USER
	select HAVE_CONTEXT_TRACKING if X86_64
	select HAVE_IRQ_TIME_ACCOUNTING
	select VIRT_TO_BUS
	select MODULES_USE_ELF_REL if X86_32
	select MODULES_USE_ELF_RELA if X86_64
	select CLONE_BACKWARDS if X86_32
	select ARCH_USE_BUILTIN_BSWAP
	select ARCH_USE_QUEUE_RWLOCK
	select OLD_SIGSUSPEND3 if X86_32 || IA32_EMULATION
	select OLD_SIGACTION if X86_32
	select COMPAT_OLD_SIGACTION if IA32_EMULATION
	select RTC_LIB
	select HAVE_DEBUG_STACKOVERFLOW
	select HAVE_IRQ_EXIT_ON_IRQ_STACK if X86_64
	select HAVE_CC_STACKPROTECTOR
	select GENERIC_CPU_AUTOPROBE
	select HAVE_ARCH_AUDITSYSCALL

config INSTRUCTION_DECODER
	def_bool y
	depends on KPROBES || PERF_EVENTS || UPROBES

config OUTPUT_FORMAT
	string
	default "elf32-i386" if X86_32
	default "elf64-x86-64" if X86_64

config ARCH_DEFCONFIG
	string
	default "arch/x86/configs/i386_defconfig" if X86_32
	default "arch/x86/configs/x86_64_defconfig" if X86_64

config LOCKDEP_SUPPORT
	def_bool y

config STACKTRACE_SUPPORT
	def_bool y

config HAVE_LATENCYTOP_SUPPORT
	def_bool y

config MMU
	def_bool y

config SBUS
	bool

config NEED_DMA_MAP_STATE
	def_bool y
	depends on X86_64 || INTEL_IOMMU || DMA_API_DEBUG

config NEED_SG_DMA_LENGTH
	def_bool y

config GENERIC_ISA_DMA
	def_bool y
	depends on ISA_DMA_API

config GENERIC_BUG
	def_bool y
	depends on BUG
	select GENERIC_BUG_RELATIVE_POINTERS if X86_64

config GENERIC_BUG_RELATIVE_POINTERS
	bool

config GENERIC_HWEIGHT
	def_bool y

config ARCH_MAY_HAVE_PC_FDC
	def_bool y
	depends on ISA_DMA_API

config RWSEM_XCHGADD_ALGORITHM
	def_bool y

config GENERIC_CALIBRATE_DELAY
	def_bool y

config ARCH_HAS_CPU_RELAX
	def_bool y

config ARCH_HAS_CACHE_LINE_SIZE
	def_bool y

config HAVE_SETUP_PER_CPU_AREA
	def_bool y

config NEED_PER_CPU_EMBED_FIRST_CHUNK
	def_bool y

config NEED_PER_CPU_PAGE_FIRST_CHUNK
	def_bool y

config ARCH_HIBERNATION_POSSIBLE
	def_bool y

config ARCH_SUSPEND_POSSIBLE
	def_bool y

config ARCH_WANT_HUGE_PMD_SHARE
	def_bool y

config ARCH_WANT_GENERAL_HUGETLB
	def_bool y

config ZONE_DMA32
	bool
	default X86_64

config AUDIT_ARCH
	bool
	default X86_64

config ARCH_SUPPORTS_OPTIMIZED_INLINING
	def_bool y

config ARCH_SUPPORTS_DEBUG_PAGEALLOC
	def_bool y

config HAVE_INTEL_TXT
	def_bool y
	depends on INTEL_IOMMU && ACPI

config X86_32_SMP
	def_bool y
	depends on X86_32 && SMP

config X86_64_SMP
	def_bool y
	depends on X86_64 && SMP

config X86_HT
	def_bool y
	depends on SMP

config X86_32_LAZY_GS
	def_bool y
	depends on X86_32 && !CC_STACKPROTECTOR

config ARCH_HWEIGHT_CFLAGS
	string
	default "-fcall-saved-ecx -fcall-saved-edx" if X86_32
	default "-fcall-saved-rdi -fcall-saved-rsi -fcall-saved-rdx -fcall-saved-rcx -fcall-saved-r8 -fcall-saved-r9 -fcall-saved-r10 -fcall-saved-r11" if X86_64

config ARCH_SUPPORTS_UPROBES
	def_bool y

config FIX_EARLYCON_MEM
	def_bool y

source "init/Kconfig"
source "kernel/Kconfig.freezer"

menu "Processor type and features"

config ZONE_DMA
	bool "DMA memory allocation support" if EXPERT
	default y
	help
	  DMA memory allocation support allows devices with less than 32-bit
	  addressing to allocate within the first 16MB of address space.
	  Disable if no such devices will be used.

	  If unsure, say Y.

config SMP
	bool "Symmetric multi-processing support"
	---help---
	  This enables support for systems with more than one CPU. If you have
	  a system with only one CPU, say N. If you have a system with more
	  than one CPU, say Y.

	  If you say N here, the kernel will run on uni- and multiprocessor
	  machines, but will use only one CPU of a multiprocessor machine. If
	  you say Y here, the kernel will run on many, but not all,
	  uniprocessor machines. On a uniprocessor machine, the kernel
	  will run faster if you say N here.

	  Note that if you say Y here and choose architecture "586" or
	  "Pentium" under "Processor family", the kernel will not work on 486
	  architectures. Similarly, multiprocessor kernels for the "PPro"
	  architecture may not work on all Pentium based boards.

	  People using multiprocessor machines who say Y here should also say
	  Y to "Enhanced Real Time Clock Support", below. The "Advanced Power
	  Management" code will be disabled if you say Y here.

	  See also <file:Documentation/x86/i386/IO-APIC.txt>,
	  <file:Documentation/nmi_watchdog.txt> and the SMP-HOWTO available at
	  <http://www.tldp.org/docs.html#howto>.

	  If you don't know what to do here, say N.

config X86_X2APIC
	bool "Support x2apic"
	depends on X86_LOCAL_APIC && X86_64 && IRQ_REMAP
	---help---
	  This enables x2apic support on CPUs that have this feature.

	  This allows 32-bit apic IDs (so it can support very large systems),
	  and accesses the local apic via MSRs not via mmio.

	  If you don't know what to do here, say N.

config X86_MPPARSE
	bool "Enable MPS table" if ACPI || SFI
	default y
	depends on X86_LOCAL_APIC
	---help---
	  For old smp systems that do not have proper acpi support. Newer systems
	  (esp with 64bit cpus) with acpi support, MADT and DSDT will override it

config X86_BIGSMP
	bool "Support for big SMP systems with more than 8 CPUs"
	depends on X86_32 && SMP
	---help---
	  This option is needed for the systems that have more than 8 CPUs

config GOLDFISH
       def_bool y
       depends on X86_GOLDFISH

if X86_32
config X86_EXTENDED_PLATFORM
	bool "Support for extended (non-PC) x86 platforms"
	default y
	---help---
	  If you disable this option then the kernel will only support
	  standard PC platforms. (which covers the vast majority of
	  systems out there.)

	  If you enable this option then you'll be able to select support
	  for the following (non-PC) 32 bit x86 platforms:
		Goldfish (Android emulator)
		AMD Elan
		RDC R-321x SoC
		SGI 320/540 (Visual Workstation)
		STA2X11-based (e.g. Northville)
		Moorestown MID devices

	  If you have one of these systems, or if you want to build a
	  generic distribution kernel, say Y here - otherwise say N.
endif

if X86_64
config X86_EXTENDED_PLATFORM
	bool "Support for extended (non-PC) x86 platforms"
	default y
	---help---
	  If you disable this option then the kernel will only support
	  standard PC platforms. (which covers the vast majority of
	  systems out there.)

	  If you enable this option then you'll be able to select support
	  for the following (non-PC) 64 bit x86 platforms:
		Numascale NumaChip
		ScaleMP vSMP
		SGI Ultraviolet

	  If you have one of these systems, or if you want to build a
	  generic distribution kernel, say Y here - otherwise say N.
endif
# This is an alphabetically sorted list of 64 bit extended platforms
# Please maintain the alphabetic order if and when there are additions
config X86_NUMACHIP
	bool "Numascale NumaChip"
	depends on X86_64
	depends on X86_EXTENDED_PLATFORM
	depends on NUMA
	depends on SMP
	depends on X86_X2APIC
	depends on PCI_MMCONFIG
	---help---
	  Adds support for Numascale NumaChip large-SMP systems. Needed to
	  enable more than ~168 cores.
	  If you don't have one of these, you should say N here.

config X86_VSMP
	bool "ScaleMP vSMP"
	select HYPERVISOR_GUEST
	select PARAVIRT
	depends on X86_64 && PCI
	depends on X86_EXTENDED_PLATFORM
	depends on SMP
	---help---
	  Support for ScaleMP vSMP systems.  Say 'Y' here if this kernel is
	  supposed to run on these EM64T-based machines.  Only choose this option
	  if you have one of these machines.

config X86_UV
	bool "SGI Ultraviolet"
	depends on X86_64
	depends on X86_EXTENDED_PLATFORM
	depends on NUMA
	depends on X86_X2APIC
	---help---
	  This option is needed in order to support SGI Ultraviolet systems.
	  If you don't have one of these, you should say N here.

# Following is an alphabetically sorted list of 32 bit extended platforms
# Please maintain the alphabetic order if and when there are additions

config X86_GOLDFISH
       bool "Goldfish (Virtual Platform)"
       depends on X86_EXTENDED_PLATFORM
       ---help---
	 Enable support for the Goldfish virtual platform used primarily
	 for Android development. Unless you are building for the Android
	 Goldfish emulator say N here.

config X86_INTEL_CE
	bool "CE4100 TV platform"
	depends on PCI
	depends on PCI_GODIRECT
	depends on X86_32
	depends on X86_EXTENDED_PLATFORM
	select X86_REBOOTFIXUPS
	select OF
	select OF_EARLY_FLATTREE
	select IRQ_DOMAIN
	---help---
	  Select for the Intel CE media processor (CE4100) SOC.
	  This option compiles in support for the CE4100 SOC for settop
	  boxes and media devices.

config X86_INTEL_MID
	bool "Intel MID platform support"
	depends on X86_32
	depends on X86_EXTENDED_PLATFORM
	depends on X86_PLATFORM_DEVICES
	depends on PCI
	depends on PCI_GOANY
	depends on X86_IO_APIC
	select SFI
	select I2C
	select DW_APB_TIMER
	select APB_TIMER
	select INTEL_SCU_IPC
	select MFD_INTEL_MSIC
	---help---
	  Select to build a kernel capable of supporting Intel MID (Mobile
	  Internet Device) platform systems which do not have the PCI legacy
	  interfaces. If you are building for a PC class system say N here.

	  Intel MID platforms are based on an Intel processor and chipset which
	  consume less power than most of the x86 derivatives.

config X86_INTEL_LPSS
	bool "Intel Low Power Subsystem Support"
	depends on ACPI
	select COMMON_CLK
	select PINCTRL
	---help---
	  Select to build support for Intel Low Power Subsystem such as
	  found on Intel Lynxpoint PCH. Selecting this option enables
	  things like clock tree (common clock framework) and pincontrol
	  which are needed by the LPSS peripheral drivers.

config X86_RDC321X
	bool "RDC R-321x SoC"
	depends on X86_32
	depends on X86_EXTENDED_PLATFORM
	select M486
	select X86_REBOOTFIXUPS
	---help---
	  This option is needed for RDC R-321x system-on-chip, also known
	  as R-8610-(G).
	  If you don't have one of these chips, you should say N here.

config X86_32_NON_STANDARD
	bool "Support non-standard 32-bit SMP architectures"
	depends on X86_32 && SMP
	depends on X86_EXTENDED_PLATFORM
	---help---
	  This option compiles in the bigsmp and STA2X11 default
	  subarchitectures.  It is intended for a generic binary
	  kernel. If you select them all, kernel will probe it one by
	  one and will fallback to default.

# Alphabetically sorted list of Non standard 32 bit platforms

config X86_SUPPORTS_MEMORY_FAILURE
	def_bool y
	# MCE code calls memory_failure():
	depends on X86_MCE
	# On 32-bit this adds too big of NODES_SHIFT and we run out of page flags:
	# On 32-bit SPARSEMEM adds too big of SECTIONS_WIDTH:
	depends on X86_64 || !SPARSEMEM
	select ARCH_SUPPORTS_MEMORY_FAILURE

config STA2X11
	bool "STA2X11 Companion Chip Support"
	depends on X86_32_NON_STANDARD && PCI
	select X86_DEV_DMA_OPS
	select X86_DMA_REMAP
	select SWIOTLB
	select MFD_STA2X11
	select ARCH_REQUIRE_GPIOLIB
	default n
	---help---
	  This adds support for boards based on the STA2X11 IO-Hub,
	  a.k.a. "ConneXt". The chip is used in place of the standard
	  PC chipset, so all "standard" peripherals are missing. If this
	  option is selected the kernel will still be able to boot on
	  standard PC machines.

config X86_32_IRIS
	tristate "Eurobraille/Iris poweroff module"
	depends on X86_32
	---help---
	  The Iris machines from EuroBraille do not have APM or ACPI support
	  to shut themselves down properly.  A special I/O sequence is
	  needed to do so, which is what this module does at
	  kernel shutdown.

	  This is only for Iris machines from EuroBraille.

	  If unused, say N.

config SCHED_OMIT_FRAME_POINTER
	def_bool y
	prompt "Single-depth WCHAN output"
	depends on X86
	---help---
	  Calculate simpler /proc/<PID>/wchan values. If this option
	  is disabled then wchan values will recurse back to the
	  caller function. This provides more accurate wchan values,
	  at the expense of slightly more scheduling overhead.

	  If in doubt, say "Y".

menuconfig HYPERVISOR_GUEST
	bool "Linux guest support"
	---help---
	  Say Y here to enable options for running Linux under various hyper-
	  visors. This option enables basic hypervisor detection and platform
	  setup.

	  If you say N, all options in this submenu will be skipped and
	  disabled, and Linux guest support won't be built in.

if HYPERVISOR_GUEST

config PARAVIRT
	bool "Enable paravirtualization code"
	---help---
	  This changes the kernel so it can modify itself when it is run
	  under a hypervisor, potentially improving performance significantly
	  over full virtualization.  However, when run without a hypervisor
	  the kernel is theoretically slower and slightly larger.

config PARAVIRT_DEBUG
	bool "paravirt-ops debugging"
	depends on PARAVIRT && DEBUG_KERNEL
	---help---
	  Enable to debug paravirt_ops internals.  Specifically, BUG if
	  a paravirt_op is missing when it is called.

config PARAVIRT_SPINLOCKS
	bool "Paravirtualization layer for spinlocks"
	depends on PARAVIRT && SMP
	select UNINLINE_SPIN_UNLOCK
	---help---
	  Paravirtualized spinlocks allow a pvops backend to replace the
	  spinlock implementation with something virtualization-friendly
	  (for example, block the virtual CPU rather than spinning).

	  It has a minimal impact on native kernels and gives a nice performance
	  benefit on paravirtualized KVM / Xen kernels.

	  If you are unsure how to answer this question, answer Y.

source "arch/x86/xen/Kconfig"

config KVM_GUEST
	bool "KVM Guest support (including kvmclock)"
	depends on PARAVIRT
	select PARAVIRT_CLOCK
	default y
	---help---
	  This option enables various optimizations for running under the KVM
	  hypervisor. It includes a paravirtualized clock, so that instead
	  of relying on a PIT (or probably other) emulation by the
	  underlying device model, the host provides the guest with
	  timing infrastructure such as time of day, and system time

config KVM_DEBUG_FS
	bool "Enable debug information for KVM Guests in debugfs"
	depends on KVM_GUEST && DEBUG_FS
	default n
	---help---
	  This option enables collection of various statistics for KVM guest.
	  Statistics are displayed in debugfs filesystem. Enabling this option
	  may incur significant overhead.

source "arch/x86/lguest/Kconfig"

config PARAVIRT_TIME_ACCOUNTING
	bool "Paravirtual steal time accounting"
	depends on PARAVIRT
	default n
	---help---
	  Select this option to enable fine granularity task steal time
	  accounting. Time spent executing other tasks in parallel with
	  the current vCPU is discounted from the vCPU power. To account for
	  that, there can be a small performance impact.

	  If in doubt, say N here.

config PARAVIRT_CLOCK
	bool

endif #HYPERVISOR_GUEST

config NO_BOOTMEM
	def_bool y

config MEMTEST
	bool "Memtest"
	---help---
	  This option adds a kernel parameter 'memtest', which allows memtest
	  to be set.
	        memtest=0, mean disabled; -- default
	        memtest=1, mean do 1 test pattern;
	        ...
	        memtest=4, mean do 4 test patterns.
	  If you are unsure how to answer this question, answer N.

source "arch/x86/Kconfig.cpu"

config HPET_TIMER
	def_bool X86_64
	prompt "HPET Timer Support" if X86_32
	---help---
	  Use the IA-PC HPET (High Precision Event Timer) to manage
	  time in preference to the PIT and RTC, if a HPET is
	  present.
	  HPET is the next generation timer replacing legacy 8254s.
	  The HPET provides a stable time base on SMP
	  systems, unlike the TSC, but it is more expensive to access,
	  as it is off-chip.  You can find the HPET spec at
	  <http://www.intel.com/hardwaredesign/hpetspec_1.pdf>.

	  You can safely choose Y here.  However, HPET will only be
	  activated if the platform and the BIOS support this feature.
	  Otherwise the 8254 will be used for timing services.

	  Choose N to continue using the legacy 8254 timer.

config HPET_EMULATE_RTC
	def_bool y
	depends on HPET_TIMER && (RTC=y || RTC=m || RTC_DRV_CMOS=m || RTC_DRV_CMOS=y)

config APB_TIMER
       def_bool y if X86_INTEL_MID
       prompt "Intel MID APB Timer Support" if X86_INTEL_MID
       select DW_APB_TIMER
       depends on X86_INTEL_MID && SFI
       help
         APB timer is the replacement for 8254, HPET on X86 MID platforms.
         The APBT provides a stable time base on SMP
         systems, unlike the TSC, but it is more expensive to access,
         as it is off-chip. APB timers are always running regardless of CPU
         C states, they are used as per CPU clockevent device when possible.

# Mark as expert because too many people got it wrong.
# The code disables itself when not needed.
config DMI
	default y
	select DMI_SCAN_MACHINE_NON_EFI_FALLBACK
	bool "Enable DMI scanning" if EXPERT
	---help---
	  Enabled scanning of DMI to identify machine quirks. Say Y
	  here unless you have verified that your setup is not
	  affected by entries in the DMI blacklist. Required by PNP
	  BIOS code.

config GART_IOMMU
	bool "Old AMD GART IOMMU support"
	select SWIOTLB
	depends on X86_64 && PCI && AMD_NB
	---help---
	  Provides a driver for older AMD Athlon64/Opteron/Turion/Sempron
	  GART based hardware IOMMUs.

	  The GART supports full DMA access for devices with 32-bit access
	  limitations, on systems with more than 3 GB. This is usually needed
	  for USB, sound, many IDE/SATA chipsets and some other devices.

	  Newer systems typically have a modern AMD IOMMU, supported via
	  the CONFIG_AMD_IOMMU=y config option.

	  In normal configurations this driver is only active when needed:
	  there's more than 3 GB of memory and the system contains a
	  32-bit limited device.

	  If unsure, say Y.

config CALGARY_IOMMU
	bool "IBM Calgary IOMMU support"
	select SWIOTLB
	depends on X86_64 && PCI
	---help---
	  Support for hardware IOMMUs in IBM's xSeries x366 and x460
	  systems. Needed to run systems with more than 3GB of memory
	  properly with 32-bit PCI devices that do not support DAC
	  (Double Address Cycle). Calgary also supports bus level
	  isolation, where all DMAs pass through the IOMMU.  This
	  prevents them from going anywhere except their intended
	  destination. This catches hard-to-find kernel bugs and
	  mis-behaving drivers and devices that do not use the DMA-API
	  properly to set up their DMA buffers.  The IOMMU can be
	  turned off at boot time with the iommu=off parameter.
	  Normally the kernel will make the right choice by itself.
	  If unsure, say Y.

config CALGARY_IOMMU_ENABLED_BY_DEFAULT
	def_bool y
	prompt "Should Calgary be enabled by default?"
	depends on CALGARY_IOMMU
	---help---
	  Should Calgary be enabled by default? if you choose 'y', Calgary
	  will be used (if it exists). If you choose 'n', Calgary will not be
	  used even if it exists. If you choose 'n' and would like to use
	  Calgary anyway, pass 'iommu=calgary' on the kernel command line.
	  If unsure, say Y.

# need this always selected by IOMMU for the VIA workaround
config SWIOTLB
	def_bool y if X86_64
	---help---
	  Support for software bounce buffers used on x86-64 systems
	  which don't have a hardware IOMMU. Using this PCI devices
	  which can only access 32-bits of memory can be used on systems
	  with more than 3 GB of memory.
	  If unsure, say Y.

config IOMMU_HELPER
	def_bool y
	depends on CALGARY_IOMMU || GART_IOMMU || SWIOTLB || AMD_IOMMU

config MAXSMP
	bool "Enable Maximum number of SMP Processors and NUMA Nodes"
	depends on X86_64 && SMP && DEBUG_KERNEL
	select CPUMASK_OFFSTACK
	---help---
	  Enable maximum number of CPUS and NUMA Nodes for this architecture.
	  If unsure, say N.

config NR_CPUS
	int "Maximum number of CPUs" if SMP && !MAXSMP
	range 2 8 if SMP && X86_32 && !X86_BIGSMP
	range 2 512 if SMP && !MAXSMP && !CPUMASK_OFFSTACK
	range 2 8192 if SMP && !MAXSMP && CPUMASK_OFFSTACK && X86_64
	default "1" if !SMP
	default "8192" if MAXSMP
	default "32" if SMP && X86_BIGSMP
	default "8" if SMP
	---help---
	  This allows you to specify the maximum number of CPUs which this
	  kernel will support.  If CPUMASK_OFFSTACK is enabled, the maximum
	  supported value is 4096, otherwise the maximum value is 512.  The
	  minimum value which makes sense is 2.

	  This is purely to save memory - each supported CPU adds
	  approximately eight kilobytes to the kernel image.

config SCHED_SMT
	bool "SMT (Hyperthreading) scheduler support"
	depends on X86_HT
	---help---
	  SMT scheduler support improves the CPU scheduler's decision making
	  when dealing with Intel Pentium 4 chips with HyperThreading at a
	  cost of slightly increased overhead in some places. If unsure say
	  N here.

config SCHED_MC
	def_bool y
	prompt "Multi-core scheduler support"
	depends on X86_HT
	---help---
	  Multi-core scheduler support improves the CPU scheduler's decision
	  making when dealing with multi-core CPU chips at a cost of slightly
	  increased overhead in some places. If unsure say N here.

source "kernel/Kconfig.preempt"

config X86_UP_APIC
	bool "Local APIC support on uniprocessors"
	depends on X86_32 && !SMP && !X86_32_NON_STANDARD && !PCI_MSI
	---help---
	  A local APIC (Advanced Programmable Interrupt Controller) is an
	  integrated interrupt controller in the CPU. If you have a single-CPU
	  system which has a processor with a local APIC, you can say Y here to
	  enable and use it. If you say Y here even though your machine doesn't
	  have a local APIC, then the kernel will still run with no slowdown at
	  all. The local APIC supports CPU-generated self-interrupts (timer,
	  performance counters), and the NMI watchdog which detects hard
	  lockups.

config X86_UP_IOAPIC
	bool "IO-APIC support on uniprocessors"
	depends on X86_UP_APIC
	---help---
	  An IO-APIC (I/O Advanced Programmable Interrupt Controller) is an
	  SMP-capable replacement for PC-style interrupt controllers. Most
	  SMP systems and many recent uniprocessor systems have one.

	  If you have a single-CPU system with an IO-APIC, you can say Y here
	  to use it. If you say Y here even though your machine doesn't have
	  an IO-APIC, then the kernel will still run with no slowdown at all.

config X86_LOCAL_APIC
	def_bool y
	depends on X86_64 || SMP || X86_32_NON_STANDARD || X86_UP_APIC || PCI_MSI

config X86_IO_APIC
	def_bool y
	depends on X86_64 || SMP || X86_32_NON_STANDARD || X86_UP_IOAPIC || PCI_MSI
	select GENERIC_IRQ_LEGACY_ALLOC_HWIRQ

config X86_REROUTE_FOR_BROKEN_BOOT_IRQS
	bool "Reroute for broken boot IRQs"
	depends on X86_IO_APIC
	---help---
	  This option enables a workaround that fixes a source of
	  spurious interrupts. This is recommended when threaded
	  interrupt handling is used on systems where the generation of
	  superfluous "boot interrupts" cannot be disabled.

	  Some chipsets generate a legacy INTx "boot IRQ" when the IRQ
	  entry in the chipset's IO-APIC is masked (as, e.g. the RT
	  kernel does during interrupt handling). On chipsets where this
	  boot IRQ generation cannot be disabled, this workaround keeps
	  the original IRQ line masked so that only the equivalent "boot
	  IRQ" is delivered to the CPUs. The workaround also tells the
	  kernel to set up the IRQ handler on the boot IRQ line. In this
	  way only one interrupt is delivered to the kernel. Otherwise
	  the spurious second interrupt may cause the kernel to bring
	  down (vital) interrupt lines.

	  Only affects "broken" chipsets. Interrupt sharing may be
	  increased on these systems.

config X86_MCE
	bool "Machine Check / overheating reporting"
	default y
	---help---
	  Machine Check support allows the processor to notify the
	  kernel if it detects a problem (e.g. overheating, data corruption).
	  The action the kernel takes depends on the severity of the problem,
	  ranging from warning messages to halting the machine.

config X86_MCE_INTEL
	def_bool y
	prompt "Intel MCE features"
	depends on X86_MCE && X86_LOCAL_APIC
	---help---
	   Additional support for intel specific MCE features such as
	   the thermal monitor.

config X86_MCE_AMD
	def_bool y
	prompt "AMD MCE features"
	depends on X86_MCE && X86_LOCAL_APIC
	---help---
	   Additional support for AMD specific MCE features such as
	   the DRAM Error Threshold.

config X86_ANCIENT_MCE
	bool "Support for old Pentium 5 / WinChip machine checks"
	depends on X86_32 && X86_MCE
	---help---
	  Include support for machine check handling on old Pentium 5 or WinChip
	  systems. These typically need to be enabled explicitly on the command
	  line.

config X86_MCE_THRESHOLD
	depends on X86_MCE_AMD || X86_MCE_INTEL
	def_bool y

config X86_MCE_INJECT
	depends on X86_MCE
	tristate "Machine check injector support"
	---help---
	  Provide support for injecting machine checks for testing purposes.
	  If you don't know what a machine check is and you don't do kernel
	  QA it is safe to say n.

config X86_THERMAL_VECTOR
	def_bool y
	depends on X86_MCE_INTEL

config VM86
	bool "Enable VM86 support" if EXPERT
	default y
	depends on X86_32
	---help---
	  This option is required by programs like DOSEMU to run
	  16-bit real mode legacy code on x86 processors. It also may
	  be needed by software like XFree86 to initialize some video
	  cards via BIOS. Disabling this option saves about 6K.

config X86_16BIT
	bool "Enable support for 16-bit segments" if EXPERT
	default y
	---help---
	  This option is required by programs like Wine to run 16-bit
	  protected mode legacy code on x86 processors.  Disabling
	  this option saves about 300 bytes on i386, or around 6K text
	  plus 16K runtime memory on x86-64,

config X86_ESPFIX32
	def_bool y
	depends on X86_16BIT && X86_32

config X86_ESPFIX64
	def_bool y
	depends on X86_16BIT && X86_64

config TOSHIBA
	tristate "Toshiba Laptop support"
	depends on X86_32
	---help---
	  This adds a driver to safely access the System Management Mode of
	  the CPU on Toshiba portables with a genuine Toshiba BIOS. It does
	  not work on models with a Phoenix BIOS. The System Management Mode
	  is used to set the BIOS and power saving options on Toshiba portables.

	  For information on utilities to make use of this driver see the
	  Toshiba Linux utilities web site at:
	  <http://www.buzzard.org.uk/toshiba/>.

	  Say Y if you intend to run this kernel on a Toshiba portable.
	  Say N otherwise.

config I8K
	tristate "Dell laptop support"
	select HWMON
	---help---
	  This adds a driver to safely access the System Management Mode
	  of the CPU on the Dell Inspiron 8000. The System Management Mode
	  is used to read cpu temperature and cooling fan status and to
	  control the fans on the I8K portables.

	  This driver has been tested only on the Inspiron 8000 but it may
	  also work with other Dell laptops. You can force loading on other
	  models by passing the parameter `force=1' to the module. Use at
	  your own risk.

	  For information on utilities to make use of this driver see the
	  I8K Linux utilities web site at:
	  <http://people.debian.org/~dz/i8k/>

	  Say Y if you intend to run this kernel on a Dell Inspiron 8000.
	  Say N otherwise.

config X86_REBOOTFIXUPS
	bool "Enable X86 board specific fixups for reboot"
	depends on X86_32
	---help---
	  This enables chipset and/or board specific fixups to be done
	  in order to get reboot to work correctly. This is only needed on
	  some combinations of hardware and BIOS. The symptom, for which
	  this config is intended, is when reboot ends with a stalled/hung
	  system.

	  Currently, the only fixup is for the Geode machines using
	  CS5530A and CS5536 chipsets and the RDC R-321x SoC.

	  Say Y if you want to enable the fixup. Currently, it's safe to
	  enable this option even if you don't need it.
	  Say N otherwise.

config MICROCODE
	tristate "CPU microcode loading support"
	depends on CPU_SUP_AMD || CPU_SUP_INTEL
	select FW_LOADER
	---help---

	  If you say Y here, you will be able to update the microcode on
	  certain Intel and AMD processors. The Intel support is for the
	  IA32 family, e.g. Pentium Pro, Pentium II, Pentium III, Pentium 4,
	  Xeon etc. The AMD support is for families 0x10 and later. You will
	  obviously need the actual microcode binary data itself which is not
	  shipped with the Linux kernel.

	  This option selects the general module only, you need to select
	  at least one vendor specific module as well.

	  To compile this driver as a module, choose M here: the module
	  will be called microcode.

config MICROCODE_INTEL
	bool "Intel microcode loading support"
	depends on MICROCODE
	default MICROCODE
	select FW_LOADER
	---help---
	  This options enables microcode patch loading support for Intel
	  processors.

	  For the current Intel microcode data package go to
	  <https://downloadcenter.intel.com> and search for
	  'Linux Processor Microcode Data File'.

config MICROCODE_AMD
	bool "AMD microcode loading support"
	depends on MICROCODE
	select FW_LOADER
	---help---
	  If you select this option, microcode patch loading support for AMD
	  processors will be enabled.

config MICROCODE_OLD_INTERFACE
	def_bool y
	depends on MICROCODE

config MICROCODE_INTEL_EARLY
	def_bool n

config MICROCODE_AMD_EARLY
	def_bool n

config MICROCODE_EARLY
	bool "Early load microcode"
	depends on MICROCODE=y && BLK_DEV_INITRD
	select MICROCODE_INTEL_EARLY if MICROCODE_INTEL
	select MICROCODE_AMD_EARLY if MICROCODE_AMD
	default y
	help
	  This option provides functionality to read additional microcode data
	  at the beginning of initrd image. The data tells kernel to load
	  microcode to CPU's as early as possible. No functional change if no
	  microcode data is glued to the initrd, therefore it's safe to say Y.

config X86_MSR
	tristate "/dev/cpu/*/msr - Model-specific register support"
	---help---
	  This device gives privileged processes access to the x86
	  Model-Specific Registers (MSRs).  It is a character device with
	  major 202 and minors 0 to 31 for /dev/cpu/0/msr to /dev/cpu/31/msr.
	  MSR accesses are directed to a specific CPU on multi-processor
	  systems.

config X86_CPUID
	tristate "/dev/cpu/*/cpuid - CPU information support"
	---help---
	  This device gives processes access to the x86 CPUID instruction to
	  be executed on a specific processor.  It is a character device
	  with major 203 and minors 0 to 31 for /dev/cpu/0/cpuid to
	  /dev/cpu/31/cpuid.

choice
	prompt "High Memory Support"
	default HIGHMEM4G
	depends on X86_32

config NOHIGHMEM
	bool "off"
	---help---
	  Linux can use up to 64 Gigabytes of physical memory on x86 systems.
	  However, the address space of 32-bit x86 processors is only 4
	  Gigabytes large. That means that, if you have a large amount of
	  physical memory, not all of it can be "permanently mapped" by the
	  kernel. The physical memory that's not permanently mapped is called
	  "high memory".

	  If you are compiling a kernel which will never run on a machine with
	  more than 1 Gigabyte total physical RAM, answer "off" here (default
	  choice and suitable for most users). This will result in a "3GB/1GB"
	  split: 3GB are mapped so that each process sees a 3GB virtual memory
	  space and the remaining part of the 4GB virtual memory space is used
	  by the kernel to permanently map as much physical memory as
	  possible.

	  If the machine has between 1 and 4 Gigabytes physical RAM, then
	  answer "4GB" here.

	  If more than 4 Gigabytes is used then answer "64GB" here. This
	  selection turns Intel PAE (Physical Address Extension) mode on.
	  PAE implements 3-level paging on IA32 processors. PAE is fully
	  supported by Linux, PAE mode is implemented on all recent Intel
	  processors (Pentium Pro and better). NOTE: If you say "64GB" here,
	  then the kernel will not boot on CPUs that don't support PAE!

	  The actual amount of total physical memory will either be
	  auto detected or can be forced by using a kernel command line option
	  such as "mem=256M". (Try "man bootparam" or see the documentation of
	  your boot loader (lilo or loadlin) about how to pass options to the
	  kernel at boot time.)

	  If unsure, say "off".

config HIGHMEM4G
	bool "4GB"
	---help---
	  Select this if you have a 32-bit processor and between 1 and 4
	  gigabytes of physical RAM.

config HIGHMEM64G
	bool "64GB"
	depends on !M486
	select X86_PAE
	---help---
	  Select this if you have a 32-bit processor and more than 4
	  gigabytes of physical RAM.

endchoice

choice
	prompt "Memory split" if EXPERT
	default VMSPLIT_3G
	depends on X86_32
	---help---
	  Select the desired split between kernel and user memory.

	  If the address range available to the kernel is less than the
	  physical memory installed, the remaining memory will be available
	  as "high memory". Accessing high memory is a little more costly
	  than low memory, as it needs to be mapped into the kernel first.
	  Note that increasing the kernel address space limits the range
	  available to user programs, making the address space there
	  tighter.  Selecting anything other than the default 3G/1G split
	  will also likely make your kernel incompatible with binary-only
	  kernel modules.

	  If you are not absolutely sure what you are doing, leave this
	  option alone!

	config VMSPLIT_3G
		bool "3G/1G user/kernel split"
	config VMSPLIT_3G_OPT
		depends on !X86_PAE
		bool "3G/1G user/kernel split (for full 1G low memory)"
	config VMSPLIT_2G
		bool "2G/2G user/kernel split"
	config VMSPLIT_2G_OPT
		depends on !X86_PAE
		bool "2G/2G user/kernel split (for full 2G low memory)"
	config VMSPLIT_1G
		bool "1G/3G user/kernel split"
endchoice

config PAGE_OFFSET
	hex
	default 0xB0000000 if VMSPLIT_3G_OPT
	default 0x80000000 if VMSPLIT_2G
	default 0x78000000 if VMSPLIT_2G_OPT
	default 0x40000000 if VMSPLIT_1G
	default 0xC0000000
	depends on X86_32

config HIGHMEM
	def_bool y
	depends on X86_32 && (HIGHMEM64G || HIGHMEM4G)

config X86_PAE
	bool "PAE (Physical Address Extension) Support"
	depends on X86_32 && !HIGHMEM4G
	---help---
	  PAE is required for NX support, and furthermore enables
	  larger swapspace support for non-overcommit purposes. It
	  has the cost of more pagetable lookup overhead, and also
	  consumes more pagetable space per process.

config ARCH_PHYS_ADDR_T_64BIT
	def_bool y
	depends on X86_64 || X86_PAE

config ARCH_DMA_ADDR_T_64BIT
	def_bool y
	depends on X86_64 || HIGHMEM64G

config DIRECT_GBPAGES
	bool "Enable 1GB pages for kernel pagetables" if EXPERT
	default y
	depends on X86_64
	---help---
	  Allow the kernel linear mapping to use 1GB pages on CPUs that
	  support it. This can improve the kernel's performance a tiny bit by
	  reducing TLB pressure. If in doubt, say "Y".

# Common NUMA Features
config NUMA
	bool "Numa Memory Allocation and Scheduler Support"
	depends on SMP
	depends on X86_64 || (X86_32 && HIGHMEM64G && X86_BIGSMP)
	default y if X86_BIGSMP
	---help---
	  Enable NUMA (Non Uniform Memory Access) support.

	  The kernel will try to allocate memory used by a CPU on the
	  local memory controller of the CPU and add some more
	  NUMA awareness to the kernel.

	  For 64-bit this is recommended if the system is Intel Core i7
	  (or later), AMD Opteron, or EM64T NUMA.

	  For 32-bit this is only needed if you boot a 32-bit
	  kernel on a 64-bit NUMA platform.

	  Otherwise, you should say N.

config AMD_NUMA
	def_bool y
	prompt "Old style AMD Opteron NUMA detection"
	depends on X86_64 && NUMA && PCI
	---help---
	  Enable AMD NUMA node topology detection.  You should say Y here if
	  you have a multi processor AMD system. This uses an old method to
	  read the NUMA configuration directly from the builtin Northbridge
	  of Opteron. It is recommended to use X86_64_ACPI_NUMA instead,
	  which also takes priority if both are compiled in.

config X86_64_ACPI_NUMA
	def_bool y
	prompt "ACPI NUMA detection"
	depends on X86_64 && NUMA && ACPI && PCI
	select ACPI_NUMA
	---help---
	  Enable ACPI SRAT based node topology detection.

# Some NUMA nodes have memory ranges that span
# other nodes.  Even though a pfn is valid and
# between a node's start and end pfns, it may not
# reside on that node.  See memmap_init_zone()
# for details.
config NODES_SPAN_OTHER_NODES
	def_bool y
	depends on X86_64_ACPI_NUMA

config NUMA_EMU
	bool "NUMA emulation"
	depends on NUMA
	---help---
	  Enable NUMA emulation. A flat machine will be split
	  into virtual nodes when booted with "numa=fake=N", where N is the
	  number of nodes. This is only useful for debugging.

config NODES_SHIFT
	int "Maximum NUMA Nodes (as a power of 2)" if !MAXSMP
	range 1 10
	default "10" if MAXSMP
	default "6" if X86_64
	default "3"
	depends on NEED_MULTIPLE_NODES
	---help---
	  Specify the maximum number of NUMA Nodes available on the target
	  system.  Increases memory reserved to accommodate various tables.

config ARCH_HAVE_MEMORY_PRESENT
	def_bool y
	depends on X86_32 && DISCONTIGMEM

config NEED_NODE_MEMMAP_SIZE
	def_bool y
	depends on X86_32 && (DISCONTIGMEM || SPARSEMEM)

config ARCH_FLATMEM_ENABLE
	def_bool y
	depends on X86_32 && !NUMA

config ARCH_DISCONTIGMEM_ENABLE
	def_bool y
	depends on NUMA && X86_32

config ARCH_DISCONTIGMEM_DEFAULT
	def_bool y
	depends on NUMA && X86_32

config ARCH_SPARSEMEM_ENABLE
	def_bool y
	depends on X86_64 || NUMA || X86_32 || X86_32_NON_STANDARD
	select SPARSEMEM_STATIC if X86_32
	select SPARSEMEM_VMEMMAP_ENABLE if X86_64

config ARCH_SPARSEMEM_DEFAULT
	def_bool y
	depends on X86_64

config ARCH_SELECT_MEMORY_MODEL
	def_bool y
	depends on ARCH_SPARSEMEM_ENABLE

config ARCH_MEMORY_PROBE
	bool "Enable sysfs memory/probe interface"
	depends on X86_64 && MEMORY_HOTPLUG
	help
	  This option enables a sysfs memory/probe interface for testing.
	  See Documentation/memory-hotplug.txt for more information.
	  If you are unsure how to answer this question, answer N.

config ARCH_PROC_KCORE_TEXT
	def_bool y
	depends on X86_64 && PROC_KCORE

config ILLEGAL_POINTER_VALUE
       hex
       default 0 if X86_32
       default 0xdead000000000000 if X86_64

source "mm/Kconfig"

config HIGHPTE
	bool "Allocate 3rd-level pagetables from highmem"
	depends on HIGHMEM
	---help---
	  The VM uses one page table entry for each page of physical memory.
	  For systems with a lot of RAM, this can be wasteful of precious
	  low memory.  Setting this option will put user-space page table
	  entries in high memory.

config X86_CHECK_BIOS_CORRUPTION
	bool "Check for low memory corruption"
	---help---
	  Periodically check for memory corruption in low memory, which
	  is suspected to be caused by BIOS.  Even when enabled in the
	  configuration, it is disabled at runtime.  Enable it by
	  setting "memory_corruption_check=1" on the kernel command
	  line.  By default it scans the low 64k of memory every 60
	  seconds; see the memory_corruption_check_size and
	  memory_corruption_check_period parameters in
	  Documentation/kernel-parameters.txt to adjust this.

	  When enabled with the default parameters, this option has
	  almost no overhead, as it reserves a relatively small amount
	  of memory and scans it infrequently.  It both detects corruption
	  and prevents it from affecting the running system.

	  It is, however, intended as a diagnostic tool; if repeatable
	  BIOS-originated corruption always affects the same memory,
	  you can use memmap= to prevent the kernel from using that
	  memory.

config X86_BOOTPARAM_MEMORY_CORRUPTION_CHECK
	bool "Set the default setting of memory_corruption_check"
	depends on X86_CHECK_BIOS_CORRUPTION
	default y
	---help---
	  Set whether the default state of memory_corruption_check is
	  on or off.

config X86_RESERVE_LOW
	int "Amount of low memory, in kilobytes, to reserve for the BIOS"
	default 64
	range 4 640
	---help---
	  Specify the amount of low memory to reserve for the BIOS.

	  The first page contains BIOS data structures that the kernel
	  must not use, so that page must always be reserved.

	  By default we reserve the first 64K of physical RAM, as a
	  number of BIOSes are known to corrupt that memory range
	  during events such as suspend/resume or monitor cable
	  insertion, so it must not be used by the kernel.

	  You can set this to 4 if you are absolutely sure that you
	  trust the BIOS to get all its memory reservations and usages
	  right.  If you know your BIOS have problems beyond the
	  default 64K area, you can set this to 640 to avoid using the
	  entire low memory range.

	  If you have doubts about the BIOS (e.g. suspend/resume does
	  not work or there's kernel crashes after certain hardware
	  hotplug events) then you might want to enable
	  X86_CHECK_BIOS_CORRUPTION=y to allow the kernel to check
	  typical corruption patterns.

	  Leave this to the default value of 64 if you are unsure.

config MATH_EMULATION
	bool
	prompt "Math emulation" if X86_32
	---help---
	  Linux can emulate a math coprocessor (used for floating point
	  operations) if you don't have one. 486DX and Pentium processors have
	  a math coprocessor built in, 486SX and 386 do not, unless you added
	  a 487DX or 387, respectively. (The messages during boot time can
	  give you some hints here ["man dmesg"].) Everyone needs either a
	  coprocessor or this emulation.

	  If you don't have a math coprocessor, you need to say Y here; if you
	  say Y here even though you have a coprocessor, the coprocessor will
	  be used nevertheless. (This behavior can be changed with the kernel
	  command line option "no387", which comes handy if your coprocessor
	  is broken. Try "man bootparam" or see the documentation of your boot
	  loader (lilo or loadlin) about how to pass options to the kernel at
	  boot time.) This means that it is a good idea to say Y here if you
	  intend to use this kernel on different machines.

	  More information about the internals of the Linux math coprocessor
	  emulation can be found in <file:arch/x86/math-emu/README>.

	  If you are not sure, say Y; apart from resulting in a 66 KB bigger
	  kernel, it won't hurt.

config MTRR
	def_bool y
	prompt "MTRR (Memory Type Range Register) support" if EXPERT
	---help---
	  On Intel P6 family processors (Pentium Pro, Pentium II and later)
	  the Memory Type Range Registers (MTRRs) may be used to control
	  processor access to memory ranges. This is most useful if you have
	  a video (VGA) card on a PCI or AGP bus. Enabling write-combining
	  allows bus write transfers to be combined into a larger transfer
	  before bursting over the PCI/AGP bus. This can increase performance
	  of image write operations 2.5 times or more. Saying Y here creates a
	  /proc/mtrr file which may be used to manipulate your processor's
	  MTRRs. Typically the X server should use this.

	  This code has a reasonably generic interface so that similar
	  control registers on other processors can be easily supported
	  as well:

	  The Cyrix 6x86, 6x86MX and M II processors have Address Range
	  Registers (ARRs) which provide a similar functionality to MTRRs. For
	  these, the ARRs are used to emulate the MTRRs.
	  The AMD K6-2 (stepping 8 and above) and K6-3 processors have two
	  MTRRs. The Centaur C6 (WinChip) has 8 MCRs, allowing
	  write-combining. All of these processors are supported by this code
	  and it makes sense to say Y here if you have one of them.

	  Saying Y here also fixes a problem with buggy SMP BIOSes which only
	  set the MTRRs for the boot CPU and not for the secondary CPUs. This
	  can lead to all sorts of problems, so it's good to say Y here.

	  You can safely say Y even if your machine doesn't have MTRRs, you'll
	  just add about 9 KB to your kernel.

	  See <file:Documentation/x86/mtrr.txt> for more information.

config MTRR_SANITIZER
	def_bool y
	prompt "MTRR cleanup support"
	depends on MTRR
	---help---
	  Convert MTRR layout from continuous to discrete, so X drivers can
	  add writeback entries.

	  Can be disabled with disable_mtrr_cleanup on the kernel command line.
	  The largest mtrr entry size for a continuous block can be set with
	  mtrr_chunk_size.

	  If unsure, say Y.

config MTRR_SANITIZER_ENABLE_DEFAULT
	int "MTRR cleanup enable value (0-1)"
	range 0 1
	default "0"
	depends on MTRR_SANITIZER
	---help---
	  Enable mtrr cleanup default value

config MTRR_SANITIZER_SPARE_REG_NR_DEFAULT
	int "MTRR cleanup spare reg num (0-7)"
	range 0 7
	default "1"
	depends on MTRR_SANITIZER
	---help---
	  mtrr cleanup spare entries default, it can be changed via
	  mtrr_spare_reg_nr=N on the kernel command line.

config X86_PAT
	def_bool y
	prompt "x86 PAT support" if EXPERT
	depends on MTRR
	---help---
	  Use PAT attributes to setup page level cache control.

	  PATs are the modern equivalents of MTRRs and are much more
	  flexible than MTRRs.

	  Say N here if you see bootup problems (boot crash, boot hang,
	  spontaneous reboots) or a non-working video driver.

	  If unsure, say Y.

config ARCH_USES_PG_UNCACHED
	def_bool y
	depends on X86_PAT

config ARCH_RANDOM
	def_bool y
	prompt "x86 architectural random number generator" if EXPERT
	---help---
	  Enable the x86 architectural RDRAND instruction
	  (Intel Bull Mountain technology) to generate random numbers.
	  If supported, this is a high bandwidth, cryptographically
	  secure hardware random number generator.

config X86_SMAP
	def_bool y
	prompt "Supervisor Mode Access Prevention" if EXPERT
	---help---
	  Supervisor Mode Access Prevention (SMAP) is a security
	  feature in newer Intel processors.  There is a small
	  performance cost if this enabled and turned on; there is
	  also a small increase in the kernel size if this is enabled.

	  If unsure, say Y.

config EFI
	bool "EFI runtime service support"
	depends on ACPI
	select UCS2_STRING
	select EFI_RUNTIME_WRAPPERS
	---help---
	  This enables the kernel to use EFI runtime services that are
	  available (such as the EFI variable services).

	  This option is only useful on systems that have EFI firmware.
	  In addition, you should use the latest ELILO loader available
	  at <http://elilo.sourceforge.net> in order to take advantage
	  of EFI runtime services. However, even with this option, the
	  resultant kernel should continue to boot on existing non-EFI
	  platforms.

config EFI_STUB
       bool "EFI stub support"
<<<<<<< HEAD
       depends on EFI && !X86_USE_3DNOW
=======
       depends on EFI
       select RELOCATABLE
>>>>>>> 7b2a583a
       ---help---
          This kernel feature allows a bzImage to be loaded directly
	  by EFI firmware without the use of a bootloader.

	  See Documentation/efi-stub.txt for more information.

config EFI_MIXED
	bool "EFI mixed-mode support"
	depends on EFI_STUB && X86_64
	---help---
	   Enabling this feature allows a 64-bit kernel to be booted
	   on a 32-bit firmware, provided that your CPU supports 64-bit
	   mode.

	   Note that it is not possible to boot a mixed-mode enabled
	   kernel via the EFI boot stub - a bootloader that supports
	   the EFI handover protocol must be used.

	   If unsure, say N.

config SECCOMP
	def_bool y
	prompt "Enable seccomp to safely compute untrusted bytecode"
	---help---
	  This kernel feature is useful for number crunching applications
	  that may need to compute untrusted bytecode during their
	  execution. By using pipes or other transports made available to
	  the process as file descriptors supporting the read/write
	  syscalls, it's possible to isolate those applications in
	  their own address space using seccomp. Once seccomp is
	  enabled via prctl(PR_SET_SECCOMP), it cannot be disabled
	  and the task is only allowed to execute a few safe syscalls
	  defined by each seccomp mode.

	  If unsure, say Y. Only embedded should say N here.

source kernel/Kconfig.hz

config KEXEC
	bool "kexec system call"
	---help---
	  kexec is a system call that implements the ability to shutdown your
	  current kernel, and to start another kernel.  It is like a reboot
	  but it is independent of the system firmware.   And like a reboot
	  you can start any kernel with it, not just Linux.

	  The name comes from the similarity to the exec system call.

	  It is an ongoing process to be certain the hardware in a machine
	  is properly shutdown, so do not be surprised if this code does not
	  initially work for you.  As of this writing the exact hardware
	  interface is strongly in flux, so no good recommendation can be
	  made.

config CRASH_DUMP
	bool "kernel crash dumps"
	depends on X86_64 || (X86_32 && HIGHMEM)
	---help---
	  Generate crash dump after being started by kexec.
	  This should be normally only set in special crash dump kernels
	  which are loaded in the main kernel with kexec-tools into
	  a specially reserved region and then later executed after
	  a crash by kdump/kexec. The crash dump kernel must be compiled
	  to a memory address not used by the main kernel or BIOS using
	  PHYSICAL_START, or it must be built as a relocatable image
	  (CONFIG_RELOCATABLE=y).
	  For more details see Documentation/kdump/kdump.txt

config KEXEC_JUMP
	bool "kexec jump"
	depends on KEXEC && HIBERNATION
	---help---
	  Jump between original kernel and kexeced kernel and invoke
	  code in physical address mode via KEXEC

config PHYSICAL_START
	hex "Physical address where the kernel is loaded" if (EXPERT || CRASH_DUMP)
	default "0x1000000"
	---help---
	  This gives the physical address where the kernel is loaded.

	  If kernel is a not relocatable (CONFIG_RELOCATABLE=n) then
	  bzImage will decompress itself to above physical address and
	  run from there. Otherwise, bzImage will run from the address where
	  it has been loaded by the boot loader and will ignore above physical
	  address.

	  In normal kdump cases one does not have to set/change this option
	  as now bzImage can be compiled as a completely relocatable image
	  (CONFIG_RELOCATABLE=y) and be used to load and run from a different
	  address. This option is mainly useful for the folks who don't want
	  to use a bzImage for capturing the crash dump and want to use a
	  vmlinux instead. vmlinux is not relocatable hence a kernel needs
	  to be specifically compiled to run from a specific memory area
	  (normally a reserved region) and this option comes handy.

	  So if you are using bzImage for capturing the crash dump,
	  leave the value here unchanged to 0x1000000 and set
	  CONFIG_RELOCATABLE=y.  Otherwise if you plan to use vmlinux
	  for capturing the crash dump change this value to start of
	  the reserved region.  In other words, it can be set based on
	  the "X" value as specified in the "crashkernel=YM@XM"
	  command line boot parameter passed to the panic-ed
	  kernel. Please take a look at Documentation/kdump/kdump.txt
	  for more details about crash dumps.

	  Usage of bzImage for capturing the crash dump is recommended as
	  one does not have to build two kernels. Same kernel can be used
	  as production kernel and capture kernel. Above option should have
	  gone away after relocatable bzImage support is introduced. But it
	  is present because there are users out there who continue to use
	  vmlinux for dump capture. This option should go away down the
	  line.

	  Don't change this unless you know what you are doing.

config RELOCATABLE
	bool "Build a relocatable kernel"
	default y
	---help---
	  This builds a kernel image that retains relocation information
	  so it can be loaded someplace besides the default 1MB.
	  The relocations tend to make the kernel binary about 10% larger,
	  but are discarded at runtime.

	  One use is for the kexec on panic case where the recovery kernel
	  must live at a different physical address than the primary
	  kernel.

	  Note: If CONFIG_RELOCATABLE=y, then the kernel runs from the address
	  it has been loaded at and the compile time physical address
	  (CONFIG_PHYSICAL_START) is used as the minimum location.

config RANDOMIZE_BASE
	bool "Randomize the address of the kernel image"
	depends on RELOCATABLE
	depends on !HIBERNATION
	default n
	---help---
	   Randomizes the physical and virtual address at which the
	   kernel image is decompressed, as a security feature that
	   deters exploit attempts relying on knowledge of the location
	   of kernel internals.

	   Entropy is generated using the RDRAND instruction if it is
	   supported. If RDTSC is supported, it is used as well. If
	   neither RDRAND nor RDTSC are supported, then randomness is
	   read from the i8254 timer.

	   The kernel will be offset by up to RANDOMIZE_BASE_MAX_OFFSET,
	   and aligned according to PHYSICAL_ALIGN. Since the kernel is
	   built using 2GiB addressing, and PHYSICAL_ALGIN must be at a
	   minimum of 2MiB, only 10 bits of entropy is theoretically
	   possible. At best, due to page table layouts, 64-bit can use
	   9 bits of entropy and 32-bit uses 8 bits.

	   If unsure, say N.

config RANDOMIZE_BASE_MAX_OFFSET
	hex "Maximum kASLR offset allowed" if EXPERT
	depends on RANDOMIZE_BASE
	range 0x0 0x20000000 if X86_32
	default "0x20000000" if X86_32
	range 0x0 0x40000000 if X86_64
	default "0x40000000" if X86_64
	---help---
	  The lesser of RANDOMIZE_BASE_MAX_OFFSET and available physical
	  memory is used to determine the maximal offset in bytes that will
	  be applied to the kernel when kernel Address Space Layout
	  Randomization (kASLR) is active. This must be a multiple of
	  PHYSICAL_ALIGN.

	  On 32-bit this is limited to 512MiB by page table layouts. The
	  default is 512MiB.

	  On 64-bit this is limited by how the kernel fixmap page table is
	  positioned, so this cannot be larger than 1GiB currently. Without
	  RANDOMIZE_BASE, there is a 512MiB to 1.5GiB split between kernel
	  and modules. When RANDOMIZE_BASE_MAX_OFFSET is above 512MiB, the
	  modules area will shrink to compensate, up to the current maximum
	  1GiB to 1GiB split. The default is 1GiB.

	  If unsure, leave at the default value.

# Relocation on x86 needs some additional build support
config X86_NEED_RELOCS
	def_bool y
	depends on RANDOMIZE_BASE || (X86_32 && RELOCATABLE)

config PHYSICAL_ALIGN
	hex "Alignment value to which kernel should be aligned"
	default "0x200000"
	range 0x2000 0x1000000 if X86_32
	range 0x200000 0x1000000 if X86_64
	---help---
	  This value puts the alignment restrictions on physical address
	  where kernel is loaded and run from. Kernel is compiled for an
	  address which meets above alignment restriction.

	  If bootloader loads the kernel at a non-aligned address and
	  CONFIG_RELOCATABLE is set, kernel will move itself to nearest
	  address aligned to above value and run from there.

	  If bootloader loads the kernel at a non-aligned address and
	  CONFIG_RELOCATABLE is not set, kernel will ignore the run time
	  load address and decompress itself to the address it has been
	  compiled for and run from there. The address for which kernel is
	  compiled already meets above alignment restrictions. Hence the
	  end result is that kernel runs from a physical address meeting
	  above alignment restrictions.

	  On 32-bit this value must be a multiple of 0x2000. On 64-bit
	  this value must be a multiple of 0x200000.

	  Don't change this unless you know what you are doing.

config HOTPLUG_CPU
	bool "Support for hot-pluggable CPUs"
	depends on SMP
	---help---
	  Say Y here to allow turning CPUs off and on. CPUs can be
	  controlled through /sys/devices/system/cpu.
	  ( Note: power management support will enable this option
	    automatically on SMP systems. )
	  Say N if you want to disable CPU hotplug.

config BOOTPARAM_HOTPLUG_CPU0
	bool "Set default setting of cpu0_hotpluggable"
	default n
	depends on HOTPLUG_CPU
	---help---
	  Set whether default state of cpu0_hotpluggable is on or off.

	  Say Y here to enable CPU0 hotplug by default. If this switch
	  is turned on, there is no need to give cpu0_hotplug kernel
	  parameter and the CPU0 hotplug feature is enabled by default.

	  Please note: there are two known CPU0 dependencies if you want
	  to enable the CPU0 hotplug feature either by this switch or by
	  cpu0_hotplug kernel parameter.

	  First, resume from hibernate or suspend always starts from CPU0.
	  So hibernate and suspend are prevented if CPU0 is offline.

	  Second dependency is PIC interrupts always go to CPU0. CPU0 can not
	  offline if any interrupt can not migrate out of CPU0. There may
	  be other CPU0 dependencies.

	  Please make sure the dependencies are under your control before
	  you enable this feature.

	  Say N if you don't want to enable CPU0 hotplug feature by default.
	  You still can enable the CPU0 hotplug feature at boot by kernel
	  parameter cpu0_hotplug.

config DEBUG_HOTPLUG_CPU0
	def_bool n
	prompt "Debug CPU0 hotplug"
	depends on HOTPLUG_CPU
	---help---
	  Enabling this option offlines CPU0 (if CPU0 can be offlined) as
	  soon as possible and boots up userspace with CPU0 offlined. User
	  can online CPU0 back after boot time.

	  To debug CPU0 hotplug, you need to enable CPU0 offline/online
	  feature by either turning on CONFIG_BOOTPARAM_HOTPLUG_CPU0 during
	  compilation or giving cpu0_hotplug kernel parameter at boot.

	  If unsure, say N.

config COMPAT_VDSO
	def_bool n
	prompt "Disable the 32-bit vDSO (needed for glibc 2.3.3)"
	depends on X86_32 || IA32_EMULATION
	---help---
	  Certain buggy versions of glibc will crash if they are
	  presented with a 32-bit vDSO that is not mapped at the address
	  indicated in its segment table.

	  The bug was introduced by f866314b89d56845f55e6f365e18b31ec978ec3a
	  and fixed by 3b3ddb4f7db98ec9e912ccdf54d35df4aa30e04a and
	  49ad572a70b8aeb91e57483a11dd1b77e31c4468.  Glibc 2.3.3 is
	  the only released version with the bug, but OpenSUSE 9
	  contains a buggy "glibc 2.3.2".

	  The symptom of the bug is that everything crashes on startup, saying:
	  dl_main: Assertion `(void *) ph->p_vaddr == _rtld_local._dl_sysinfo_dso' failed!

	  Saying Y here changes the default value of the vdso32 boot
	  option from 1 to 0, which turns off the 32-bit vDSO entirely.
	  This works around the glibc bug but hurts performance.

	  If unsure, say N: if you are compiling your own kernel, you
	  are unlikely to be using a buggy version of glibc.

config CMDLINE_BOOL
	bool "Built-in kernel command line"
	---help---
	  Allow for specifying boot arguments to the kernel at
	  build time.  On some systems (e.g. embedded ones), it is
	  necessary or convenient to provide some or all of the
	  kernel boot arguments with the kernel itself (that is,
	  to not rely on the boot loader to provide them.)

	  To compile command line arguments into the kernel,
	  set this option to 'Y', then fill in the
	  the boot arguments in CONFIG_CMDLINE.

	  Systems with fully functional boot loaders (i.e. non-embedded)
	  should leave this option set to 'N'.

config CMDLINE
	string "Built-in kernel command string"
	depends on CMDLINE_BOOL
	default ""
	---help---
	  Enter arguments here that should be compiled into the kernel
	  image and used at boot time.  If the boot loader provides a
	  command line at boot time, it is appended to this string to
	  form the full kernel command line, when the system boots.

	  However, you can use the CONFIG_CMDLINE_OVERRIDE option to
	  change this behavior.

	  In most cases, the command line (whether built-in or provided
	  by the boot loader) should specify the device for the root
	  file system.

config CMDLINE_OVERRIDE
	bool "Built-in command line overrides boot loader arguments"
	depends on CMDLINE_BOOL
	---help---
	  Set this option to 'Y' to have the kernel ignore the boot loader
	  command line, and use ONLY the built-in command line.

	  This is used to work around broken boot loaders.  This should
	  be set to 'N' under normal conditions.

endmenu

config ARCH_ENABLE_MEMORY_HOTPLUG
	def_bool y
	depends on X86_64 || (X86_32 && HIGHMEM)

config ARCH_ENABLE_MEMORY_HOTREMOVE
	def_bool y
	depends on MEMORY_HOTPLUG

config USE_PERCPU_NUMA_NODE_ID
	def_bool y
	depends on NUMA

config ARCH_ENABLE_SPLIT_PMD_PTLOCK
	def_bool y
	depends on X86_64 || X86_PAE

config ARCH_ENABLE_HUGEPAGE_MIGRATION
	def_bool y
	depends on X86_64 && HUGETLB_PAGE && MIGRATION

menu "Power management and ACPI options"

config ARCH_HIBERNATION_HEADER
	def_bool y
	depends on X86_64 && HIBERNATION

source "kernel/power/Kconfig"

source "drivers/acpi/Kconfig"

source "drivers/sfi/Kconfig"

config X86_APM_BOOT
	def_bool y
	depends on APM

menuconfig APM
	tristate "APM (Advanced Power Management) BIOS support"
	depends on X86_32 && PM_SLEEP
	---help---
	  APM is a BIOS specification for saving power using several different
	  techniques. This is mostly useful for battery powered laptops with
	  APM compliant BIOSes. If you say Y here, the system time will be
	  reset after a RESUME operation, the /proc/apm device will provide
	  battery status information, and user-space programs will receive
	  notification of APM "events" (e.g. battery status change).

	  If you select "Y" here, you can disable actual use of the APM
	  BIOS by passing the "apm=off" option to the kernel at boot time.

	  Note that the APM support is almost completely disabled for
	  machines with more than one CPU.

	  In order to use APM, you will need supporting software. For location
	  and more information, read <file:Documentation/power/apm-acpi.txt>
	  and the Battery Powered Linux mini-HOWTO, available from
	  <http://www.tldp.org/docs.html#howto>.

	  This driver does not spin down disk drives (see the hdparm(8)
	  manpage ("man 8 hdparm") for that), and it doesn't turn off
	  VESA-compliant "green" monitors.

	  This driver does not support the TI 4000M TravelMate and the ACER
	  486/DX4/75 because they don't have compliant BIOSes. Many "green"
	  desktop machines also don't have compliant BIOSes, and this driver
	  may cause those machines to panic during the boot phase.

	  Generally, if you don't have a battery in your machine, there isn't
	  much point in using this driver and you should say N. If you get
	  random kernel OOPSes or reboots that don't seem to be related to
	  anything, try disabling/enabling this option (or disabling/enabling
	  APM in your BIOS).

	  Some other things you should try when experiencing seemingly random,
	  "weird" problems:

	  1) make sure that you have enough swap space and that it is
	  enabled.
	  2) pass the "no-hlt" option to the kernel
	  3) switch on floating point emulation in the kernel and pass
	  the "no387" option to the kernel
	  4) pass the "floppy=nodma" option to the kernel
	  5) pass the "mem=4M" option to the kernel (thereby disabling
	  all but the first 4 MB of RAM)
	  6) make sure that the CPU is not over clocked.
	  7) read the sig11 FAQ at <http://www.bitwizard.nl/sig11/>
	  8) disable the cache from your BIOS settings
	  9) install a fan for the video card or exchange video RAM
	  10) install a better fan for the CPU
	  11) exchange RAM chips
	  12) exchange the motherboard.

	  To compile this driver as a module, choose M here: the
	  module will be called apm.

if APM

config APM_IGNORE_USER_SUSPEND
	bool "Ignore USER SUSPEND"
	---help---
	  This option will ignore USER SUSPEND requests. On machines with a
	  compliant APM BIOS, you want to say N. However, on the NEC Versa M
	  series notebooks, it is necessary to say Y because of a BIOS bug.

config APM_DO_ENABLE
	bool "Enable PM at boot time"
	---help---
	  Enable APM features at boot time. From page 36 of the APM BIOS
	  specification: "When disabled, the APM BIOS does not automatically
	  power manage devices, enter the Standby State, enter the Suspend
	  State, or take power saving steps in response to CPU Idle calls."
	  This driver will make CPU Idle calls when Linux is idle (unless this
	  feature is turned off -- see "Do CPU IDLE calls", below). This
	  should always save battery power, but more complicated APM features
	  will be dependent on your BIOS implementation. You may need to turn
	  this option off if your computer hangs at boot time when using APM
	  support, or if it beeps continuously instead of suspending. Turn
	  this off if you have a NEC UltraLite Versa 33/C or a Toshiba
	  T400CDT. This is off by default since most machines do fine without
	  this feature.

config APM_CPU_IDLE
	depends on CPU_IDLE
	bool "Make CPU Idle calls when idle"
	---help---
	  Enable calls to APM CPU Idle/CPU Busy inside the kernel's idle loop.
	  On some machines, this can activate improved power savings, such as
	  a slowed CPU clock rate, when the machine is idle. These idle calls
	  are made after the idle loop has run for some length of time (e.g.,
	  333 mS). On some machines, this will cause a hang at boot time or
	  whenever the CPU becomes idle. (On machines with more than one CPU,
	  this option does nothing.)

config APM_DISPLAY_BLANK
	bool "Enable console blanking using APM"
	---help---
	  Enable console blanking using the APM. Some laptops can use this to
	  turn off the LCD backlight when the screen blanker of the Linux
	  virtual console blanks the screen. Note that this is only used by
	  the virtual console screen blanker, and won't turn off the backlight
	  when using the X Window system. This also doesn't have anything to
	  do with your VESA-compliant power-saving monitor. Further, this
	  option doesn't work for all laptops -- it might not turn off your
	  backlight at all, or it might print a lot of errors to the console,
	  especially if you are using gpm.

config APM_ALLOW_INTS
	bool "Allow interrupts during APM BIOS calls"
	---help---
	  Normally we disable external interrupts while we are making calls to
	  the APM BIOS as a measure to lessen the effects of a badly behaving
	  BIOS implementation.  The BIOS should reenable interrupts if it
	  needs to.  Unfortunately, some BIOSes do not -- especially those in
	  many of the newer IBM Thinkpads.  If you experience hangs when you
	  suspend, try setting this to Y.  Otherwise, say N.

endif # APM

source "drivers/cpufreq/Kconfig"

source "drivers/cpuidle/Kconfig"

source "drivers/idle/Kconfig"

endmenu


menu "Bus options (PCI etc.)"

config PCI
	bool "PCI support"
	default y
	---help---
	  Find out whether you have a PCI motherboard. PCI is the name of a
	  bus system, i.e. the way the CPU talks to the other stuff inside
	  your box. Other bus systems are ISA, EISA, MicroChannel (MCA) or
	  VESA. If you have PCI, say Y, otherwise N.

choice
	prompt "PCI access mode"
	depends on X86_32 && PCI
	default PCI_GOANY
	---help---
	  On PCI systems, the BIOS can be used to detect the PCI devices and
	  determine their configuration. However, some old PCI motherboards
	  have BIOS bugs and may crash if this is done. Also, some embedded
	  PCI-based systems don't have any BIOS at all. Linux can also try to
	  detect the PCI hardware directly without using the BIOS.

	  With this option, you can specify how Linux should detect the
	  PCI devices. If you choose "BIOS", the BIOS will be used,
	  if you choose "Direct", the BIOS won't be used, and if you
	  choose "MMConfig", then PCI Express MMCONFIG will be used.
	  If you choose "Any", the kernel will try MMCONFIG, then the
	  direct access method and falls back to the BIOS if that doesn't
	  work. If unsure, go with the default, which is "Any".

config PCI_GOBIOS
	bool "BIOS"

config PCI_GOMMCONFIG
	bool "MMConfig"

config PCI_GODIRECT
	bool "Direct"

config PCI_GOOLPC
	bool "OLPC XO-1"
	depends on OLPC

config PCI_GOANY
	bool "Any"

endchoice

config PCI_BIOS
	def_bool y
	depends on X86_32 && PCI && (PCI_GOBIOS || PCI_GOANY)

# x86-64 doesn't support PCI BIOS access from long mode so always go direct.
config PCI_DIRECT
	def_bool y
	depends on PCI && (X86_64 || (PCI_GODIRECT || PCI_GOANY || PCI_GOOLPC || PCI_GOMMCONFIG))

config PCI_MMCONFIG
	def_bool y
	depends on X86_32 && PCI && (ACPI || SFI) && (PCI_GOMMCONFIG || PCI_GOANY)

config PCI_OLPC
	def_bool y
	depends on PCI && OLPC && (PCI_GOOLPC || PCI_GOANY)

config PCI_XEN
	def_bool y
	depends on PCI && XEN
	select SWIOTLB_XEN

config PCI_DOMAINS
	def_bool y
	depends on PCI

config PCI_MMCONFIG
	bool "Support mmconfig PCI config space access"
	depends on X86_64 && PCI && ACPI

config PCI_CNB20LE_QUIRK
	bool "Read CNB20LE Host Bridge Windows" if EXPERT
	depends on PCI
	help
	  Read the PCI windows out of the CNB20LE host bridge. This allows
	  PCI hotplug to work on systems with the CNB20LE chipset which do
	  not have ACPI.

	  There's no public spec for this chipset, and this functionality
	  is known to be incomplete.

	  You should say N unless you know you need this.

source "drivers/pci/pcie/Kconfig"

source "drivers/pci/Kconfig"

# x86_64 have no ISA slots, but can have ISA-style DMA.
config ISA_DMA_API
	bool "ISA-style DMA support" if (X86_64 && EXPERT)
	default y
	help
	  Enables ISA-style DMA support for devices requiring such controllers.
	  If unsure, say Y.

if X86_32

config ISA
	bool "ISA support"
	---help---
	  Find out whether you have ISA slots on your motherboard.  ISA is the
	  name of a bus system, i.e. the way the CPU talks to the other stuff
	  inside your box.  Other bus systems are PCI, EISA, MicroChannel
	  (MCA) or VESA.  ISA is an older system, now being displaced by PCI;
	  newer boards don't support it.  If you have ISA, say Y, otherwise N.

config EISA
	bool "EISA support"
	depends on ISA
	---help---
	  The Extended Industry Standard Architecture (EISA) bus was
	  developed as an open alternative to the IBM MicroChannel bus.

	  The EISA bus provided some of the features of the IBM MicroChannel
	  bus while maintaining backward compatibility with cards made for
	  the older ISA bus.  The EISA bus saw limited use between 1988 and
	  1995 when it was made obsolete by the PCI bus.

	  Say Y here if you are building a kernel for an EISA-based machine.

	  Otherwise, say N.

source "drivers/eisa/Kconfig"

config SCx200
	tristate "NatSemi SCx200 support"
	---help---
	  This provides basic support for National Semiconductor's
	  (now AMD's) Geode processors.  The driver probes for the
	  PCI-IDs of several on-chip devices, so its a good dependency
	  for other scx200_* drivers.

	  If compiled as a module, the driver is named scx200.

config SCx200HR_TIMER
	tristate "NatSemi SCx200 27MHz High-Resolution Timer Support"
	depends on SCx200
	default y
	---help---
	  This driver provides a clocksource built upon the on-chip
	  27MHz high-resolution timer.  Its also a workaround for
	  NSC Geode SC-1100's buggy TSC, which loses time when the
	  processor goes idle (as is done by the scheduler).  The
	  other workaround is idle=poll boot option.

config OLPC
	bool "One Laptop Per Child support"
	depends on !X86_PAE
	select GPIOLIB
	select OF
	select OF_PROMTREE
	select IRQ_DOMAIN
	---help---
	  Add support for detecting the unique features of the OLPC
	  XO hardware.

config OLPC_XO1_PM
	bool "OLPC XO-1 Power Management"
	depends on OLPC && MFD_CS5535 && PM_SLEEP
	select MFD_CORE
	---help---
	  Add support for poweroff and suspend of the OLPC XO-1 laptop.

config OLPC_XO1_RTC
	bool "OLPC XO-1 Real Time Clock"
	depends on OLPC_XO1_PM && RTC_DRV_CMOS
	---help---
	  Add support for the XO-1 real time clock, which can be used as a
	  programmable wakeup source.

config OLPC_XO1_SCI
	bool "OLPC XO-1 SCI extras"
	depends on OLPC && OLPC_XO1_PM
	depends on INPUT=y
	select POWER_SUPPLY
	select GPIO_CS5535
	select MFD_CORE
	---help---
	  Add support for SCI-based features of the OLPC XO-1 laptop:
	   - EC-driven system wakeups
	   - Power button
	   - Ebook switch
	   - Lid switch
	   - AC adapter status updates
	   - Battery status updates

config OLPC_XO15_SCI
	bool "OLPC XO-1.5 SCI extras"
	depends on OLPC && ACPI
	select POWER_SUPPLY
	---help---
	  Add support for SCI-based features of the OLPC XO-1.5 laptop:
	   - EC-driven system wakeups
	   - AC adapter status updates
	   - Battery status updates

config ALIX
	bool "PCEngines ALIX System Support (LED setup)"
	select GPIOLIB
	---help---
	  This option enables system support for the PCEngines ALIX.
	  At present this just sets up LEDs for GPIO control on
	  ALIX2/3/6 boards.  However, other system specific setup should
	  get added here.

	  Note: You must still enable the drivers for GPIO and LED support
	  (GPIO_CS5535 & LEDS_GPIO) to actually use the LEDs

	  Note: You have to set alix.force=1 for boards with Award BIOS.

config NET5501
	bool "Soekris Engineering net5501 System Support (LEDS, GPIO, etc)"
	select GPIOLIB
	---help---
	  This option enables system support for the Soekris Engineering net5501.

config GEOS
	bool "Traverse Technologies GEOS System Support (LEDS, GPIO, etc)"
	select GPIOLIB
	depends on DMI
	---help---
	  This option enables system support for the Traverse Technologies GEOS.

config TS5500
	bool "Technologic Systems TS-5500 platform support"
	depends on MELAN
	select CHECK_SIGNATURE
	select NEW_LEDS
	select LEDS_CLASS
	---help---
	  This option enables system support for the Technologic Systems TS-5500.

endif # X86_32

config AMD_NB
	def_bool y
	depends on CPU_SUP_AMD && PCI

source "drivers/pcmcia/Kconfig"

source "drivers/pci/hotplug/Kconfig"

config RAPIDIO
	tristate "RapidIO support"
	depends on PCI
	default n
	help
	  If enabled this option will include drivers and the core
	  infrastructure code to support RapidIO interconnect devices.

source "drivers/rapidio/Kconfig"

config X86_SYSFB
	bool "Mark VGA/VBE/EFI FB as generic system framebuffer"
	help
	  Firmwares often provide initial graphics framebuffers so the BIOS,
	  bootloader or kernel can show basic video-output during boot for
	  user-guidance and debugging. Historically, x86 used the VESA BIOS
	  Extensions and EFI-framebuffers for this, which are mostly limited
	  to x86.
	  This option, if enabled, marks VGA/VBE/EFI framebuffers as generic
	  framebuffers so the new generic system-framebuffer drivers can be
	  used on x86. If the framebuffer is not compatible with the generic
	  modes, it is adverticed as fallback platform framebuffer so legacy
	  drivers like efifb, vesafb and uvesafb can pick it up.
	  If this option is not selected, all system framebuffers are always
	  marked as fallback platform framebuffers as usual.

	  Note: Legacy fbdev drivers, including vesafb, efifb, uvesafb, will
	  not be able to pick up generic system framebuffers if this option
	  is selected. You are highly encouraged to enable simplefb as
	  replacement if you select this option. simplefb can correctly deal
	  with generic system framebuffers. But you should still keep vesafb
	  and others enabled as fallback if a system framebuffer is
	  incompatible with simplefb.

	  If unsure, say Y.

endmenu


menu "Executable file formats / Emulations"

source "fs/Kconfig.binfmt"

config IA32_EMULATION
	bool "IA32 Emulation"
	depends on X86_64
	select BINFMT_ELF
	select COMPAT_BINFMT_ELF
	select HAVE_UID16
	---help---
	  Include code to run legacy 32-bit programs under a
	  64-bit kernel. You should likely turn this on, unless you're
	  100% sure that you don't have any 32-bit programs left.

config IA32_AOUT
	tristate "IA32 a.out support"
	depends on IA32_EMULATION
	---help---
	  Support old a.out binaries in the 32bit emulation.

config X86_X32
	bool "x32 ABI for 64-bit mode"
	depends on X86_64 && IA32_EMULATION
	---help---
	  Include code to run binaries for the x32 native 32-bit ABI
	  for 64-bit processors.  An x32 process gets access to the
	  full 64-bit register file and wide data path while leaving
	  pointers at 32 bits for smaller memory footprint.

	  You will need a recent binutils (2.22 or later) with
	  elf32_x86_64 support enabled to compile a kernel with this
	  option set.

config COMPAT
	def_bool y
	depends on IA32_EMULATION || X86_X32
	select ARCH_WANT_OLD_COMPAT_IPC

if COMPAT
config COMPAT_FOR_U64_ALIGNMENT
	def_bool y

config SYSVIPC_COMPAT
	def_bool y
	depends on SYSVIPC

config KEYS_COMPAT
	def_bool y
	depends on KEYS
endif

endmenu


config HAVE_ATOMIC_IOMAP
	def_bool y
	depends on X86_32

config X86_DEV_DMA_OPS
	bool
	depends on X86_64 || STA2X11

config X86_DMA_REMAP
	bool
	depends on STA2X11

config IOSF_MBI
	tristate
	default m
	depends on PCI

source "net/Kconfig"

source "drivers/Kconfig"

source "drivers/firmware/Kconfig"

source "fs/Kconfig"

source "arch/x86/Kconfig.debug"

source "security/Kconfig"

source "crypto/Kconfig"

source "arch/x86/kvm/Kconfig"

source "lib/Kconfig"<|MERGE_RESOLUTION|>--- conflicted
+++ resolved
@@ -1536,12 +1536,8 @@
 
 config EFI_STUB
        bool "EFI stub support"
-<<<<<<< HEAD
        depends on EFI && !X86_USE_3DNOW
-=======
-       depends on EFI
        select RELOCATABLE
->>>>>>> 7b2a583a
        ---help---
           This kernel feature allows a bzImage to be loaded directly
 	  by EFI firmware without the use of a bootloader.
