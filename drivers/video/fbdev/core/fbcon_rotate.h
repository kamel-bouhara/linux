/*
 *  linux/drivers/video/console/fbcon_rotate.h -- Software Display Rotation
 *
 *	Copyright (C) 2005 Antonino Daplas <adaplas@pol.net>
 *
 *  This file is subject to the terms and conditions of the GNU General Public
 *  License.  See the file COPYING in the main directory of this archive
 *  for more details.
 */

#ifndef _FBCON_ROTATE_H
#define _FBCON_ROTATE_H

<<<<<<< HEAD
=======
#define GETVYRES(s,i) ({                           \
        (fb_scrollmode(s) == SCROLL_REDRAW || fb_scrollmode(s) == SCROLL_MOVE) ? \
        (i)->var.yres : (i)->var.yres_virtual; })

#define GETVXRES(s,i) ({                           \
        (fb_scrollmode(s) == SCROLL_REDRAW || fb_scrollmode(s) == SCROLL_MOVE || !(i)->fix.xpanstep) ? \
        (i)->var.xres : (i)->var.xres_virtual; })


>>>>>>> 754e0b0e
static inline int pattern_test_bit(u32 x, u32 y, u32 pitch, const char *pat)
{
	u32 tmp = (y * pitch) + x, index = tmp / 8,  bit = tmp % 8;

	pat +=index;
	return (*pat) & (0x80 >> bit);
}

static inline void pattern_set_bit(u32 x, u32 y, u32 pitch, char *pat)
{
	u32 tmp = (y * pitch) + x, index = tmp / 8, bit = tmp % 8;

	pat += index;

	(*pat) |= 0x80 >> bit;
}

static inline void rotate_ud(const char *in, char *out, u32 width, u32 height)
{
	int i, j;
	int shift = (8 - (width % 8)) & 7;

	width = (width + 7) & ~7;

	for (i = 0; i < height; i++) {
		for (j = 0; j < width - shift; j++) {
			if (pattern_test_bit(j, i, width, in))
				pattern_set_bit(width - (1 + j + shift),
						height - (1 + i),
						width, out);
		}

	}
}

static inline void rotate_cw(const char *in, char *out, u32 width, u32 height)
{
	int i, j, h = height, w = width;
	int shift = (8 - (height % 8)) & 7;

	width = (width + 7) & ~7;
	height = (height + 7) & ~7;

	for (i = 0; i < h; i++) {
		for (j = 0; j < w; j++) {
			if (pattern_test_bit(j, i, width, in))
				pattern_set_bit(height - 1 - i - shift, j,
						height, out);

		}
	}
}

static inline void rotate_ccw(const char *in, char *out, u32 width, u32 height)
{
	int i, j, h = height, w = width;
	int shift = (8 - (width % 8)) & 7;

	width = (width + 7) & ~7;
	height = (height + 7) & ~7;

	for (i = 0; i < h; i++) {
		for (j = 0; j < w; j++) {
			if (pattern_test_bit(j, i, width, in))
				pattern_set_bit(i, width - 1 - j - shift,
						height, out);
		}
	}
}

extern void fbcon_rotate_cw(struct fbcon_ops *ops);
extern void fbcon_rotate_ud(struct fbcon_ops *ops);
extern void fbcon_rotate_ccw(struct fbcon_ops *ops);
#endif<|MERGE_RESOLUTION|>--- conflicted
+++ resolved
@@ -11,8 +11,6 @@
 #ifndef _FBCON_ROTATE_H
 #define _FBCON_ROTATE_H
 
-<<<<<<< HEAD
-=======
 #define GETVYRES(s,i) ({                           \
         (fb_scrollmode(s) == SCROLL_REDRAW || fb_scrollmode(s) == SCROLL_MOVE) ? \
         (i)->var.yres : (i)->var.yres_virtual; })
@@ -22,7 +20,6 @@
         (i)->var.xres : (i)->var.xres_virtual; })
 
 
->>>>>>> 754e0b0e
 static inline int pattern_test_bit(u32 x, u32 y, u32 pitch, const char *pat)
 {
 	u32 tmp = (y * pitch) + x, index = tmp / 8,  bit = tmp % 8;
