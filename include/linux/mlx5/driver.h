/*
 * Copyright (c) 2013-2015, Mellanox Technologies. All rights reserved.
 *
 * This software is available to you under a choice of one of two
 * licenses.  You may choose to be licensed under the terms of the GNU
 * General Public License (GPL) Version 2, available from the file
 * COPYING in the main directory of this source tree, or the
 * OpenIB.org BSD license below:
 *
 *     Redistribution and use in source and binary forms, with or
 *     without modification, are permitted provided that the following
 *     conditions are met:
 *
 *      - Redistributions of source code must retain the above
 *        copyright notice, this list of conditions and the following
 *        disclaimer.
 *
 *      - Redistributions in binary form must reproduce the above
 *        copyright notice, this list of conditions and the following
 *        disclaimer in the documentation and/or other materials
 *        provided with the distribution.
 *
 * THE SOFTWARE IS PROVIDED "AS IS", WITHOUT WARRANTY OF ANY KIND,
 * EXPRESS OR IMPLIED, INCLUDING BUT NOT LIMITED TO THE WARRANTIES OF
 * MERCHANTABILITY, FITNESS FOR A PARTICULAR PURPOSE AND
 * NONINFRINGEMENT. IN NO EVENT SHALL THE AUTHORS OR COPYRIGHT HOLDERS
 * BE LIABLE FOR ANY CLAIM, DAMAGES OR OTHER LIABILITY, WHETHER IN AN
 * ACTION OF CONTRACT, TORT OR OTHERWISE, ARISING FROM, OUT OF OR IN
 * CONNECTION WITH THE SOFTWARE OR THE USE OR OTHER DEALINGS IN THE
 * SOFTWARE.
 */

#ifndef MLX5_DRIVER_H
#define MLX5_DRIVER_H

#include <linux/kernel.h>
#include <linux/completion.h>
#include <linux/pci.h>
#include <linux/irq.h>
#include <linux/spinlock_types.h>
#include <linux/semaphore.h>
#include <linux/slab.h>
#include <linux/vmalloc.h>
#include <linux/xarray.h>
#include <linux/workqueue.h>
#include <linux/mempool.h>
#include <linux/interrupt.h>
#include <linux/idr.h>
#include <linux/notifier.h>
#include <linux/refcount.h>
#include <linux/auxiliary_bus.h>

#include <linux/mlx5/device.h>
#include <linux/mlx5/doorbell.h>
#include <linux/mlx5/eq.h>
#include <linux/timecounter.h>
#include <linux/ptp_clock_kernel.h>
#include <net/devlink.h>

#define MLX5_ADEV_NAME "mlx5_core"

#define MLX5_IRQ_EQ_CTRL (U8_MAX)

enum {
	MLX5_BOARD_ID_LEN = 64,
};

enum {
	MLX5_CMD_WQ_MAX_NAME	= 32,
};

enum {
	CMD_OWNER_SW		= 0x0,
	CMD_OWNER_HW		= 0x1,
	CMD_STATUS_SUCCESS	= 0,
};

enum mlx5_sqp_t {
	MLX5_SQP_SMI		= 0,
	MLX5_SQP_GSI		= 1,
	MLX5_SQP_IEEE_1588	= 2,
	MLX5_SQP_SNIFFER	= 3,
	MLX5_SQP_SYNC_UMR	= 4,
};

enum {
	MLX5_MAX_PORTS	= 4,
};

enum {
	MLX5_ATOMIC_MODE_OFFSET = 16,
	MLX5_ATOMIC_MODE_IB_COMP = 1,
	MLX5_ATOMIC_MODE_CX = 2,
	MLX5_ATOMIC_MODE_8B = 3,
	MLX5_ATOMIC_MODE_16B = 4,
	MLX5_ATOMIC_MODE_32B = 5,
	MLX5_ATOMIC_MODE_64B = 6,
	MLX5_ATOMIC_MODE_128B = 7,
	MLX5_ATOMIC_MODE_256B = 8,
};

enum {
	MLX5_REG_QPTS            = 0x4002,
	MLX5_REG_QETCR		 = 0x4005,
	MLX5_REG_QTCT		 = 0x400a,
	MLX5_REG_QPDPM           = 0x4013,
	MLX5_REG_QCAM            = 0x4019,
	MLX5_REG_DCBX_PARAM      = 0x4020,
	MLX5_REG_DCBX_APP        = 0x4021,
	MLX5_REG_FPGA_CAP	 = 0x4022,
	MLX5_REG_FPGA_CTRL	 = 0x4023,
	MLX5_REG_FPGA_ACCESS_REG = 0x4024,
	MLX5_REG_CORE_DUMP	 = 0x402e,
	MLX5_REG_PCAP		 = 0x5001,
	MLX5_REG_PMTU		 = 0x5003,
	MLX5_REG_PTYS		 = 0x5004,
	MLX5_REG_PAOS		 = 0x5006,
	MLX5_REG_PFCC            = 0x5007,
	MLX5_REG_PPCNT		 = 0x5008,
	MLX5_REG_PPTB            = 0x500b,
	MLX5_REG_PBMC            = 0x500c,
	MLX5_REG_PMAOS		 = 0x5012,
	MLX5_REG_PUDE		 = 0x5009,
	MLX5_REG_PMPE		 = 0x5010,
	MLX5_REG_PELC		 = 0x500e,
	MLX5_REG_PVLC		 = 0x500f,
	MLX5_REG_PCMR		 = 0x5041,
	MLX5_REG_PDDR		 = 0x5031,
	MLX5_REG_PMLP		 = 0x5002,
	MLX5_REG_PPLM		 = 0x5023,
	MLX5_REG_PCAM		 = 0x507f,
	MLX5_REG_NODE_DESC	 = 0x6001,
	MLX5_REG_HOST_ENDIANNESS = 0x7004,
	MLX5_REG_MCIA		 = 0x9014,
	MLX5_REG_MFRL		 = 0x9028,
	MLX5_REG_MLCR		 = 0x902b,
	MLX5_REG_MRTC		 = 0x902d,
	MLX5_REG_MTRC_CAP	 = 0x9040,
	MLX5_REG_MTRC_CONF	 = 0x9041,
	MLX5_REG_MTRC_STDB	 = 0x9042,
	MLX5_REG_MTRC_CTRL	 = 0x9043,
	MLX5_REG_MPEIN		 = 0x9050,
	MLX5_REG_MPCNT		 = 0x9051,
	MLX5_REG_MTPPS		 = 0x9053,
	MLX5_REG_MTPPSE		 = 0x9054,
	MLX5_REG_MTUTC		 = 0x9055,
	MLX5_REG_MPEGC		 = 0x9056,
	MLX5_REG_MCQS		 = 0x9060,
	MLX5_REG_MCQI		 = 0x9061,
	MLX5_REG_MCC		 = 0x9062,
	MLX5_REG_MCDA		 = 0x9063,
	MLX5_REG_MCAM		 = 0x907f,
	MLX5_REG_MIRC		 = 0x9162,
	MLX5_REG_SBCAM		 = 0xB01F,
	MLX5_REG_RESOURCE_DUMP   = 0xC000,
	MLX5_REG_DTOR            = 0xC00E,
};

enum mlx5_qpts_trust_state {
	MLX5_QPTS_TRUST_PCP  = 1,
	MLX5_QPTS_TRUST_DSCP = 2,
};

enum mlx5_dcbx_oper_mode {
	MLX5E_DCBX_PARAM_VER_OPER_HOST  = 0x0,
	MLX5E_DCBX_PARAM_VER_OPER_AUTO  = 0x3,
};

enum {
	MLX5_ATOMIC_OPS_CMP_SWAP	= 1 << 0,
	MLX5_ATOMIC_OPS_FETCH_ADD	= 1 << 1,
	MLX5_ATOMIC_OPS_EXTENDED_CMP_SWAP = 1 << 2,
	MLX5_ATOMIC_OPS_EXTENDED_FETCH_ADD = 1 << 3,
};

enum mlx5_page_fault_resume_flags {
	MLX5_PAGE_FAULT_RESUME_REQUESTOR = 1 << 0,
	MLX5_PAGE_FAULT_RESUME_WRITE	 = 1 << 1,
	MLX5_PAGE_FAULT_RESUME_RDMA	 = 1 << 2,
	MLX5_PAGE_FAULT_RESUME_ERROR	 = 1 << 7,
};

enum dbg_rsc_type {
	MLX5_DBG_RSC_QP,
	MLX5_DBG_RSC_EQ,
	MLX5_DBG_RSC_CQ,
};

enum port_state_policy {
	MLX5_POLICY_DOWN	= 0,
	MLX5_POLICY_UP		= 1,
	MLX5_POLICY_FOLLOW	= 2,
	MLX5_POLICY_INVALID	= 0xffffffff
};

enum mlx5_coredev_type {
	MLX5_COREDEV_PF,
	MLX5_COREDEV_VF,
	MLX5_COREDEV_SF,
};

struct mlx5_field_desc {
	int			i;
};

struct mlx5_rsc_debug {
	struct mlx5_core_dev   *dev;
	void		       *object;
	enum dbg_rsc_type	type;
	struct dentry	       *root;
	struct mlx5_field_desc	fields[];
};

enum mlx5_dev_event {
	MLX5_DEV_EVENT_SYS_ERROR = 128, /* 0 - 127 are FW events */
	MLX5_DEV_EVENT_PORT_AFFINITY = 129,
};

enum mlx5_port_status {
	MLX5_PORT_UP        = 1,
	MLX5_PORT_DOWN      = 2,
};

enum mlx5_cmdif_state {
	MLX5_CMDIF_STATE_UNINITIALIZED,
	MLX5_CMDIF_STATE_UP,
	MLX5_CMDIF_STATE_DOWN,
};

struct mlx5_cmd_first {
	__be32		data[4];
};

struct mlx5_cmd_msg {
	struct list_head		list;
	struct cmd_msg_cache	       *parent;
	u32				len;
	struct mlx5_cmd_first		first;
	struct mlx5_cmd_mailbox	       *next;
};

struct mlx5_cmd_debug {
	struct dentry	       *dbg_root;
	void		       *in_msg;
	void		       *out_msg;
	u8			status;
	u16			inlen;
	u16			outlen;
};

struct cmd_msg_cache {
	/* protect block chain allocations
	 */
	spinlock_t		lock;
	struct list_head	head;
	unsigned int		max_inbox_size;
	unsigned int		num_ent;
};

enum {
	MLX5_NUM_COMMAND_CACHES = 5,
};

struct mlx5_cmd_stats {
	u64		sum;
	u64		n;
	/* number of times command failed */
	u64		failed;
	/* number of times command failed on bad status returned by FW */
	u64		failed_mbox_status;
	/* last command failed returned errno */
	u32		last_failed_errno;
	/* last bad status returned by FW */
	u8		last_failed_mbox_status;
<<<<<<< HEAD
=======
	/* last command failed syndrome returned by FW */
	u32		last_failed_syndrome;
>>>>>>> 88084a3d
	struct dentry  *root;
	/* protect command average calculations */
	spinlock_t	lock;
};

struct mlx5_cmd {
	struct mlx5_nb    nb;

	enum mlx5_cmdif_state	state;
	void	       *cmd_alloc_buf;
	dma_addr_t	alloc_dma;
	int		alloc_size;
	void	       *cmd_buf;
	dma_addr_t	dma;
	u16		cmdif_rev;
	u8		log_sz;
	u8		log_stride;
	int		max_reg_cmds;
	int		events;
	u32 __iomem    *vector;

	/* protect command queue allocations
	 */
	spinlock_t	alloc_lock;

	/* protect token allocations
	 */
	spinlock_t	token_lock;
	u8		token;
	unsigned long	bitmask;
	char		wq_name[MLX5_CMD_WQ_MAX_NAME];
	struct workqueue_struct *wq;
	struct semaphore sem;
	struct semaphore pages_sem;
	int	mode;
	u16     allowed_opcode;
	struct mlx5_cmd_work_ent *ent_arr[MLX5_MAX_COMMANDS];
	struct dma_pool *pool;
	struct mlx5_cmd_debug dbg;
	struct cmd_msg_cache cache[MLX5_NUM_COMMAND_CACHES];
	int checksum_disabled;
	struct mlx5_cmd_stats *stats;
};

struct mlx5_cmd_mailbox {
	void	       *buf;
	dma_addr_t	dma;
	struct mlx5_cmd_mailbox *next;
};

struct mlx5_buf_list {
	void		       *buf;
	dma_addr_t		map;
};

struct mlx5_frag_buf {
	struct mlx5_buf_list	*frags;
	int			npages;
	int			size;
	u8			page_shift;
};

struct mlx5_frag_buf_ctrl {
	struct mlx5_buf_list   *frags;
	u32			sz_m1;
	u16			frag_sz_m1;
	u16			strides_offset;
	u8			log_sz;
	u8			log_stride;
	u8			log_frag_strides;
};

struct mlx5_core_psv {
	u32	psv_idx;
	struct psv_layout {
		u32	pd;
		u16	syndrome;
		u16	reserved;
		u16	bg;
		u16	app_tag;
		u32	ref_tag;
	} psv;
};

struct mlx5_core_sig_ctx {
	struct mlx5_core_psv	psv_memory;
	struct mlx5_core_psv	psv_wire;
	struct ib_sig_err       err_item;
	bool			sig_status_checked;
	bool			sig_err_exists;
	u32			sigerr_count;
};

#define MLX5_24BIT_MASK		((1 << 24) - 1)

enum mlx5_res_type {
	MLX5_RES_QP	= MLX5_EVENT_QUEUE_TYPE_QP,
	MLX5_RES_RQ	= MLX5_EVENT_QUEUE_TYPE_RQ,
	MLX5_RES_SQ	= MLX5_EVENT_QUEUE_TYPE_SQ,
	MLX5_RES_SRQ	= 3,
	MLX5_RES_XSRQ	= 4,
	MLX5_RES_XRQ	= 5,
	MLX5_RES_DCT	= MLX5_EVENT_QUEUE_TYPE_DCT,
};

struct mlx5_core_rsc_common {
	enum mlx5_res_type	res;
	refcount_t		refcount;
	struct completion	free;
};

struct mlx5_uars_page {
	void __iomem	       *map;
	bool			wc;
	u32			index;
	struct list_head	list;
	unsigned int		bfregs;
	unsigned long	       *reg_bitmap; /* for non fast path bf regs */
	unsigned long	       *fp_bitmap;
	unsigned int		reg_avail;
	unsigned int		fp_avail;
	struct kref		ref_count;
	struct mlx5_core_dev   *mdev;
};

struct mlx5_bfreg_head {
	/* protect blue flame registers allocations */
	struct mutex		lock;
	struct list_head	list;
};

struct mlx5_bfreg_data {
	struct mlx5_bfreg_head	reg_head;
	struct mlx5_bfreg_head	wc_head;
};

struct mlx5_sq_bfreg {
	void __iomem	       *map;
	struct mlx5_uars_page  *up;
	bool			wc;
	u32			index;
	unsigned int		offset;
};

struct mlx5_core_health {
	struct health_buffer __iomem   *health;
	__be32 __iomem		       *health_counter;
	struct timer_list		timer;
	u32				prev;
	int				miss_counter;
	u8				synd;
	u32				fatal_error;
	u32				crdump_size;
	/* wq spinlock to synchronize draining */
	spinlock_t			wq_lock;
	struct workqueue_struct	       *wq;
	unsigned long			flags;
	struct work_struct		fatal_report_work;
	struct work_struct		report_work;
	struct devlink_health_reporter *fw_reporter;
	struct devlink_health_reporter *fw_fatal_reporter;
	struct delayed_work		update_fw_log_ts_work;
};

struct mlx5_qp_table {
	struct notifier_block   nb;

	/* protect radix tree
	 */
	spinlock_t		lock;
	struct radix_tree_root	tree;
};

enum {
	MLX5_PF_NOTIFY_DISABLE_VF,
	MLX5_PF_NOTIFY_ENABLE_VF,
};

struct mlx5_vf_context {
	int	enabled;
	u64	port_guid;
	u64	node_guid;
	/* Valid bits are used to validate administrative guid only.
	 * Enabled after ndo_set_vf_guid
	 */
	u8	port_guid_valid:1;
	u8	node_guid_valid:1;
	enum port_state_policy	policy;
	struct blocking_notifier_head notifier;
};

struct mlx5_core_sriov {
	struct mlx5_vf_context	*vfs_ctx;
	int			num_vfs;
	u16			max_vfs;
};

struct mlx5_fc_pool {
	struct mlx5_core_dev *dev;
	struct mutex pool_lock; /* protects pool lists */
	struct list_head fully_used;
	struct list_head partially_used;
	struct list_head unused;
	int available_fcs;
	int used_fcs;
	int threshold;
};

struct mlx5_fc_stats {
	spinlock_t counters_idr_lock; /* protects counters_idr */
	struct idr counters_idr;
	struct list_head counters;
	struct llist_head addlist;
	struct llist_head dellist;

	struct workqueue_struct *wq;
	struct delayed_work work;
	unsigned long next_query;
	unsigned long sampling_interval; /* jiffies */
	u32 *bulk_query_out;
	int bulk_query_len;
	size_t num_counters;
	bool bulk_query_alloc_failed;
	unsigned long next_bulk_query_alloc;
	struct mlx5_fc_pool fc_pool;
};

struct mlx5_events;
struct mlx5_mpfs;
struct mlx5_eswitch;
struct mlx5_lag;
struct mlx5_devcom;
struct mlx5_fw_reset;
struct mlx5_eq_table;
struct mlx5_irq_table;
struct mlx5_vhca_state_notifier;
struct mlx5_sf_dev_table;
struct mlx5_sf_hw_table;
struct mlx5_sf_table;

struct mlx5_rate_limit {
	u32			rate;
	u32			max_burst_sz;
	u16			typical_pkt_sz;
};

struct mlx5_rl_entry {
	u8 rl_raw[MLX5_ST_SZ_BYTES(set_pp_rate_limit_context)];
	u64 refcount;
	u16 index;
	u16 uid;
	u8 dedicated : 1;
};

struct mlx5_rl_table {
	/* protect rate limit table */
	struct mutex            rl_lock;
	u16                     max_size;
	u32                     max_rate;
	u32                     min_rate;
	struct mlx5_rl_entry   *rl_entry;
	u64 refcount;
};

struct mlx5_core_roce {
	struct mlx5_flow_table *ft;
	struct mlx5_flow_group *fg;
	struct mlx5_flow_handle *allow_rule;
};

enum {
	MLX5_PRIV_FLAGS_DISABLE_IB_ADEV = 1 << 0,
	MLX5_PRIV_FLAGS_DISABLE_ALL_ADEV = 1 << 1,
	/* Set during device detach to block any further devices
	 * creation/deletion on drivers rescan. Unset during device attach.
	 */
	MLX5_PRIV_FLAGS_DETACH = 1 << 2,
};

struct mlx5_adev {
	struct auxiliary_device adev;
	struct mlx5_core_dev *mdev;
	int idx;
};

struct mlx5_debugfs_entries {
	struct dentry *dbg_root;
	struct dentry *qp_debugfs;
	struct dentry *eq_debugfs;
	struct dentry *cq_debugfs;
	struct dentry *cmdif_debugfs;
	struct dentry *pages_debugfs;
<<<<<<< HEAD
=======
	struct dentry *lag_debugfs;
>>>>>>> 88084a3d
};

struct mlx5_ft_pool;
struct mlx5_priv {
	/* IRQ table valid only for real pci devices PF or VF */
	struct mlx5_irq_table   *irq_table;
	struct mlx5_eq_table	*eq_table;

	/* pages stuff */
	struct mlx5_nb          pg_nb;
	struct workqueue_struct *pg_wq;
	struct xarray           page_root_xa;
	u32			fw_pages;
	atomic_t		reg_pages;
	struct list_head	free_list;
	u32			vfs_pages;
	u32			host_pf_pages;
	u32			fw_pages_alloc_failed;
	u32			give_pages_dropped;
	u32			reclaim_pages_discard;

	struct mlx5_core_health health;
	struct list_head	traps;

	struct mlx5_debugfs_entries dbg;

	/* start: alloc staff */
	/* protect buffer allocation according to numa node */
	struct mutex            alloc_mutex;
	int                     numa_node;

	struct mutex            pgdir_mutex;
	struct list_head        pgdir_list;
	/* end: alloc staff */

	struct list_head        ctx_list;
	spinlock_t              ctx_lock;
	struct mlx5_adev       **adev;
	int			adev_idx;
	struct mlx5_events      *events;

	struct mlx5_flow_steering *steering;
	struct mlx5_mpfs        *mpfs;
	struct mlx5_eswitch     *eswitch;
	struct mlx5_core_sriov	sriov;
	struct mlx5_lag		*lag;
	u32			flags;
	struct mlx5_devcom	*devcom;
	struct mlx5_fw_reset	*fw_reset;
	struct mlx5_core_roce	roce;
	struct mlx5_fc_stats		fc_stats;
	struct mlx5_rl_table            rl_table;
	struct mlx5_ft_pool		*ft_pool;

	struct mlx5_bfreg_data		bfregs;
	struct mlx5_uars_page	       *uar;
#ifdef CONFIG_MLX5_SF
	struct mlx5_vhca_state_notifier *vhca_state_notifier;
	struct mlx5_sf_dev_table *sf_dev_table;
	struct mlx5_core_dev *parent_mdev;
#endif
#ifdef CONFIG_MLX5_SF_MANAGER
	struct mlx5_sf_hw_table *sf_hw_table;
	struct mlx5_sf_table *sf_table;
#endif
};

enum mlx5_device_state {
	MLX5_DEVICE_STATE_UP = 1,
	MLX5_DEVICE_STATE_INTERNAL_ERROR,
};

enum mlx5_interface_state {
	MLX5_INTERFACE_STATE_UP = BIT(0),
	MLX5_BREAK_FW_WAIT = BIT(1),
};

enum mlx5_pci_status {
	MLX5_PCI_STATUS_DISABLED,
	MLX5_PCI_STATUS_ENABLED,
};

enum mlx5_pagefault_type_flags {
	MLX5_PFAULT_REQUESTOR = 1 << 0,
	MLX5_PFAULT_WRITE     = 1 << 1,
	MLX5_PFAULT_RDMA      = 1 << 2,
};

struct mlx5_td {
	/* protects tirs list changes while tirs refresh */
	struct mutex     list_lock;
	struct list_head tirs_list;
	u32              tdn;
};

struct mlx5e_resources {
	struct mlx5e_hw_objs {
		u32                        pdn;
		struct mlx5_td             td;
		u32			   mkey;
		struct mlx5_sq_bfreg       bfreg;
	} hw_objs;
	struct devlink_port dl_port;
	struct net_device *uplink_netdev;
};

enum mlx5_sw_icm_type {
	MLX5_SW_ICM_TYPE_STEERING,
	MLX5_SW_ICM_TYPE_HEADER_MODIFY,
};

#define MLX5_MAX_RESERVED_GIDS 8

struct mlx5_rsvd_gids {
	unsigned int start;
	unsigned int count;
	struct ida ida;
};

#define MAX_PIN_NUM	8
struct mlx5_pps {
	u8                         pin_caps[MAX_PIN_NUM];
	struct work_struct         out_work;
	u64                        start[MAX_PIN_NUM];
	u8                         enabled;
};

struct mlx5_timer {
	struct cyclecounter        cycles;
	struct timecounter         tc;
	u32                        nominal_c_mult;
	unsigned long              overflow_period;
	struct delayed_work        overflow_work;
};

struct mlx5_clock {
	struct mlx5_nb             pps_nb;
	seqlock_t                  lock;
	struct hwtstamp_config     hwtstamp_config;
	struct ptp_clock          *ptp;
	struct ptp_clock_info      ptp_info;
	struct mlx5_pps            pps_info;
	struct mlx5_timer          timer;
};

struct mlx5_dm;
struct mlx5_fw_tracer;
struct mlx5_vxlan;
struct mlx5_geneve;
struct mlx5_hv_vhca;

#define MLX5_LOG_SW_ICM_BLOCK_SIZE(dev) (MLX5_CAP_DEV_MEM(dev, log_sw_icm_alloc_granularity))
#define MLX5_SW_ICM_BLOCK_SIZE(dev) (1 << MLX5_LOG_SW_ICM_BLOCK_SIZE(dev))

enum {
	MLX5_PROF_MASK_QP_SIZE		= (u64)1 << 0,
	MLX5_PROF_MASK_MR_CACHE		= (u64)1 << 1,
};

enum {
	MR_CACHE_LAST_STD_ENTRY = 20,
	MLX5_IMR_MTT_CACHE_ENTRY,
	MLX5_IMR_KSM_CACHE_ENTRY,
	MAX_MR_CACHE_ENTRIES
};

struct mlx5_profile {
	u64	mask;
	u8	log_max_qp;
	struct {
		int	size;
		int	limit;
	} mr_cache[MAX_MR_CACHE_ENTRIES];
};

struct mlx5_hca_cap {
	u32 cur[MLX5_UN_SZ_DW(hca_cap_union)];
	u32 max[MLX5_UN_SZ_DW(hca_cap_union)];
};

struct mlx5_core_dev {
	struct device *device;
	enum mlx5_coredev_type coredev_type;
	struct pci_dev	       *pdev;
	/* sync pci state */
	struct mutex		pci_status_mutex;
	enum mlx5_pci_status	pci_status;
	u8			rev_id;
	char			board_id[MLX5_BOARD_ID_LEN];
	struct mlx5_cmd		cmd;
	struct {
		struct mlx5_hca_cap *hca[MLX5_CAP_NUM];
		u32 pcam[MLX5_ST_SZ_DW(pcam_reg)];
		u32 mcam[MLX5_MCAM_REGS_NUM][MLX5_ST_SZ_DW(mcam_reg)];
		u32 fpga[MLX5_ST_SZ_DW(fpga_cap)];
		u32 qcam[MLX5_ST_SZ_DW(qcam_reg)];
		u8  embedded_cpu;
	} caps;
	struct mlx5_timeouts	*timeouts;
	u64			sys_image_guid;
	phys_addr_t		iseg_base;
	struct mlx5_init_seg __iomem *iseg;
	phys_addr_t             bar_addr;
	enum mlx5_device_state	state;
	/* sync interface state */
	struct mutex		intf_state_mutex;
	unsigned long		intf_state;
	struct mlx5_priv	priv;
	struct mlx5_profile	profile;
	u32			issi;
	struct mlx5e_resources  mlx5e_res;
	struct mlx5_dm          *dm;
	struct mlx5_vxlan       *vxlan;
	struct mlx5_geneve      *geneve;
	struct {
		struct mlx5_rsvd_gids	reserved_gids;
		u32			roce_en;
	} roce;
#ifdef CONFIG_MLX5_FPGA
	struct mlx5_fpga_device *fpga;
#endif
	struct mlx5_clock        clock;
	struct mlx5_ib_clock_info  *clock_info;
	struct mlx5_fw_tracer   *tracer;
	struct mlx5_rsc_dump    *rsc_dump;
	u32                      vsc_addr;
	struct mlx5_hv_vhca	*hv_vhca;
};

struct mlx5_db {
	__be32			*db;
	union {
		struct mlx5_db_pgdir		*pgdir;
		struct mlx5_ib_user_db_page	*user_page;
	}			u;
	dma_addr_t		dma;
	int			index;
};

enum {
	MLX5_COMP_EQ_SIZE = 1024,
};

enum {
	MLX5_PTYS_IB = 1 << 0,
	MLX5_PTYS_EN = 1 << 2,
};

typedef void (*mlx5_cmd_cbk_t)(int status, void *context);

enum {
	MLX5_CMD_ENT_STATE_PENDING_COMP,
};

struct mlx5_cmd_work_ent {
	unsigned long		state;
	struct mlx5_cmd_msg    *in;
	struct mlx5_cmd_msg    *out;
	void		       *uout;
	int			uout_size;
	mlx5_cmd_cbk_t		callback;
	struct delayed_work	cb_timeout_work;
	void		       *context;
	int			idx;
	struct completion	handling;
	struct completion	done;
	struct mlx5_cmd        *cmd;
	struct work_struct	work;
	struct mlx5_cmd_layout *lay;
	int			ret;
	int			page_queue;
	u8			status;
	u8			token;
	u64			ts1;
	u64			ts2;
	u16			op;
	bool			polling;
	/* Track the max comp handlers */
	refcount_t              refcnt;
};

struct mlx5_pas {
	u64	pa;
	u8	log_sz;
};

enum phy_port_state {
	MLX5_AAA_111
};

struct mlx5_hca_vport_context {
	u32			field_select;
	bool			sm_virt_aware;
	bool			has_smi;
	bool			has_raw;
	enum port_state_policy	policy;
	enum phy_port_state	phys_state;
	enum ib_port_state	vport_state;
	u8			port_physical_state;
	u64			sys_image_guid;
	u64			port_guid;
	u64			node_guid;
	u32			cap_mask1;
	u32			cap_mask1_perm;
	u16			cap_mask2;
	u16			cap_mask2_perm;
	u16			lid;
	u8			init_type_reply; /* bitmask: see ib spec 14.2.5.6 InitTypeReply */
	u8			lmc;
	u8			subnet_timeout;
	u16			sm_lid;
	u8			sm_sl;
	u16			qkey_violation_counter;
	u16			pkey_violation_counter;
	bool			grh_required;
};

#define STRUCT_FIELD(header, field) \
	.struct_offset_bytes = offsetof(struct ib_unpacked_ ## header, field),      \
	.struct_size_bytes   = sizeof((struct ib_unpacked_ ## header *)0)->field

extern struct dentry *mlx5_debugfs_root;

static inline u16 fw_rev_maj(struct mlx5_core_dev *dev)
{
	return ioread32be(&dev->iseg->fw_rev) & 0xffff;
}

static inline u16 fw_rev_min(struct mlx5_core_dev *dev)
{
	return ioread32be(&dev->iseg->fw_rev) >> 16;
}

static inline u16 fw_rev_sub(struct mlx5_core_dev *dev)
{
	return ioread32be(&dev->iseg->cmdif_rev_fw_sub) & 0xffff;
}

static inline u32 mlx5_base_mkey(const u32 key)
{
	return key & 0xffffff00u;
}

static inline u32 wq_get_byte_sz(u8 log_sz, u8 log_stride)
{
	return ((u32)1 << log_sz) << log_stride;
}

static inline void mlx5_init_fbc_offset(struct mlx5_buf_list *frags,
					u8 log_stride, u8 log_sz,
					u16 strides_offset,
					struct mlx5_frag_buf_ctrl *fbc)
{
	fbc->frags      = frags;
	fbc->log_stride = log_stride;
	fbc->log_sz     = log_sz;
	fbc->sz_m1	= (1 << fbc->log_sz) - 1;
	fbc->log_frag_strides = PAGE_SHIFT - fbc->log_stride;
	fbc->frag_sz_m1	= (1 << fbc->log_frag_strides) - 1;
	fbc->strides_offset = strides_offset;
}

static inline void mlx5_init_fbc(struct mlx5_buf_list *frags,
				 u8 log_stride, u8 log_sz,
				 struct mlx5_frag_buf_ctrl *fbc)
{
	mlx5_init_fbc_offset(frags, log_stride, log_sz, 0, fbc);
}

static inline void *mlx5_frag_buf_get_wqe(struct mlx5_frag_buf_ctrl *fbc,
					  u32 ix)
{
	unsigned int frag;

	ix  += fbc->strides_offset;
	frag = ix >> fbc->log_frag_strides;

	return fbc->frags[frag].buf + ((fbc->frag_sz_m1 & ix) << fbc->log_stride);
}

static inline u32
mlx5_frag_buf_get_idx_last_contig_stride(struct mlx5_frag_buf_ctrl *fbc, u32 ix)
{
	u32 last_frag_stride_idx = (ix + fbc->strides_offset) | fbc->frag_sz_m1;

	return min_t(u32, last_frag_stride_idx - fbc->strides_offset, fbc->sz_m1);
}

enum {
	CMD_ALLOWED_OPCODE_ALL,
};

void mlx5_cmd_use_events(struct mlx5_core_dev *dev);
void mlx5_cmd_use_polling(struct mlx5_core_dev *dev);
void mlx5_cmd_allowed_opcode(struct mlx5_core_dev *dev, u16 opcode);

struct mlx5_async_ctx {
	struct mlx5_core_dev *dev;
	atomic_t num_inflight;
	struct wait_queue_head wait;
};

struct mlx5_async_work;

typedef void (*mlx5_async_cbk_t)(int status, struct mlx5_async_work *context);

struct mlx5_async_work {
	struct mlx5_async_ctx *ctx;
	mlx5_async_cbk_t user_callback;
	u16 opcode; /* cmd opcode */
	void *out; /* pointer to the cmd output buffer */
};

void mlx5_cmd_init_async_ctx(struct mlx5_core_dev *dev,
			     struct mlx5_async_ctx *ctx);
void mlx5_cmd_cleanup_async_ctx(struct mlx5_async_ctx *ctx);
int mlx5_cmd_exec_cb(struct mlx5_async_ctx *ctx, void *in, int in_size,
		     void *out, int out_size, mlx5_async_cbk_t callback,
		     struct mlx5_async_work *work);
void mlx5_cmd_out_err(struct mlx5_core_dev *dev, u16 opcode, u16 op_mod, void *out);
int mlx5_cmd_do(struct mlx5_core_dev *dev, void *in, int in_size, void *out, int out_size);
int mlx5_cmd_check(struct mlx5_core_dev *dev, int err, void *in, void *out);
int mlx5_cmd_exec(struct mlx5_core_dev *dev, void *in, int in_size, void *out,
		  int out_size);

#define mlx5_cmd_exec_inout(dev, ifc_cmd, in, out)                             \
	({                                                                     \
		mlx5_cmd_exec(dev, in, MLX5_ST_SZ_BYTES(ifc_cmd##_in), out,    \
			      MLX5_ST_SZ_BYTES(ifc_cmd##_out));                \
	})

#define mlx5_cmd_exec_in(dev, ifc_cmd, in)                                     \
	({                                                                     \
		u32 _out[MLX5_ST_SZ_DW(ifc_cmd##_out)] = {};                   \
		mlx5_cmd_exec_inout(dev, ifc_cmd, in, _out);                   \
	})

int mlx5_cmd_exec_polling(struct mlx5_core_dev *dev, void *in, int in_size,
			  void *out, int out_size);
bool mlx5_cmd_is_down(struct mlx5_core_dev *dev);

int mlx5_core_get_caps(struct mlx5_core_dev *dev, enum mlx5_cap_type cap_type);
void mlx5_health_flush(struct mlx5_core_dev *dev);
void mlx5_health_cleanup(struct mlx5_core_dev *dev);
int mlx5_health_init(struct mlx5_core_dev *dev);
void mlx5_start_health_poll(struct mlx5_core_dev *dev);
void mlx5_stop_health_poll(struct mlx5_core_dev *dev, bool disable_health);
void mlx5_drain_health_wq(struct mlx5_core_dev *dev);
void mlx5_trigger_health_work(struct mlx5_core_dev *dev);
int mlx5_frag_buf_alloc_node(struct mlx5_core_dev *dev, int size,
			     struct mlx5_frag_buf *buf, int node);
void mlx5_frag_buf_free(struct mlx5_core_dev *dev, struct mlx5_frag_buf *buf);
struct mlx5_cmd_mailbox *mlx5_alloc_cmd_mailbox_chain(struct mlx5_core_dev *dev,
						      gfp_t flags, int npages);
void mlx5_free_cmd_mailbox_chain(struct mlx5_core_dev *dev,
				 struct mlx5_cmd_mailbox *head);
int mlx5_core_create_mkey(struct mlx5_core_dev *dev, u32 *mkey, u32 *in,
			  int inlen);
int mlx5_core_destroy_mkey(struct mlx5_core_dev *dev, u32 mkey);
int mlx5_core_query_mkey(struct mlx5_core_dev *dev, u32 mkey, u32 *out,
			 int outlen);
int mlx5_core_alloc_pd(struct mlx5_core_dev *dev, u32 *pdn);
int mlx5_core_dealloc_pd(struct mlx5_core_dev *dev, u32 pdn);
int mlx5_pagealloc_init(struct mlx5_core_dev *dev);
void mlx5_pagealloc_cleanup(struct mlx5_core_dev *dev);
void mlx5_pagealloc_start(struct mlx5_core_dev *dev);
void mlx5_pagealloc_stop(struct mlx5_core_dev *dev);
void mlx5_pages_debugfs_init(struct mlx5_core_dev *dev);
void mlx5_pages_debugfs_cleanup(struct mlx5_core_dev *dev);
void mlx5_core_req_pages_handler(struct mlx5_core_dev *dev, u16 func_id,
				 s32 npages, bool ec_function);
int mlx5_satisfy_startup_pages(struct mlx5_core_dev *dev, int boot);
int mlx5_reclaim_startup_pages(struct mlx5_core_dev *dev);
void mlx5_register_debugfs(void);
void mlx5_unregister_debugfs(void);

void mlx5_fill_page_frag_array_perm(struct mlx5_frag_buf *buf, __be64 *pas, u8 perm);
void mlx5_fill_page_frag_array(struct mlx5_frag_buf *frag_buf, __be64 *pas);
int mlx5_vector2eqn(struct mlx5_core_dev *dev, int vector, int *eqn);
int mlx5_core_attach_mcg(struct mlx5_core_dev *dev, union ib_gid *mgid, u32 qpn);
int mlx5_core_detach_mcg(struct mlx5_core_dev *dev, union ib_gid *mgid, u32 qpn);

struct dentry *mlx5_debugfs_get_dev_root(struct mlx5_core_dev *dev);
void mlx5_qp_debugfs_init(struct mlx5_core_dev *dev);
void mlx5_qp_debugfs_cleanup(struct mlx5_core_dev *dev);
int mlx5_access_reg(struct mlx5_core_dev *dev, void *data_in, int size_in,
		    void *data_out, int size_out, u16 reg_id, int arg,
		    int write, bool verbose);
int mlx5_core_access_reg(struct mlx5_core_dev *dev, void *data_in,
			 int size_in, void *data_out, int size_out,
			 u16 reg_num, int arg, int write);

int mlx5_db_alloc_node(struct mlx5_core_dev *dev, struct mlx5_db *db,
		       int node);

static inline int mlx5_db_alloc(struct mlx5_core_dev *dev, struct mlx5_db *db)
{
	return mlx5_db_alloc_node(dev, db, dev->priv.numa_node);
}

void mlx5_db_free(struct mlx5_core_dev *dev, struct mlx5_db *db);

const char *mlx5_command_str(int command);
void mlx5_cmdif_debugfs_init(struct mlx5_core_dev *dev);
void mlx5_cmdif_debugfs_cleanup(struct mlx5_core_dev *dev);
int mlx5_core_create_psv(struct mlx5_core_dev *dev, u32 pdn,
			 int npsvs, u32 *sig_index);
int mlx5_core_destroy_psv(struct mlx5_core_dev *dev, int psv_num);
void mlx5_core_put_rsc(struct mlx5_core_rsc_common *common);
int mlx5_query_odp_caps(struct mlx5_core_dev *dev,
			struct mlx5_odp_caps *odp_caps);
int mlx5_core_query_ib_ppcnt(struct mlx5_core_dev *dev,
			     u8 port_num, void *out, size_t sz);

int mlx5_init_rl_table(struct mlx5_core_dev *dev);
void mlx5_cleanup_rl_table(struct mlx5_core_dev *dev);
int mlx5_rl_add_rate(struct mlx5_core_dev *dev, u16 *index,
		     struct mlx5_rate_limit *rl);
void mlx5_rl_remove_rate(struct mlx5_core_dev *dev, struct mlx5_rate_limit *rl);
bool mlx5_rl_is_in_range(struct mlx5_core_dev *dev, u32 rate);
int mlx5_rl_add_rate_raw(struct mlx5_core_dev *dev, void *rl_in, u16 uid,
			 bool dedicated_entry, u16 *index);
void mlx5_rl_remove_rate_raw(struct mlx5_core_dev *dev, u16 index);
bool mlx5_rl_are_equal(struct mlx5_rate_limit *rl_0,
		       struct mlx5_rate_limit *rl_1);
int mlx5_alloc_bfreg(struct mlx5_core_dev *mdev, struct mlx5_sq_bfreg *bfreg,
		     bool map_wc, bool fast_path);
void mlx5_free_bfreg(struct mlx5_core_dev *mdev, struct mlx5_sq_bfreg *bfreg);

unsigned int mlx5_comp_vectors_count(struct mlx5_core_dev *dev);
struct cpumask *
mlx5_comp_irq_get_affinity_mask(struct mlx5_core_dev *dev, int vector);
unsigned int mlx5_core_reserved_gids_count(struct mlx5_core_dev *dev);
int mlx5_core_roce_gid_set(struct mlx5_core_dev *dev, unsigned int index,
			   u8 roce_version, u8 roce_l3_type, const u8 *gid,
			   const u8 *mac, bool vlan, u16 vlan_id, u8 port_num);

static inline u32 mlx5_mkey_to_idx(u32 mkey)
{
	return mkey >> 8;
}

static inline u32 mlx5_idx_to_mkey(u32 mkey_idx)
{
	return mkey_idx << 8;
}

static inline u8 mlx5_mkey_variant(u32 mkey)
{
	return mkey & 0xff;
}

/* Async-atomic event notifier used by mlx5 core to forward FW
 * evetns received from event queue to mlx5 consumers.
 * Optimise event queue dipatching.
 */
int mlx5_notifier_register(struct mlx5_core_dev *dev, struct notifier_block *nb);
int mlx5_notifier_unregister(struct mlx5_core_dev *dev, struct notifier_block *nb);

/* Async-atomic event notifier used for forwarding
 * evetns from the event queue into the to mlx5 events dispatcher,
 * eswitch, clock and others.
 */
int mlx5_eq_notifier_register(struct mlx5_core_dev *dev, struct mlx5_nb *nb);
int mlx5_eq_notifier_unregister(struct mlx5_core_dev *dev, struct mlx5_nb *nb);

/* Blocking event notifier used to forward SW events, used for slow path */
int mlx5_blocking_notifier_register(struct mlx5_core_dev *dev, struct notifier_block *nb);
int mlx5_blocking_notifier_unregister(struct mlx5_core_dev *dev, struct notifier_block *nb);
int mlx5_blocking_notifier_call_chain(struct mlx5_core_dev *dev, unsigned int event,
				      void *data);

int mlx5_core_query_vendor_id(struct mlx5_core_dev *mdev, u32 *vendor_id);

int mlx5_cmd_create_vport_lag(struct mlx5_core_dev *dev);
int mlx5_cmd_destroy_vport_lag(struct mlx5_core_dev *dev);
bool mlx5_lag_is_roce(struct mlx5_core_dev *dev);
bool mlx5_lag_is_sriov(struct mlx5_core_dev *dev);
bool mlx5_lag_is_active(struct mlx5_core_dev *dev);
bool mlx5_lag_is_master(struct mlx5_core_dev *dev);
bool mlx5_lag_is_shared_fdb(struct mlx5_core_dev *dev);
struct net_device *mlx5_lag_get_roce_netdev(struct mlx5_core_dev *dev);
u8 mlx5_lag_get_slave_port(struct mlx5_core_dev *dev,
			   struct net_device *slave);
int mlx5_lag_query_cong_counters(struct mlx5_core_dev *dev,
				 u64 *values,
				 int num_counters,
				 size_t *offsets);
struct mlx5_core_dev *mlx5_lag_get_peer_mdev(struct mlx5_core_dev *dev);
u8 mlx5_lag_get_num_ports(struct mlx5_core_dev *dev);
struct mlx5_uars_page *mlx5_get_uars_page(struct mlx5_core_dev *mdev);
void mlx5_put_uars_page(struct mlx5_core_dev *mdev, struct mlx5_uars_page *up);
int mlx5_dm_sw_icm_alloc(struct mlx5_core_dev *dev, enum mlx5_sw_icm_type type,
			 u64 length, u32 log_alignment, u16 uid,
			 phys_addr_t *addr, u32 *obj_id);
int mlx5_dm_sw_icm_dealloc(struct mlx5_core_dev *dev, enum mlx5_sw_icm_type type,
			   u64 length, u16 uid, phys_addr_t addr, u32 obj_id);

struct mlx5_core_dev *mlx5_vf_get_core_dev(struct pci_dev *pdev);
void mlx5_vf_put_core_dev(struct mlx5_core_dev *mdev);

<<<<<<< HEAD
=======
int mlx5_sriov_blocking_notifier_register(struct mlx5_core_dev *mdev,
					  int vf_id,
					  struct notifier_block *nb);
void mlx5_sriov_blocking_notifier_unregister(struct mlx5_core_dev *mdev,
					     int vf_id,
					     struct notifier_block *nb);
>>>>>>> 88084a3d
#ifdef CONFIG_MLX5_CORE_IPOIB
struct net_device *mlx5_rdma_netdev_alloc(struct mlx5_core_dev *mdev,
					  struct ib_device *ibdev,
					  const char *name,
					  void (*setup)(struct net_device *));
#endif /* CONFIG_MLX5_CORE_IPOIB */
int mlx5_rdma_rn_get_params(struct mlx5_core_dev *mdev,
			    struct ib_device *device,
			    struct rdma_netdev_alloc_params *params);

enum {
	MLX5_PCI_DEV_IS_VF		= 1 << 0,
};

static inline bool mlx5_core_is_pf(const struct mlx5_core_dev *dev)
{
	return dev->coredev_type == MLX5_COREDEV_PF;
}

static inline bool mlx5_core_is_vf(const struct mlx5_core_dev *dev)
{
	return dev->coredev_type == MLX5_COREDEV_VF;
}

static inline bool mlx5_core_is_ecpf(const struct mlx5_core_dev *dev)
{
	return dev->caps.embedded_cpu;
}

static inline bool
mlx5_core_is_ecpf_esw_manager(const struct mlx5_core_dev *dev)
{
	return dev->caps.embedded_cpu && MLX5_CAP_GEN(dev, eswitch_manager);
}

static inline bool mlx5_ecpf_vport_exists(const struct mlx5_core_dev *dev)
{
	return mlx5_core_is_pf(dev) && MLX5_CAP_ESW(dev, ecpf_vport_exists);
}

static inline u16 mlx5_core_max_vfs(const struct mlx5_core_dev *dev)
{
	return dev->priv.sriov.max_vfs;
}

static inline int mlx5_get_gid_table_len(u16 param)
{
	if (param > 4) {
		pr_warn("gid table length is zero\n");
		return 0;
	}

	return 8 * (1 << param);
}

static inline bool mlx5_rl_is_supported(struct mlx5_core_dev *dev)
{
	return !!(dev->priv.rl_table.max_size);
}

static inline int mlx5_core_is_mp_slave(struct mlx5_core_dev *dev)
{
	return MLX5_CAP_GEN(dev, affiliate_nic_vport_criteria) &&
	       MLX5_CAP_GEN(dev, num_vhca_ports) <= 1;
}

static inline int mlx5_core_is_mp_master(struct mlx5_core_dev *dev)
{
	return MLX5_CAP_GEN(dev, num_vhca_ports) > 1;
}

static inline int mlx5_core_mp_enabled(struct mlx5_core_dev *dev)
{
	return mlx5_core_is_mp_slave(dev) ||
	       mlx5_core_is_mp_master(dev);
}

static inline int mlx5_core_native_port_num(struct mlx5_core_dev *dev)
{
	if (!mlx5_core_mp_enabled(dev))
		return 1;

	return MLX5_CAP_GEN(dev, native_port_num);
}

static inline int mlx5_get_dev_index(struct mlx5_core_dev *dev)
{
	int idx = MLX5_CAP_GEN(dev, native_port_num);

	if (idx >= 1 && idx <= MLX5_MAX_PORTS)
		return idx - 1;
	else
		return PCI_FUNC(dev->pdev->devfn);
}

enum {
	MLX5_TRIGGERED_CMD_COMP = (u64)1 << 32,
};

static inline bool mlx5_is_roce_init_enabled(struct mlx5_core_dev *dev)
{
	struct devlink *devlink = priv_to_devlink(dev);
	union devlink_param_value val;
	int err;

	err = devlink_param_driverinit_value_get(devlink,
						 DEVLINK_PARAM_GENERIC_ID_ENABLE_ROCE,
						 &val);
	return err ? MLX5_CAP_GEN(dev, roce) : val.vbool;
}

#endif /* MLX5_DRIVER_H */<|MERGE_RESOLUTION|>--- conflicted
+++ resolved
@@ -272,11 +272,8 @@
 	u32		last_failed_errno;
 	/* last bad status returned by FW */
 	u8		last_failed_mbox_status;
-<<<<<<< HEAD
-=======
 	/* last command failed syndrome returned by FW */
 	u32		last_failed_syndrome;
->>>>>>> 88084a3d
 	struct dentry  *root;
 	/* protect command average calculations */
 	spinlock_t	lock;
@@ -569,10 +566,7 @@
 	struct dentry *cq_debugfs;
 	struct dentry *cmdif_debugfs;
 	struct dentry *pages_debugfs;
-<<<<<<< HEAD
-=======
 	struct dentry *lag_debugfs;
->>>>>>> 88084a3d
 };
 
 struct mlx5_ft_pool;
@@ -1174,15 +1168,12 @@
 struct mlx5_core_dev *mlx5_vf_get_core_dev(struct pci_dev *pdev);
 void mlx5_vf_put_core_dev(struct mlx5_core_dev *mdev);
 
-<<<<<<< HEAD
-=======
 int mlx5_sriov_blocking_notifier_register(struct mlx5_core_dev *mdev,
 					  int vf_id,
 					  struct notifier_block *nb);
 void mlx5_sriov_blocking_notifier_unregister(struct mlx5_core_dev *mdev,
 					     int vf_id,
 					     struct notifier_block *nb);
->>>>>>> 88084a3d
 #ifdef CONFIG_MLX5_CORE_IPOIB
 struct net_device *mlx5_rdma_netdev_alloc(struct mlx5_core_dev *mdev,
 					  struct ib_device *ibdev,
