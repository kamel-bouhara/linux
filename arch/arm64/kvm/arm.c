// SPDX-License-Identifier: GPL-2.0-only
/*
 * Copyright (C) 2012 - Virtual Open Systems and Columbia University
 * Author: Christoffer Dall <c.dall@virtualopensystems.com>
 */

#include <linux/bug.h>
#include <linux/cpu_pm.h>
#include <linux/entry-kvm.h>
#include <linux/errno.h>
#include <linux/err.h>
#include <linux/kvm_host.h>
#include <linux/list.h>
#include <linux/module.h>
#include <linux/vmalloc.h>
#include <linux/fs.h>
#include <linux/mman.h>
#include <linux/sched.h>
#include <linux/kvm.h>
#include <linux/kvm_irqfd.h>
#include <linux/irqbypass.h>
#include <linux/sched/stat.h>
#include <linux/psci.h>
#include <trace/events/kvm.h>

#define CREATE_TRACE_POINTS
#include "trace_arm.h"

#include <linux/uaccess.h>
#include <asm/ptrace.h>
#include <asm/mman.h>
#include <asm/tlbflush.h>
#include <asm/cacheflush.h>
#include <asm/cpufeature.h>
#include <asm/virt.h>
#include <asm/kvm_arm.h>
#include <asm/kvm_asm.h>
#include <asm/kvm_mmu.h>
#include <asm/kvm_pkvm.h>
#include <asm/kvm_emulate.h>
#include <asm/sections.h>

#include <kvm/arm_hypercalls.h>
#include <kvm/arm_pmu.h>
#include <kvm/arm_psci.h>

static enum kvm_mode kvm_mode = KVM_MODE_DEFAULT;

DECLARE_KVM_HYP_PER_CPU(unsigned long, kvm_hyp_vector);

DEFINE_PER_CPU(unsigned long, kvm_arm_hyp_stack_page);
DECLARE_KVM_NVHE_PER_CPU(struct kvm_nvhe_init_params, kvm_init_params);

static bool vgic_present;

static DEFINE_PER_CPU(unsigned char, kvm_arm_hardware_enabled);
DEFINE_STATIC_KEY_FALSE(userspace_irqchip_in_use);

int kvm_arch_vcpu_should_kick(struct kvm_vcpu *vcpu)
{
	return kvm_vcpu_exiting_guest_mode(vcpu) == IN_GUEST_MODE;
}

int kvm_vm_ioctl_enable_cap(struct kvm *kvm,
			    struct kvm_enable_cap *cap)
{
	int r;

	if (cap->flags)
		return -EINVAL;

	switch (cap->cap) {
	case KVM_CAP_ARM_NISV_TO_USER:
		r = 0;
		set_bit(KVM_ARCH_FLAG_RETURN_NISV_IO_ABORT_TO_USER,
			&kvm->arch.flags);
		break;
	case KVM_CAP_ARM_MTE:
		mutex_lock(&kvm->lock);
		if (!system_supports_mte() || kvm->created_vcpus) {
			r = -EINVAL;
		} else {
			r = 0;
			set_bit(KVM_ARCH_FLAG_MTE_ENABLED, &kvm->arch.flags);
		}
		mutex_unlock(&kvm->lock);
		break;
	case KVM_CAP_ARM_SYSTEM_SUSPEND:
		r = 0;
		set_bit(KVM_ARCH_FLAG_SYSTEM_SUSPEND_ENABLED, &kvm->arch.flags);
		break;
	default:
		r = -EINVAL;
		break;
	}

	return r;
}

static int kvm_arm_default_max_vcpus(void)
{
	return vgic_present ? kvm_vgic_get_max_vcpus() : KVM_MAX_VCPUS;
}

static void set_default_spectre(struct kvm *kvm)
{
	/*
	 * The default is to expose CSV2 == 1 if the HW isn't affected.
	 * Although this is a per-CPU feature, we make it global because
	 * asymmetric systems are just a nuisance.
	 *
	 * Userspace can override this as long as it doesn't promise
	 * the impossible.
	 */
	if (arm64_get_spectre_v2_state() == SPECTRE_UNAFFECTED)
		kvm->arch.pfr0_csv2 = 1;
	if (arm64_get_meltdown_state() == SPECTRE_UNAFFECTED)
		kvm->arch.pfr0_csv3 = 1;
}

/**
 * kvm_arch_init_vm - initializes a VM data structure
 * @kvm:	pointer to the KVM struct
 */
int kvm_arch_init_vm(struct kvm *kvm, unsigned long type)
{
	int ret;

	mutex_init(&kvm->arch.config_lock);

#ifdef CONFIG_LOCKDEP
	/* Clue in lockdep that the config_lock must be taken inside kvm->lock */
	mutex_lock(&kvm->lock);
	mutex_lock(&kvm->arch.config_lock);
	mutex_unlock(&kvm->arch.config_lock);
	mutex_unlock(&kvm->lock);
#endif

	ret = kvm_share_hyp(kvm, kvm + 1);
	if (ret)
		return ret;

	ret = pkvm_init_host_vm(kvm);
	if (ret)
		goto err_unshare_kvm;

	if (!zalloc_cpumask_var(&kvm->arch.supported_cpus, GFP_KERNEL_ACCOUNT)) {
		ret = -ENOMEM;
		goto err_unshare_kvm;
	}
	cpumask_copy(kvm->arch.supported_cpus, cpu_possible_mask);

	ret = kvm_init_stage2_mmu(kvm, &kvm->arch.mmu, type);
	if (ret)
		goto err_free_cpumask;

	kvm_vgic_early_init(kvm);

	kvm_timer_init_vm(kvm);

	/* The maximum number of VCPUs is limited by the host's GIC model */
	kvm->max_vcpus = kvm_arm_default_max_vcpus();

	set_default_spectre(kvm);
	kvm_arm_init_hypercalls(kvm);

	/*
	 * Initialise the default PMUver before there is a chance to
	 * create an actual PMU.
	 */
	kvm->arch.dfr0_pmuver.imp = kvm_arm_pmu_get_pmuver_limit();

	return 0;

err_free_cpumask:
	free_cpumask_var(kvm->arch.supported_cpus);
err_unshare_kvm:
	kvm_unshare_hyp(kvm, kvm + 1);
	return ret;
}

vm_fault_t kvm_arch_vcpu_fault(struct kvm_vcpu *vcpu, struct vm_fault *vmf)
{
	return VM_FAULT_SIGBUS;
}


/**
 * kvm_arch_destroy_vm - destroy the VM data structure
 * @kvm:	pointer to the KVM struct
 */
void kvm_arch_destroy_vm(struct kvm *kvm)
{
	bitmap_free(kvm->arch.pmu_filter);
	free_cpumask_var(kvm->arch.supported_cpus);

	kvm_vgic_destroy(kvm);

	if (is_protected_kvm_enabled())
		pkvm_destroy_hyp_vm(kvm);

	kvm_destroy_vcpus(kvm);

	kvm_unshare_hyp(kvm, kvm + 1);

	kvm_arm_teardown_hypercalls(kvm);
}

int kvm_vm_ioctl_check_extension(struct kvm *kvm, long ext)
{
	int r;
	switch (ext) {
	case KVM_CAP_IRQCHIP:
		r = vgic_present;
		break;
	case KVM_CAP_IOEVENTFD:
	case KVM_CAP_DEVICE_CTRL:
	case KVM_CAP_USER_MEMORY:
	case KVM_CAP_SYNC_MMU:
	case KVM_CAP_DESTROY_MEMORY_REGION_WORKS:
	case KVM_CAP_ONE_REG:
	case KVM_CAP_ARM_PSCI:
	case KVM_CAP_ARM_PSCI_0_2:
	case KVM_CAP_READONLY_MEM:
	case KVM_CAP_MP_STATE:
	case KVM_CAP_IMMEDIATE_EXIT:
	case KVM_CAP_VCPU_EVENTS:
	case KVM_CAP_ARM_IRQ_LINE_LAYOUT_2:
	case KVM_CAP_ARM_NISV_TO_USER:
	case KVM_CAP_ARM_INJECT_EXT_DABT:
	case KVM_CAP_SET_GUEST_DEBUG:
	case KVM_CAP_VCPU_ATTRIBUTES:
	case KVM_CAP_PTP_KVM:
	case KVM_CAP_ARM_SYSTEM_SUSPEND:
<<<<<<< HEAD
	case KVM_CAP_IRQFD_RESAMPLE:
=======
	case KVM_CAP_COUNTER_OFFSET:
>>>>>>> b3c98052
		r = 1;
		break;
	case KVM_CAP_SET_GUEST_DEBUG2:
		return KVM_GUESTDBG_VALID_MASK;
	case KVM_CAP_ARM_SET_DEVICE_ADDR:
		r = 1;
		break;
	case KVM_CAP_NR_VCPUS:
		/*
		 * ARM64 treats KVM_CAP_NR_CPUS differently from all other
		 * architectures, as it does not always bound it to
		 * KVM_CAP_MAX_VCPUS. It should not matter much because
		 * this is just an advisory value.
		 */
		r = min_t(unsigned int, num_online_cpus(),
			  kvm_arm_default_max_vcpus());
		break;
	case KVM_CAP_MAX_VCPUS:
	case KVM_CAP_MAX_VCPU_ID:
		if (kvm)
			r = kvm->max_vcpus;
		else
			r = kvm_arm_default_max_vcpus();
		break;
	case KVM_CAP_MSI_DEVID:
		if (!kvm)
			r = -EINVAL;
		else
			r = kvm->arch.vgic.msis_require_devid;
		break;
	case KVM_CAP_ARM_USER_IRQ:
		/*
		 * 1: EL1_VTIMER, EL1_PTIMER, and PMU.
		 * (bump this number if adding more devices)
		 */
		r = 1;
		break;
	case KVM_CAP_ARM_MTE:
		r = system_supports_mte();
		break;
	case KVM_CAP_STEAL_TIME:
		r = kvm_arm_pvtime_supported();
		break;
	case KVM_CAP_ARM_EL1_32BIT:
		r = cpus_have_const_cap(ARM64_HAS_32BIT_EL1);
		break;
	case KVM_CAP_GUEST_DEBUG_HW_BPS:
		r = get_num_brps();
		break;
	case KVM_CAP_GUEST_DEBUG_HW_WPS:
		r = get_num_wrps();
		break;
	case KVM_CAP_ARM_PMU_V3:
		r = kvm_arm_support_pmu_v3();
		break;
	case KVM_CAP_ARM_INJECT_SERROR_ESR:
		r = cpus_have_const_cap(ARM64_HAS_RAS_EXTN);
		break;
	case KVM_CAP_ARM_VM_IPA_SIZE:
		r = get_kvm_ipa_limit();
		break;
	case KVM_CAP_ARM_SVE:
		r = system_supports_sve();
		break;
	case KVM_CAP_ARM_PTRAUTH_ADDRESS:
	case KVM_CAP_ARM_PTRAUTH_GENERIC:
		r = system_has_full_ptr_auth();
		break;
	default:
		r = 0;
	}

	return r;
}

long kvm_arch_dev_ioctl(struct file *filp,
			unsigned int ioctl, unsigned long arg)
{
	return -EINVAL;
}

struct kvm *kvm_arch_alloc_vm(void)
{
	size_t sz = sizeof(struct kvm);

	if (!has_vhe())
		return kzalloc(sz, GFP_KERNEL_ACCOUNT);

	return __vmalloc(sz, GFP_KERNEL_ACCOUNT | __GFP_HIGHMEM | __GFP_ZERO);
}

int kvm_arch_vcpu_precreate(struct kvm *kvm, unsigned int id)
{
	if (irqchip_in_kernel(kvm) && vgic_initialized(kvm))
		return -EBUSY;

	if (id >= kvm->max_vcpus)
		return -EINVAL;

	return 0;
}

int kvm_arch_vcpu_create(struct kvm_vcpu *vcpu)
{
	int err;

	spin_lock_init(&vcpu->arch.mp_state_lock);

#ifdef CONFIG_LOCKDEP
	/* Inform lockdep that the config_lock is acquired after vcpu->mutex */
	mutex_lock(&vcpu->mutex);
	mutex_lock(&vcpu->kvm->arch.config_lock);
	mutex_unlock(&vcpu->kvm->arch.config_lock);
	mutex_unlock(&vcpu->mutex);
#endif

	/* Force users to call KVM_ARM_VCPU_INIT */
	vcpu->arch.target = -1;
	bitmap_zero(vcpu->arch.features, KVM_VCPU_MAX_FEATURES);

	vcpu->arch.mmu_page_cache.gfp_zero = __GFP_ZERO;

	/*
	 * Default value for the FP state, will be overloaded at load
	 * time if we support FP (pretty likely)
	 */
	vcpu->arch.fp_state = FP_STATE_FREE;

	/* Set up the timer */
	kvm_timer_vcpu_init(vcpu);

	kvm_pmu_vcpu_init(vcpu);

	kvm_arm_reset_debug_ptr(vcpu);

	kvm_arm_pvtime_vcpu_init(&vcpu->arch);

	vcpu->arch.hw_mmu = &vcpu->kvm->arch.mmu;

	err = kvm_vgic_vcpu_init(vcpu);
	if (err)
		return err;

	return kvm_share_hyp(vcpu, vcpu + 1);
}

void kvm_arch_vcpu_postcreate(struct kvm_vcpu *vcpu)
{
}

void kvm_arch_vcpu_destroy(struct kvm_vcpu *vcpu)
{
	if (vcpu_has_run_once(vcpu) && unlikely(!irqchip_in_kernel(vcpu->kvm)))
		static_branch_dec(&userspace_irqchip_in_use);

	kvm_mmu_free_memory_cache(&vcpu->arch.mmu_page_cache);
	kvm_timer_vcpu_terminate(vcpu);
	kvm_pmu_vcpu_destroy(vcpu);

	kvm_arm_vcpu_destroy(vcpu);
}

void kvm_arch_vcpu_blocking(struct kvm_vcpu *vcpu)
{

}

void kvm_arch_vcpu_unblocking(struct kvm_vcpu *vcpu)
{

}

void kvm_arch_vcpu_load(struct kvm_vcpu *vcpu, int cpu)
{
	struct kvm_s2_mmu *mmu;
	int *last_ran;

	mmu = vcpu->arch.hw_mmu;
	last_ran = this_cpu_ptr(mmu->last_vcpu_ran);

	/*
	 * We guarantee that both TLBs and I-cache are private to each
	 * vcpu. If detecting that a vcpu from the same VM has
	 * previously run on the same physical CPU, call into the
	 * hypervisor code to nuke the relevant contexts.
	 *
	 * We might get preempted before the vCPU actually runs, but
	 * over-invalidation doesn't affect correctness.
	 */
	if (*last_ran != vcpu->vcpu_id) {
		kvm_call_hyp(__kvm_flush_cpu_context, mmu);
		*last_ran = vcpu->vcpu_id;
	}

	vcpu->cpu = cpu;

	kvm_vgic_load(vcpu);
	kvm_timer_vcpu_load(vcpu);
	if (has_vhe())
		kvm_vcpu_load_sysregs_vhe(vcpu);
	kvm_arch_vcpu_load_fp(vcpu);
	kvm_vcpu_pmu_restore_guest(vcpu);
	if (kvm_arm_is_pvtime_enabled(&vcpu->arch))
		kvm_make_request(KVM_REQ_RECORD_STEAL, vcpu);

	if (single_task_running())
		vcpu_clear_wfx_traps(vcpu);
	else
		vcpu_set_wfx_traps(vcpu);

	if (vcpu_has_ptrauth(vcpu))
		vcpu_ptrauth_disable(vcpu);
	kvm_arch_vcpu_load_debug_state_flags(vcpu);

	if (!cpumask_test_cpu(smp_processor_id(), vcpu->kvm->arch.supported_cpus))
		vcpu_set_on_unsupported_cpu(vcpu);
}

void kvm_arch_vcpu_put(struct kvm_vcpu *vcpu)
{
	kvm_arch_vcpu_put_debug_state_flags(vcpu);
	kvm_arch_vcpu_put_fp(vcpu);
	if (has_vhe())
		kvm_vcpu_put_sysregs_vhe(vcpu);
	kvm_timer_vcpu_put(vcpu);
	kvm_vgic_put(vcpu);
	kvm_vcpu_pmu_restore_host(vcpu);
	kvm_arm_vmid_clear_active();

	vcpu_clear_on_unsupported_cpu(vcpu);
	vcpu->cpu = -1;
}

static void __kvm_arm_vcpu_power_off(struct kvm_vcpu *vcpu)
{
	WRITE_ONCE(vcpu->arch.mp_state.mp_state, KVM_MP_STATE_STOPPED);
	kvm_make_request(KVM_REQ_SLEEP, vcpu);
	kvm_vcpu_kick(vcpu);
}

void kvm_arm_vcpu_power_off(struct kvm_vcpu *vcpu)
{
	spin_lock(&vcpu->arch.mp_state_lock);
	__kvm_arm_vcpu_power_off(vcpu);
	spin_unlock(&vcpu->arch.mp_state_lock);
}

bool kvm_arm_vcpu_stopped(struct kvm_vcpu *vcpu)
{
	return READ_ONCE(vcpu->arch.mp_state.mp_state) == KVM_MP_STATE_STOPPED;
}

static void kvm_arm_vcpu_suspend(struct kvm_vcpu *vcpu)
{
	WRITE_ONCE(vcpu->arch.mp_state.mp_state, KVM_MP_STATE_SUSPENDED);
	kvm_make_request(KVM_REQ_SUSPEND, vcpu);
	kvm_vcpu_kick(vcpu);
}

static bool kvm_arm_vcpu_suspended(struct kvm_vcpu *vcpu)
{
	return READ_ONCE(vcpu->arch.mp_state.mp_state) == KVM_MP_STATE_SUSPENDED;
}

int kvm_arch_vcpu_ioctl_get_mpstate(struct kvm_vcpu *vcpu,
				    struct kvm_mp_state *mp_state)
{
	*mp_state = READ_ONCE(vcpu->arch.mp_state);

	return 0;
}

int kvm_arch_vcpu_ioctl_set_mpstate(struct kvm_vcpu *vcpu,
				    struct kvm_mp_state *mp_state)
{
	int ret = 0;

	spin_lock(&vcpu->arch.mp_state_lock);

	switch (mp_state->mp_state) {
	case KVM_MP_STATE_RUNNABLE:
		WRITE_ONCE(vcpu->arch.mp_state, *mp_state);
		break;
	case KVM_MP_STATE_STOPPED:
		__kvm_arm_vcpu_power_off(vcpu);
		break;
	case KVM_MP_STATE_SUSPENDED:
		kvm_arm_vcpu_suspend(vcpu);
		break;
	default:
		ret = -EINVAL;
	}

	spin_unlock(&vcpu->arch.mp_state_lock);

	return ret;
}

/**
 * kvm_arch_vcpu_runnable - determine if the vcpu can be scheduled
 * @v:		The VCPU pointer
 *
 * If the guest CPU is not waiting for interrupts or an interrupt line is
 * asserted, the CPU is by definition runnable.
 */
int kvm_arch_vcpu_runnable(struct kvm_vcpu *v)
{
	bool irq_lines = *vcpu_hcr(v) & (HCR_VI | HCR_VF);
	return ((irq_lines || kvm_vgic_vcpu_pending_irq(v))
		&& !kvm_arm_vcpu_stopped(v) && !v->arch.pause);
}

bool kvm_arch_vcpu_in_kernel(struct kvm_vcpu *vcpu)
{
	return vcpu_mode_priv(vcpu);
}

#ifdef CONFIG_GUEST_PERF_EVENTS
unsigned long kvm_arch_vcpu_get_ip(struct kvm_vcpu *vcpu)
{
	return *vcpu_pc(vcpu);
}
#endif

static int kvm_vcpu_initialized(struct kvm_vcpu *vcpu)
{
	return vcpu->arch.target >= 0;
}

/*
 * Handle both the initialisation that is being done when the vcpu is
 * run for the first time, as well as the updates that must be
 * performed each time we get a new thread dealing with this vcpu.
 */
int kvm_arch_vcpu_run_pid_change(struct kvm_vcpu *vcpu)
{
	struct kvm *kvm = vcpu->kvm;
	int ret;

	if (!kvm_vcpu_initialized(vcpu))
		return -ENOEXEC;

	if (!kvm_arm_vcpu_is_finalized(vcpu))
		return -EPERM;

	ret = kvm_arch_vcpu_run_map_fp(vcpu);
	if (ret)
		return ret;

	if (likely(vcpu_has_run_once(vcpu)))
		return 0;

	kvm_arm_vcpu_init_debug(vcpu);

	if (likely(irqchip_in_kernel(kvm))) {
		/*
		 * Map the VGIC hardware resources before running a vcpu the
		 * first time on this VM.
		 */
		ret = kvm_vgic_map_resources(kvm);
		if (ret)
			return ret;
	}

	ret = kvm_timer_enable(vcpu);
	if (ret)
		return ret;

	ret = kvm_arm_pmu_v3_enable(vcpu);
	if (ret)
		return ret;

	if (is_protected_kvm_enabled()) {
		ret = pkvm_create_hyp_vm(kvm);
		if (ret)
			return ret;
	}

	if (!irqchip_in_kernel(kvm)) {
		/*
		 * Tell the rest of the code that there are userspace irqchip
		 * VMs in the wild.
		 */
		static_branch_inc(&userspace_irqchip_in_use);
	}

	/*
	 * Initialize traps for protected VMs.
	 * NOTE: Move to run in EL2 directly, rather than via a hypercall, once
	 * the code is in place for first run initialization at EL2.
	 */
	if (kvm_vm_is_protected(kvm))
		kvm_call_hyp_nvhe(__pkvm_vcpu_init_traps, vcpu);

	mutex_lock(&kvm->arch.config_lock);
	set_bit(KVM_ARCH_FLAG_HAS_RAN_ONCE, &kvm->arch.flags);
	mutex_unlock(&kvm->arch.config_lock);

	return ret;
}

bool kvm_arch_intc_initialized(struct kvm *kvm)
{
	return vgic_initialized(kvm);
}

void kvm_arm_halt_guest(struct kvm *kvm)
{
	unsigned long i;
	struct kvm_vcpu *vcpu;

	kvm_for_each_vcpu(i, vcpu, kvm)
		vcpu->arch.pause = true;
	kvm_make_all_cpus_request(kvm, KVM_REQ_SLEEP);
}

void kvm_arm_resume_guest(struct kvm *kvm)
{
	unsigned long i;
	struct kvm_vcpu *vcpu;

	kvm_for_each_vcpu(i, vcpu, kvm) {
		vcpu->arch.pause = false;
		__kvm_vcpu_wake_up(vcpu);
	}
}

static void kvm_vcpu_sleep(struct kvm_vcpu *vcpu)
{
	struct rcuwait *wait = kvm_arch_vcpu_get_wait(vcpu);

	rcuwait_wait_event(wait,
			   (!kvm_arm_vcpu_stopped(vcpu)) && (!vcpu->arch.pause),
			   TASK_INTERRUPTIBLE);

	if (kvm_arm_vcpu_stopped(vcpu) || vcpu->arch.pause) {
		/* Awaken to handle a signal, request we sleep again later. */
		kvm_make_request(KVM_REQ_SLEEP, vcpu);
	}

	/*
	 * Make sure we will observe a potential reset request if we've
	 * observed a change to the power state. Pairs with the smp_wmb() in
	 * kvm_psci_vcpu_on().
	 */
	smp_rmb();
}

/**
 * kvm_vcpu_wfi - emulate Wait-For-Interrupt behavior
 * @vcpu:	The VCPU pointer
 *
 * Suspend execution of a vCPU until a valid wake event is detected, i.e. until
 * the vCPU is runnable.  The vCPU may or may not be scheduled out, depending
 * on when a wake event arrives, e.g. there may already be a pending wake event.
 */
void kvm_vcpu_wfi(struct kvm_vcpu *vcpu)
{
	/*
	 * Sync back the state of the GIC CPU interface so that we have
	 * the latest PMR and group enables. This ensures that
	 * kvm_arch_vcpu_runnable has up-to-date data to decide whether
	 * we have pending interrupts, e.g. when determining if the
	 * vCPU should block.
	 *
	 * For the same reason, we want to tell GICv4 that we need
	 * doorbells to be signalled, should an interrupt become pending.
	 */
	preempt_disable();
	kvm_vgic_vmcr_sync(vcpu);
	vgic_v4_put(vcpu, true);
	preempt_enable();

	kvm_vcpu_halt(vcpu);
	vcpu_clear_flag(vcpu, IN_WFIT);

	preempt_disable();
	vgic_v4_load(vcpu);
	preempt_enable();
}

static int kvm_vcpu_suspend(struct kvm_vcpu *vcpu)
{
	if (!kvm_arm_vcpu_suspended(vcpu))
		return 1;

	kvm_vcpu_wfi(vcpu);

	/*
	 * The suspend state is sticky; we do not leave it until userspace
	 * explicitly marks the vCPU as runnable. Request that we suspend again
	 * later.
	 */
	kvm_make_request(KVM_REQ_SUSPEND, vcpu);

	/*
	 * Check to make sure the vCPU is actually runnable. If so, exit to
	 * userspace informing it of the wakeup condition.
	 */
	if (kvm_arch_vcpu_runnable(vcpu)) {
		memset(&vcpu->run->system_event, 0, sizeof(vcpu->run->system_event));
		vcpu->run->system_event.type = KVM_SYSTEM_EVENT_WAKEUP;
		vcpu->run->exit_reason = KVM_EXIT_SYSTEM_EVENT;
		return 0;
	}

	/*
	 * Otherwise, we were unblocked to process a different event, such as a
	 * pending signal. Return 1 and allow kvm_arch_vcpu_ioctl_run() to
	 * process the event.
	 */
	return 1;
}

/**
 * check_vcpu_requests - check and handle pending vCPU requests
 * @vcpu:	the VCPU pointer
 *
 * Return: 1 if we should enter the guest
 *	   0 if we should exit to userspace
 *	   < 0 if we should exit to userspace, where the return value indicates
 *	   an error
 */
static int check_vcpu_requests(struct kvm_vcpu *vcpu)
{
	if (kvm_request_pending(vcpu)) {
		if (kvm_check_request(KVM_REQ_SLEEP, vcpu))
			kvm_vcpu_sleep(vcpu);

		if (kvm_check_request(KVM_REQ_VCPU_RESET, vcpu))
			kvm_reset_vcpu(vcpu);

		/*
		 * Clear IRQ_PENDING requests that were made to guarantee
		 * that a VCPU sees new virtual interrupts.
		 */
		kvm_check_request(KVM_REQ_IRQ_PENDING, vcpu);

		if (kvm_check_request(KVM_REQ_RECORD_STEAL, vcpu))
			kvm_update_stolen_time(vcpu);

		if (kvm_check_request(KVM_REQ_RELOAD_GICv4, vcpu)) {
			/* The distributor enable bits were changed */
			preempt_disable();
			vgic_v4_put(vcpu, false);
			vgic_v4_load(vcpu);
			preempt_enable();
		}

		if (kvm_check_request(KVM_REQ_RELOAD_PMU, vcpu))
			kvm_pmu_handle_pmcr(vcpu,
					    __vcpu_sys_reg(vcpu, PMCR_EL0));

		if (kvm_check_request(KVM_REQ_SUSPEND, vcpu))
			return kvm_vcpu_suspend(vcpu);

		if (kvm_dirty_ring_check_request(vcpu))
			return 0;
	}

	return 1;
}

static bool vcpu_mode_is_bad_32bit(struct kvm_vcpu *vcpu)
{
	if (likely(!vcpu_mode_is_32bit(vcpu)))
		return false;

	return !kvm_supports_32bit_el0();
}

/**
 * kvm_vcpu_exit_request - returns true if the VCPU should *not* enter the guest
 * @vcpu:	The VCPU pointer
 * @ret:	Pointer to write optional return code
 *
 * Returns: true if the VCPU needs to return to a preemptible + interruptible
 *	    and skip guest entry.
 *
 * This function disambiguates between two different types of exits: exits to a
 * preemptible + interruptible kernel context and exits to userspace. For an
 * exit to userspace, this function will write the return code to ret and return
 * true. For an exit to preemptible + interruptible kernel context (i.e. check
 * for pending work and re-enter), return true without writing to ret.
 */
static bool kvm_vcpu_exit_request(struct kvm_vcpu *vcpu, int *ret)
{
	struct kvm_run *run = vcpu->run;

	/*
	 * If we're using a userspace irqchip, then check if we need
	 * to tell a userspace irqchip about timer or PMU level
	 * changes and if so, exit to userspace (the actual level
	 * state gets updated in kvm_timer_update_run and
	 * kvm_pmu_update_run below).
	 */
	if (static_branch_unlikely(&userspace_irqchip_in_use)) {
		if (kvm_timer_should_notify_user(vcpu) ||
		    kvm_pmu_should_notify_user(vcpu)) {
			*ret = -EINTR;
			run->exit_reason = KVM_EXIT_INTR;
			return true;
		}
	}

	if (unlikely(vcpu_on_unsupported_cpu(vcpu))) {
		run->exit_reason = KVM_EXIT_FAIL_ENTRY;
		run->fail_entry.hardware_entry_failure_reason = KVM_EXIT_FAIL_ENTRY_CPU_UNSUPPORTED;
		run->fail_entry.cpu = smp_processor_id();
		*ret = 0;
		return true;
	}

	return kvm_request_pending(vcpu) ||
			xfer_to_guest_mode_work_pending();
}

/*
 * Actually run the vCPU, entering an RCU extended quiescent state (EQS) while
 * the vCPU is running.
 *
 * This must be noinstr as instrumentation may make use of RCU, and this is not
 * safe during the EQS.
 */
static int noinstr kvm_arm_vcpu_enter_exit(struct kvm_vcpu *vcpu)
{
	int ret;

	guest_state_enter_irqoff();
	ret = kvm_call_hyp_ret(__kvm_vcpu_run, vcpu);
	guest_state_exit_irqoff();

	return ret;
}

/**
 * kvm_arch_vcpu_ioctl_run - the main VCPU run function to execute guest code
 * @vcpu:	The VCPU pointer
 *
 * This function is called through the VCPU_RUN ioctl called from user space. It
 * will execute VM code in a loop until the time slice for the process is used
 * or some emulation is needed from user space in which case the function will
 * return with return value 0 and with the kvm_run structure filled in with the
 * required data for the requested emulation.
 */
int kvm_arch_vcpu_ioctl_run(struct kvm_vcpu *vcpu)
{
	struct kvm_run *run = vcpu->run;
	int ret;

	if (run->exit_reason == KVM_EXIT_MMIO) {
		ret = kvm_handle_mmio_return(vcpu);
		if (ret)
			return ret;
	}

	vcpu_load(vcpu);

	if (run->immediate_exit) {
		ret = -EINTR;
		goto out;
	}

	kvm_sigset_activate(vcpu);

	ret = 1;
	run->exit_reason = KVM_EXIT_UNKNOWN;
	run->flags = 0;
	while (ret > 0) {
		/*
		 * Check conditions before entering the guest
		 */
		ret = xfer_to_guest_mode_handle_work(vcpu);
		if (!ret)
			ret = 1;

		if (ret > 0)
			ret = check_vcpu_requests(vcpu);

		/*
		 * Preparing the interrupts to be injected also
		 * involves poking the GIC, which must be done in a
		 * non-preemptible context.
		 */
		preempt_disable();

		/*
		 * The VMID allocator only tracks active VMIDs per
		 * physical CPU, and therefore the VMID allocated may not be
		 * preserved on VMID roll-over if the task was preempted,
		 * making a thread's VMID inactive. So we need to call
		 * kvm_arm_vmid_update() in non-premptible context.
		 */
		kvm_arm_vmid_update(&vcpu->arch.hw_mmu->vmid);

		kvm_pmu_flush_hwstate(vcpu);

		local_irq_disable();

		kvm_vgic_flush_hwstate(vcpu);

		kvm_pmu_update_vcpu_events(vcpu);

		/*
		 * Ensure we set mode to IN_GUEST_MODE after we disable
		 * interrupts and before the final VCPU requests check.
		 * See the comment in kvm_vcpu_exiting_guest_mode() and
		 * Documentation/virt/kvm/vcpu-requests.rst
		 */
		smp_store_mb(vcpu->mode, IN_GUEST_MODE);

		if (ret <= 0 || kvm_vcpu_exit_request(vcpu, &ret)) {
			vcpu->mode = OUTSIDE_GUEST_MODE;
			isb(); /* Ensure work in x_flush_hwstate is committed */
			kvm_pmu_sync_hwstate(vcpu);
			if (static_branch_unlikely(&userspace_irqchip_in_use))
				kvm_timer_sync_user(vcpu);
			kvm_vgic_sync_hwstate(vcpu);
			local_irq_enable();
			preempt_enable();
			continue;
		}

		kvm_arm_setup_debug(vcpu);
		kvm_arch_vcpu_ctxflush_fp(vcpu);

		/**************************************************************
		 * Enter the guest
		 */
		trace_kvm_entry(*vcpu_pc(vcpu));
		guest_timing_enter_irqoff();

		ret = kvm_arm_vcpu_enter_exit(vcpu);

		vcpu->mode = OUTSIDE_GUEST_MODE;
		vcpu->stat.exits++;
		/*
		 * Back from guest
		 *************************************************************/

		kvm_arm_clear_debug(vcpu);

		/*
		 * We must sync the PMU state before the vgic state so
		 * that the vgic can properly sample the updated state of the
		 * interrupt line.
		 */
		kvm_pmu_sync_hwstate(vcpu);

		/*
		 * Sync the vgic state before syncing the timer state because
		 * the timer code needs to know if the virtual timer
		 * interrupts are active.
		 */
		kvm_vgic_sync_hwstate(vcpu);

		/*
		 * Sync the timer hardware state before enabling interrupts as
		 * we don't want vtimer interrupts to race with syncing the
		 * timer virtual interrupt state.
		 */
		if (static_branch_unlikely(&userspace_irqchip_in_use))
			kvm_timer_sync_user(vcpu);

		kvm_arch_vcpu_ctxsync_fp(vcpu);

		/*
		 * We must ensure that any pending interrupts are taken before
		 * we exit guest timing so that timer ticks are accounted as
		 * guest time. Transiently unmask interrupts so that any
		 * pending interrupts are taken.
		 *
		 * Per ARM DDI 0487G.b section D1.13.4, an ISB (or other
		 * context synchronization event) is necessary to ensure that
		 * pending interrupts are taken.
		 */
		if (ARM_EXCEPTION_CODE(ret) == ARM_EXCEPTION_IRQ) {
			local_irq_enable();
			isb();
			local_irq_disable();
		}

		guest_timing_exit_irqoff();

		local_irq_enable();

		trace_kvm_exit(ret, kvm_vcpu_trap_get_class(vcpu), *vcpu_pc(vcpu));

		/* Exit types that need handling before we can be preempted */
		handle_exit_early(vcpu, ret);

		preempt_enable();

		/*
		 * The ARMv8 architecture doesn't give the hypervisor
		 * a mechanism to prevent a guest from dropping to AArch32 EL0
		 * if implemented by the CPU. If we spot the guest in such
		 * state and that we decided it wasn't supposed to do so (like
		 * with the asymmetric AArch32 case), return to userspace with
		 * a fatal error.
		 */
		if (vcpu_mode_is_bad_32bit(vcpu)) {
			/*
			 * As we have caught the guest red-handed, decide that
			 * it isn't fit for purpose anymore by making the vcpu
			 * invalid. The VMM can try and fix it by issuing  a
			 * KVM_ARM_VCPU_INIT if it really wants to.
			 */
			vcpu->arch.target = -1;
			ret = ARM_EXCEPTION_IL;
		}

		ret = handle_exit(vcpu, ret);
	}

	/* Tell userspace about in-kernel device output levels */
	if (unlikely(!irqchip_in_kernel(vcpu->kvm))) {
		kvm_timer_update_run(vcpu);
		kvm_pmu_update_run(vcpu);
	}

	kvm_sigset_deactivate(vcpu);

out:
	/*
	 * In the unlikely event that we are returning to userspace
	 * with pending exceptions or PC adjustment, commit these
	 * adjustments in order to give userspace a consistent view of
	 * the vcpu state. Note that this relies on __kvm_adjust_pc()
	 * being preempt-safe on VHE.
	 */
	if (unlikely(vcpu_get_flag(vcpu, PENDING_EXCEPTION) ||
		     vcpu_get_flag(vcpu, INCREMENT_PC)))
		kvm_call_hyp(__kvm_adjust_pc, vcpu);

	vcpu_put(vcpu);
	return ret;
}

static int vcpu_interrupt_line(struct kvm_vcpu *vcpu, int number, bool level)
{
	int bit_index;
	bool set;
	unsigned long *hcr;

	if (number == KVM_ARM_IRQ_CPU_IRQ)
		bit_index = __ffs(HCR_VI);
	else /* KVM_ARM_IRQ_CPU_FIQ */
		bit_index = __ffs(HCR_VF);

	hcr = vcpu_hcr(vcpu);
	if (level)
		set = test_and_set_bit(bit_index, hcr);
	else
		set = test_and_clear_bit(bit_index, hcr);

	/*
	 * If we didn't change anything, no need to wake up or kick other CPUs
	 */
	if (set == level)
		return 0;

	/*
	 * The vcpu irq_lines field was updated, wake up sleeping VCPUs and
	 * trigger a world-switch round on the running physical CPU to set the
	 * virtual IRQ/FIQ fields in the HCR appropriately.
	 */
	kvm_make_request(KVM_REQ_IRQ_PENDING, vcpu);
	kvm_vcpu_kick(vcpu);

	return 0;
}

int kvm_vm_ioctl_irq_line(struct kvm *kvm, struct kvm_irq_level *irq_level,
			  bool line_status)
{
	u32 irq = irq_level->irq;
	unsigned int irq_type, vcpu_idx, irq_num;
	int nrcpus = atomic_read(&kvm->online_vcpus);
	struct kvm_vcpu *vcpu = NULL;
	bool level = irq_level->level;

	irq_type = (irq >> KVM_ARM_IRQ_TYPE_SHIFT) & KVM_ARM_IRQ_TYPE_MASK;
	vcpu_idx = (irq >> KVM_ARM_IRQ_VCPU_SHIFT) & KVM_ARM_IRQ_VCPU_MASK;
	vcpu_idx += ((irq >> KVM_ARM_IRQ_VCPU2_SHIFT) & KVM_ARM_IRQ_VCPU2_MASK) * (KVM_ARM_IRQ_VCPU_MASK + 1);
	irq_num = (irq >> KVM_ARM_IRQ_NUM_SHIFT) & KVM_ARM_IRQ_NUM_MASK;

	trace_kvm_irq_line(irq_type, vcpu_idx, irq_num, irq_level->level);

	switch (irq_type) {
	case KVM_ARM_IRQ_TYPE_CPU:
		if (irqchip_in_kernel(kvm))
			return -ENXIO;

		if (vcpu_idx >= nrcpus)
			return -EINVAL;

		vcpu = kvm_get_vcpu(kvm, vcpu_idx);
		if (!vcpu)
			return -EINVAL;

		if (irq_num > KVM_ARM_IRQ_CPU_FIQ)
			return -EINVAL;

		return vcpu_interrupt_line(vcpu, irq_num, level);
	case KVM_ARM_IRQ_TYPE_PPI:
		if (!irqchip_in_kernel(kvm))
			return -ENXIO;

		if (vcpu_idx >= nrcpus)
			return -EINVAL;

		vcpu = kvm_get_vcpu(kvm, vcpu_idx);
		if (!vcpu)
			return -EINVAL;

		if (irq_num < VGIC_NR_SGIS || irq_num >= VGIC_NR_PRIVATE_IRQS)
			return -EINVAL;

		return kvm_vgic_inject_irq(kvm, vcpu->vcpu_id, irq_num, level, NULL);
	case KVM_ARM_IRQ_TYPE_SPI:
		if (!irqchip_in_kernel(kvm))
			return -ENXIO;

		if (irq_num < VGIC_NR_PRIVATE_IRQS)
			return -EINVAL;

		return kvm_vgic_inject_irq(kvm, 0, irq_num, level, NULL);
	}

	return -EINVAL;
}

static int kvm_vcpu_set_target(struct kvm_vcpu *vcpu,
			       const struct kvm_vcpu_init *init)
{
	unsigned int i, ret;
	u32 phys_target = kvm_target_cpu();

	if (init->target != phys_target)
		return -EINVAL;

	/*
	 * Secondary and subsequent calls to KVM_ARM_VCPU_INIT must
	 * use the same target.
	 */
	if (vcpu->arch.target != -1 && vcpu->arch.target != init->target)
		return -EINVAL;

	/* -ENOENT for unknown features, -EINVAL for invalid combinations. */
	for (i = 0; i < sizeof(init->features) * 8; i++) {
		bool set = (init->features[i / 32] & (1 << (i % 32)));

		if (set && i >= KVM_VCPU_MAX_FEATURES)
			return -ENOENT;

		/*
		 * Secondary and subsequent calls to KVM_ARM_VCPU_INIT must
		 * use the same feature set.
		 */
		if (vcpu->arch.target != -1 && i < KVM_VCPU_MAX_FEATURES &&
		    test_bit(i, vcpu->arch.features) != set)
			return -EINVAL;

		if (set)
			set_bit(i, vcpu->arch.features);
	}

	vcpu->arch.target = phys_target;

	/* Now we know what it is, we can reset it. */
	ret = kvm_reset_vcpu(vcpu);
	if (ret) {
		vcpu->arch.target = -1;
		bitmap_zero(vcpu->arch.features, KVM_VCPU_MAX_FEATURES);
	}

	return ret;
}

static int kvm_arch_vcpu_ioctl_vcpu_init(struct kvm_vcpu *vcpu,
					 struct kvm_vcpu_init *init)
{
	int ret;

	ret = kvm_vcpu_set_target(vcpu, init);
	if (ret)
		return ret;

	/*
	 * Ensure a rebooted VM will fault in RAM pages and detect if the
	 * guest MMU is turned off and flush the caches as needed.
	 *
	 * S2FWB enforces all memory accesses to RAM being cacheable,
	 * ensuring that the data side is always coherent. We still
	 * need to invalidate the I-cache though, as FWB does *not*
	 * imply CTR_EL0.DIC.
	 */
	if (vcpu_has_run_once(vcpu)) {
		if (!cpus_have_final_cap(ARM64_HAS_STAGE2_FWB))
			stage2_unmap_vm(vcpu->kvm);
		else
			icache_inval_all_pou();
	}

	vcpu_reset_hcr(vcpu);
	vcpu->arch.cptr_el2 = CPTR_EL2_DEFAULT;

	/*
	 * Handle the "start in power-off" case.
	 */
	spin_lock(&vcpu->arch.mp_state_lock);

	if (test_bit(KVM_ARM_VCPU_POWER_OFF, vcpu->arch.features))
		__kvm_arm_vcpu_power_off(vcpu);
	else
		WRITE_ONCE(vcpu->arch.mp_state.mp_state, KVM_MP_STATE_RUNNABLE);

	spin_unlock(&vcpu->arch.mp_state_lock);

	return 0;
}

static int kvm_arm_vcpu_set_attr(struct kvm_vcpu *vcpu,
				 struct kvm_device_attr *attr)
{
	int ret = -ENXIO;

	switch (attr->group) {
	default:
		ret = kvm_arm_vcpu_arch_set_attr(vcpu, attr);
		break;
	}

	return ret;
}

static int kvm_arm_vcpu_get_attr(struct kvm_vcpu *vcpu,
				 struct kvm_device_attr *attr)
{
	int ret = -ENXIO;

	switch (attr->group) {
	default:
		ret = kvm_arm_vcpu_arch_get_attr(vcpu, attr);
		break;
	}

	return ret;
}

static int kvm_arm_vcpu_has_attr(struct kvm_vcpu *vcpu,
				 struct kvm_device_attr *attr)
{
	int ret = -ENXIO;

	switch (attr->group) {
	default:
		ret = kvm_arm_vcpu_arch_has_attr(vcpu, attr);
		break;
	}

	return ret;
}

static int kvm_arm_vcpu_get_events(struct kvm_vcpu *vcpu,
				   struct kvm_vcpu_events *events)
{
	memset(events, 0, sizeof(*events));

	return __kvm_arm_vcpu_get_events(vcpu, events);
}

static int kvm_arm_vcpu_set_events(struct kvm_vcpu *vcpu,
				   struct kvm_vcpu_events *events)
{
	int i;

	/* check whether the reserved field is zero */
	for (i = 0; i < ARRAY_SIZE(events->reserved); i++)
		if (events->reserved[i])
			return -EINVAL;

	/* check whether the pad field is zero */
	for (i = 0; i < ARRAY_SIZE(events->exception.pad); i++)
		if (events->exception.pad[i])
			return -EINVAL;

	return __kvm_arm_vcpu_set_events(vcpu, events);
}

long kvm_arch_vcpu_ioctl(struct file *filp,
			 unsigned int ioctl, unsigned long arg)
{
	struct kvm_vcpu *vcpu = filp->private_data;
	void __user *argp = (void __user *)arg;
	struct kvm_device_attr attr;
	long r;

	switch (ioctl) {
	case KVM_ARM_VCPU_INIT: {
		struct kvm_vcpu_init init;

		r = -EFAULT;
		if (copy_from_user(&init, argp, sizeof(init)))
			break;

		r = kvm_arch_vcpu_ioctl_vcpu_init(vcpu, &init);
		break;
	}
	case KVM_SET_ONE_REG:
	case KVM_GET_ONE_REG: {
		struct kvm_one_reg reg;

		r = -ENOEXEC;
		if (unlikely(!kvm_vcpu_initialized(vcpu)))
			break;

		r = -EFAULT;
		if (copy_from_user(&reg, argp, sizeof(reg)))
			break;

		/*
		 * We could owe a reset due to PSCI. Handle the pending reset
		 * here to ensure userspace register accesses are ordered after
		 * the reset.
		 */
		if (kvm_check_request(KVM_REQ_VCPU_RESET, vcpu))
			kvm_reset_vcpu(vcpu);

		if (ioctl == KVM_SET_ONE_REG)
			r = kvm_arm_set_reg(vcpu, &reg);
		else
			r = kvm_arm_get_reg(vcpu, &reg);
		break;
	}
	case KVM_GET_REG_LIST: {
		struct kvm_reg_list __user *user_list = argp;
		struct kvm_reg_list reg_list;
		unsigned n;

		r = -ENOEXEC;
		if (unlikely(!kvm_vcpu_initialized(vcpu)))
			break;

		r = -EPERM;
		if (!kvm_arm_vcpu_is_finalized(vcpu))
			break;

		r = -EFAULT;
		if (copy_from_user(&reg_list, user_list, sizeof(reg_list)))
			break;
		n = reg_list.n;
		reg_list.n = kvm_arm_num_regs(vcpu);
		if (copy_to_user(user_list, &reg_list, sizeof(reg_list)))
			break;
		r = -E2BIG;
		if (n < reg_list.n)
			break;
		r = kvm_arm_copy_reg_indices(vcpu, user_list->reg);
		break;
	}
	case KVM_SET_DEVICE_ATTR: {
		r = -EFAULT;
		if (copy_from_user(&attr, argp, sizeof(attr)))
			break;
		r = kvm_arm_vcpu_set_attr(vcpu, &attr);
		break;
	}
	case KVM_GET_DEVICE_ATTR: {
		r = -EFAULT;
		if (copy_from_user(&attr, argp, sizeof(attr)))
			break;
		r = kvm_arm_vcpu_get_attr(vcpu, &attr);
		break;
	}
	case KVM_HAS_DEVICE_ATTR: {
		r = -EFAULT;
		if (copy_from_user(&attr, argp, sizeof(attr)))
			break;
		r = kvm_arm_vcpu_has_attr(vcpu, &attr);
		break;
	}
	case KVM_GET_VCPU_EVENTS: {
		struct kvm_vcpu_events events;

		if (kvm_arm_vcpu_get_events(vcpu, &events))
			return -EINVAL;

		if (copy_to_user(argp, &events, sizeof(events)))
			return -EFAULT;

		return 0;
	}
	case KVM_SET_VCPU_EVENTS: {
		struct kvm_vcpu_events events;

		if (copy_from_user(&events, argp, sizeof(events)))
			return -EFAULT;

		return kvm_arm_vcpu_set_events(vcpu, &events);
	}
	case KVM_ARM_VCPU_FINALIZE: {
		int what;

		if (!kvm_vcpu_initialized(vcpu))
			return -ENOEXEC;

		if (get_user(what, (const int __user *)argp))
			return -EFAULT;

		return kvm_arm_vcpu_finalize(vcpu, what);
	}
	default:
		r = -EINVAL;
	}

	return r;
}

void kvm_arch_sync_dirty_log(struct kvm *kvm, struct kvm_memory_slot *memslot)
{

}

void kvm_arch_flush_remote_tlbs_memslot(struct kvm *kvm,
					const struct kvm_memory_slot *memslot)
{
	kvm_flush_remote_tlbs(kvm);
}

static int kvm_vm_ioctl_set_device_addr(struct kvm *kvm,
					struct kvm_arm_device_addr *dev_addr)
{
	switch (FIELD_GET(KVM_ARM_DEVICE_ID_MASK, dev_addr->id)) {
	case KVM_ARM_DEVICE_VGIC_V2:
		if (!vgic_present)
			return -ENXIO;
		return kvm_set_legacy_vgic_v2_addr(kvm, dev_addr);
	default:
		return -ENODEV;
	}
}

static int kvm_vm_has_attr(struct kvm *kvm, struct kvm_device_attr *attr)
{
	switch (attr->group) {
	case KVM_ARM_VM_SMCCC_CTRL:
		return kvm_vm_smccc_has_attr(kvm, attr);
	default:
		return -ENXIO;
	}
}

static int kvm_vm_set_attr(struct kvm *kvm, struct kvm_device_attr *attr)
{
	switch (attr->group) {
	case KVM_ARM_VM_SMCCC_CTRL:
		return kvm_vm_smccc_set_attr(kvm, attr);
	default:
		return -ENXIO;
	}
}

int kvm_arch_vm_ioctl(struct file *filp, unsigned int ioctl, unsigned long arg)
{
	struct kvm *kvm = filp->private_data;
	void __user *argp = (void __user *)arg;
	struct kvm_device_attr attr;

	switch (ioctl) {
	case KVM_CREATE_IRQCHIP: {
		int ret;
		if (!vgic_present)
			return -ENXIO;
		mutex_lock(&kvm->lock);
		ret = kvm_vgic_create(kvm, KVM_DEV_TYPE_ARM_VGIC_V2);
		mutex_unlock(&kvm->lock);
		return ret;
	}
	case KVM_ARM_SET_DEVICE_ADDR: {
		struct kvm_arm_device_addr dev_addr;

		if (copy_from_user(&dev_addr, argp, sizeof(dev_addr)))
			return -EFAULT;
		return kvm_vm_ioctl_set_device_addr(kvm, &dev_addr);
	}
	case KVM_ARM_PREFERRED_TARGET: {
		struct kvm_vcpu_init init;

		kvm_vcpu_preferred_target(&init);

		if (copy_to_user(argp, &init, sizeof(init)))
			return -EFAULT;

		return 0;
	}
	case KVM_ARM_MTE_COPY_TAGS: {
		struct kvm_arm_copy_mte_tags copy_tags;

		if (copy_from_user(&copy_tags, argp, sizeof(copy_tags)))
			return -EFAULT;
		return kvm_vm_ioctl_mte_copy_tags(kvm, &copy_tags);
	}
	case KVM_ARM_SET_COUNTER_OFFSET: {
		struct kvm_arm_counter_offset offset;

		if (copy_from_user(&offset, argp, sizeof(offset)))
			return -EFAULT;
		return kvm_vm_ioctl_set_counter_offset(kvm, &offset);
	}
	case KVM_HAS_DEVICE_ATTR: {
		if (copy_from_user(&attr, argp, sizeof(attr)))
			return -EFAULT;

		return kvm_vm_has_attr(kvm, &attr);
	}
	case KVM_SET_DEVICE_ATTR: {
		if (copy_from_user(&attr, argp, sizeof(attr)))
			return -EFAULT;

		return kvm_vm_set_attr(kvm, &attr);
	}
	default:
		return -EINVAL;
	}
}

/* unlocks vcpus from @vcpu_lock_idx and smaller */
static void unlock_vcpus(struct kvm *kvm, int vcpu_lock_idx)
{
	struct kvm_vcpu *tmp_vcpu;

	for (; vcpu_lock_idx >= 0; vcpu_lock_idx--) {
		tmp_vcpu = kvm_get_vcpu(kvm, vcpu_lock_idx);
		mutex_unlock(&tmp_vcpu->mutex);
	}
}

void unlock_all_vcpus(struct kvm *kvm)
{
	lockdep_assert_held(&kvm->lock);

	unlock_vcpus(kvm, atomic_read(&kvm->online_vcpus) - 1);
}

/* Returns true if all vcpus were locked, false otherwise */
bool lock_all_vcpus(struct kvm *kvm)
{
	struct kvm_vcpu *tmp_vcpu;
	unsigned long c;

	lockdep_assert_held(&kvm->lock);

	/*
	 * Any time a vcpu is in an ioctl (including running), the
	 * core KVM code tries to grab the vcpu->mutex.
	 *
	 * By grabbing the vcpu->mutex of all VCPUs we ensure that no
	 * other VCPUs can fiddle with the state while we access it.
	 */
	kvm_for_each_vcpu(c, tmp_vcpu, kvm) {
		if (!mutex_trylock(&tmp_vcpu->mutex)) {
			unlock_vcpus(kvm, c - 1);
			return false;
		}
	}

	return true;
}

static unsigned long nvhe_percpu_size(void)
{
	return (unsigned long)CHOOSE_NVHE_SYM(__per_cpu_end) -
		(unsigned long)CHOOSE_NVHE_SYM(__per_cpu_start);
}

static unsigned long nvhe_percpu_order(void)
{
	unsigned long size = nvhe_percpu_size();

	return size ? get_order(size) : 0;
}

/* A lookup table holding the hypervisor VA for each vector slot */
static void *hyp_spectre_vector_selector[BP_HARDEN_EL2_SLOTS];

static void kvm_init_vector_slot(void *base, enum arm64_hyp_spectre_vector slot)
{
	hyp_spectre_vector_selector[slot] = __kvm_vector_slot2addr(base, slot);
}

static int kvm_init_vector_slots(void)
{
	int err;
	void *base;

	base = kern_hyp_va(kvm_ksym_ref(__kvm_hyp_vector));
	kvm_init_vector_slot(base, HYP_VECTOR_DIRECT);

	base = kern_hyp_va(kvm_ksym_ref(__bp_harden_hyp_vecs));
	kvm_init_vector_slot(base, HYP_VECTOR_SPECTRE_DIRECT);

	if (kvm_system_needs_idmapped_vectors() &&
	    !is_protected_kvm_enabled()) {
		err = create_hyp_exec_mappings(__pa_symbol(__bp_harden_hyp_vecs),
					       __BP_HARDEN_HYP_VECS_SZ, &base);
		if (err)
			return err;
	}

	kvm_init_vector_slot(base, HYP_VECTOR_INDIRECT);
	kvm_init_vector_slot(base, HYP_VECTOR_SPECTRE_INDIRECT);
	return 0;
}

static void __init cpu_prepare_hyp_mode(int cpu, u32 hyp_va_bits)
{
	struct kvm_nvhe_init_params *params = per_cpu_ptr_nvhe_sym(kvm_init_params, cpu);
	unsigned long tcr;

	/*
	 * Calculate the raw per-cpu offset without a translation from the
	 * kernel's mapping to the linear mapping, and store it in tpidr_el2
	 * so that we can use adr_l to access per-cpu variables in EL2.
	 * Also drop the KASAN tag which gets in the way...
	 */
	params->tpidr_el2 = (unsigned long)kasan_reset_tag(per_cpu_ptr_nvhe_sym(__per_cpu_start, cpu)) -
			    (unsigned long)kvm_ksym_ref(CHOOSE_NVHE_SYM(__per_cpu_start));

	params->mair_el2 = read_sysreg(mair_el1);

	tcr = (read_sysreg(tcr_el1) & TCR_EL2_MASK) | TCR_EL2_RES1;
	tcr &= ~TCR_T0SZ_MASK;
	tcr |= TCR_T0SZ(hyp_va_bits);
	params->tcr_el2 = tcr;

	params->pgd_pa = kvm_mmu_get_httbr();
	if (is_protected_kvm_enabled())
		params->hcr_el2 = HCR_HOST_NVHE_PROTECTED_FLAGS;
	else
		params->hcr_el2 = HCR_HOST_NVHE_FLAGS;
	params->vttbr = params->vtcr = 0;

	/*
	 * Flush the init params from the data cache because the struct will
	 * be read while the MMU is off.
	 */
	kvm_flush_dcache_to_poc(params, sizeof(*params));
}

static void hyp_install_host_vector(void)
{
	struct kvm_nvhe_init_params *params;
	struct arm_smccc_res res;

	/* Switch from the HYP stub to our own HYP init vector */
	__hyp_set_vectors(kvm_get_idmap_vector());

	/*
	 * Call initialization code, and switch to the full blown HYP code.
	 * If the cpucaps haven't been finalized yet, something has gone very
	 * wrong, and hyp will crash and burn when it uses any
	 * cpus_have_const_cap() wrapper.
	 */
	BUG_ON(!system_capabilities_finalized());
	params = this_cpu_ptr_nvhe_sym(kvm_init_params);
	arm_smccc_1_1_hvc(KVM_HOST_SMCCC_FUNC(__kvm_hyp_init), virt_to_phys(params), &res);
	WARN_ON(res.a0 != SMCCC_RET_SUCCESS);
}

static void cpu_init_hyp_mode(void)
{
	hyp_install_host_vector();

	/*
	 * Disabling SSBD on a non-VHE system requires us to enable SSBS
	 * at EL2.
	 */
	if (this_cpu_has_cap(ARM64_SSBS) &&
	    arm64_get_spectre_v4_state() == SPECTRE_VULNERABLE) {
		kvm_call_hyp_nvhe(__kvm_enable_ssbs);
	}
}

static void cpu_hyp_reset(void)
{
	if (!is_kernel_in_hyp_mode())
		__hyp_reset_vectors();
}

/*
 * EL2 vectors can be mapped and rerouted in a number of ways,
 * depending on the kernel configuration and CPU present:
 *
 * - If the CPU is affected by Spectre-v2, the hardening sequence is
 *   placed in one of the vector slots, which is executed before jumping
 *   to the real vectors.
 *
 * - If the CPU also has the ARM64_SPECTRE_V3A cap, the slot
 *   containing the hardening sequence is mapped next to the idmap page,
 *   and executed before jumping to the real vectors.
 *
 * - If the CPU only has the ARM64_SPECTRE_V3A cap, then an
 *   empty slot is selected, mapped next to the idmap page, and
 *   executed before jumping to the real vectors.
 *
 * Note that ARM64_SPECTRE_V3A is somewhat incompatible with
 * VHE, as we don't have hypervisor-specific mappings. If the system
 * is VHE and yet selects this capability, it will be ignored.
 */
static void cpu_set_hyp_vector(void)
{
	struct bp_hardening_data *data = this_cpu_ptr(&bp_hardening_data);
	void *vector = hyp_spectre_vector_selector[data->slot];

	if (!is_protected_kvm_enabled())
		*this_cpu_ptr_hyp_sym(kvm_hyp_vector) = (unsigned long)vector;
	else
		kvm_call_hyp_nvhe(__pkvm_cpu_set_vector, data->slot);
}

static void cpu_hyp_init_context(void)
{
	kvm_init_host_cpu_context(&this_cpu_ptr_hyp_sym(kvm_host_data)->host_ctxt);

	if (!is_kernel_in_hyp_mode())
		cpu_init_hyp_mode();
}

static void cpu_hyp_init_features(void)
{
	cpu_set_hyp_vector();
	kvm_arm_init_debug();

	if (is_kernel_in_hyp_mode())
		kvm_timer_init_vhe();

	if (vgic_present)
		kvm_vgic_init_cpu_hardware();
}

static void cpu_hyp_reinit(void)
{
	cpu_hyp_reset();
	cpu_hyp_init_context();
	cpu_hyp_init_features();
}

static void _kvm_arch_hardware_enable(void *discard)
{
	if (!__this_cpu_read(kvm_arm_hardware_enabled)) {
		cpu_hyp_reinit();
		__this_cpu_write(kvm_arm_hardware_enabled, 1);
	}
}

int kvm_arch_hardware_enable(void)
{
	int was_enabled = __this_cpu_read(kvm_arm_hardware_enabled);

	_kvm_arch_hardware_enable(NULL);

	if (!was_enabled) {
		kvm_vgic_cpu_up();
		kvm_timer_cpu_up();
	}

	return 0;
}

static void _kvm_arch_hardware_disable(void *discard)
{
	if (__this_cpu_read(kvm_arm_hardware_enabled)) {
		cpu_hyp_reset();
		__this_cpu_write(kvm_arm_hardware_enabled, 0);
	}
}

void kvm_arch_hardware_disable(void)
{
	if (__this_cpu_read(kvm_arm_hardware_enabled)) {
		kvm_timer_cpu_down();
		kvm_vgic_cpu_down();
	}

	if (!is_protected_kvm_enabled())
		_kvm_arch_hardware_disable(NULL);
}

#ifdef CONFIG_CPU_PM
static int hyp_init_cpu_pm_notifier(struct notifier_block *self,
				    unsigned long cmd,
				    void *v)
{
	/*
	 * kvm_arm_hardware_enabled is left with its old value over
	 * PM_ENTER->PM_EXIT. It is used to indicate PM_EXIT should
	 * re-enable hyp.
	 */
	switch (cmd) {
	case CPU_PM_ENTER:
		if (__this_cpu_read(kvm_arm_hardware_enabled))
			/*
			 * don't update kvm_arm_hardware_enabled here
			 * so that the hardware will be re-enabled
			 * when we resume. See below.
			 */
			cpu_hyp_reset();

		return NOTIFY_OK;
	case CPU_PM_ENTER_FAILED:
	case CPU_PM_EXIT:
		if (__this_cpu_read(kvm_arm_hardware_enabled))
			/* The hardware was enabled before suspend. */
			cpu_hyp_reinit();

		return NOTIFY_OK;

	default:
		return NOTIFY_DONE;
	}
}

static struct notifier_block hyp_init_cpu_pm_nb = {
	.notifier_call = hyp_init_cpu_pm_notifier,
};

static void __init hyp_cpu_pm_init(void)
{
	if (!is_protected_kvm_enabled())
		cpu_pm_register_notifier(&hyp_init_cpu_pm_nb);
}
static void __init hyp_cpu_pm_exit(void)
{
	if (!is_protected_kvm_enabled())
		cpu_pm_unregister_notifier(&hyp_init_cpu_pm_nb);
}
#else
static inline void __init hyp_cpu_pm_init(void)
{
}
static inline void __init hyp_cpu_pm_exit(void)
{
}
#endif

static void __init init_cpu_logical_map(void)
{
	unsigned int cpu;

	/*
	 * Copy the MPIDR <-> logical CPU ID mapping to hyp.
	 * Only copy the set of online CPUs whose features have been checked
	 * against the finalized system capabilities. The hypervisor will not
	 * allow any other CPUs from the `possible` set to boot.
	 */
	for_each_online_cpu(cpu)
		hyp_cpu_logical_map[cpu] = cpu_logical_map(cpu);
}

#define init_psci_0_1_impl_state(config, what)	\
	config.psci_0_1_ ## what ## _implemented = psci_ops.what

static bool __init init_psci_relay(void)
{
	/*
	 * If PSCI has not been initialized, protected KVM cannot install
	 * itself on newly booted CPUs.
	 */
	if (!psci_ops.get_version) {
		kvm_err("Cannot initialize protected mode without PSCI\n");
		return false;
	}

	kvm_host_psci_config.version = psci_ops.get_version();

	if (kvm_host_psci_config.version == PSCI_VERSION(0, 1)) {
		kvm_host_psci_config.function_ids_0_1 = get_psci_0_1_function_ids();
		init_psci_0_1_impl_state(kvm_host_psci_config, cpu_suspend);
		init_psci_0_1_impl_state(kvm_host_psci_config, cpu_on);
		init_psci_0_1_impl_state(kvm_host_psci_config, cpu_off);
		init_psci_0_1_impl_state(kvm_host_psci_config, migrate);
	}
	return true;
}

static int __init init_subsystems(void)
{
	int err = 0;

	/*
	 * Enable hardware so that subsystem initialisation can access EL2.
	 */
	on_each_cpu(_kvm_arch_hardware_enable, NULL, 1);

	/*
	 * Register CPU lower-power notifier
	 */
	hyp_cpu_pm_init();

	/*
	 * Init HYP view of VGIC
	 */
	err = kvm_vgic_hyp_init();
	switch (err) {
	case 0:
		vgic_present = true;
		break;
	case -ENODEV:
	case -ENXIO:
		vgic_present = false;
		err = 0;
		break;
	default:
		goto out;
	}

	/*
	 * Init HYP architected timer support
	 */
	err = kvm_timer_hyp_init(vgic_present);
	if (err)
		goto out;

	kvm_register_perf_callbacks(NULL);

out:
	if (err)
		hyp_cpu_pm_exit();

	if (err || !is_protected_kvm_enabled())
		on_each_cpu(_kvm_arch_hardware_disable, NULL, 1);

	return err;
}

static void __init teardown_subsystems(void)
{
	kvm_unregister_perf_callbacks();
	hyp_cpu_pm_exit();
}

static void __init teardown_hyp_mode(void)
{
	int cpu;

	free_hyp_pgds();
	for_each_possible_cpu(cpu) {
		free_page(per_cpu(kvm_arm_hyp_stack_page, cpu));
		free_pages(kvm_nvhe_sym(kvm_arm_hyp_percpu_base)[cpu], nvhe_percpu_order());
	}
}

static int __init do_pkvm_init(u32 hyp_va_bits)
{
	void *per_cpu_base = kvm_ksym_ref(kvm_nvhe_sym(kvm_arm_hyp_percpu_base));
	int ret;

	preempt_disable();
	cpu_hyp_init_context();
	ret = kvm_call_hyp_nvhe(__pkvm_init, hyp_mem_base, hyp_mem_size,
				num_possible_cpus(), kern_hyp_va(per_cpu_base),
				hyp_va_bits);
	cpu_hyp_init_features();

	/*
	 * The stub hypercalls are now disabled, so set our local flag to
	 * prevent a later re-init attempt in kvm_arch_hardware_enable().
	 */
	__this_cpu_write(kvm_arm_hardware_enabled, 1);
	preempt_enable();

	return ret;
}

static u64 get_hyp_id_aa64pfr0_el1(void)
{
	/*
	 * Track whether the system isn't affected by spectre/meltdown in the
	 * hypervisor's view of id_aa64pfr0_el1, used for protected VMs.
	 * Although this is per-CPU, we make it global for simplicity, e.g., not
	 * to have to worry about vcpu migration.
	 *
	 * Unlike for non-protected VMs, userspace cannot override this for
	 * protected VMs.
	 */
	u64 val = read_sanitised_ftr_reg(SYS_ID_AA64PFR0_EL1);

	val &= ~(ARM64_FEATURE_MASK(ID_AA64PFR0_EL1_CSV2) |
		 ARM64_FEATURE_MASK(ID_AA64PFR0_EL1_CSV3));

	val |= FIELD_PREP(ARM64_FEATURE_MASK(ID_AA64PFR0_EL1_CSV2),
			  arm64_get_spectre_v2_state() == SPECTRE_UNAFFECTED);
	val |= FIELD_PREP(ARM64_FEATURE_MASK(ID_AA64PFR0_EL1_CSV3),
			  arm64_get_meltdown_state() == SPECTRE_UNAFFECTED);

	return val;
}

static void kvm_hyp_init_symbols(void)
{
	kvm_nvhe_sym(id_aa64pfr0_el1_sys_val) = get_hyp_id_aa64pfr0_el1();
	kvm_nvhe_sym(id_aa64pfr1_el1_sys_val) = read_sanitised_ftr_reg(SYS_ID_AA64PFR1_EL1);
	kvm_nvhe_sym(id_aa64isar0_el1_sys_val) = read_sanitised_ftr_reg(SYS_ID_AA64ISAR0_EL1);
	kvm_nvhe_sym(id_aa64isar1_el1_sys_val) = read_sanitised_ftr_reg(SYS_ID_AA64ISAR1_EL1);
	kvm_nvhe_sym(id_aa64isar2_el1_sys_val) = read_sanitised_ftr_reg(SYS_ID_AA64ISAR2_EL1);
	kvm_nvhe_sym(id_aa64mmfr0_el1_sys_val) = read_sanitised_ftr_reg(SYS_ID_AA64MMFR0_EL1);
	kvm_nvhe_sym(id_aa64mmfr1_el1_sys_val) = read_sanitised_ftr_reg(SYS_ID_AA64MMFR1_EL1);
	kvm_nvhe_sym(id_aa64mmfr2_el1_sys_val) = read_sanitised_ftr_reg(SYS_ID_AA64MMFR2_EL1);
	kvm_nvhe_sym(id_aa64smfr0_el1_sys_val) = read_sanitised_ftr_reg(SYS_ID_AA64SMFR0_EL1);
	kvm_nvhe_sym(__icache_flags) = __icache_flags;
	kvm_nvhe_sym(kvm_arm_vmid_bits) = kvm_arm_vmid_bits;
}

static int __init kvm_hyp_init_protection(u32 hyp_va_bits)
{
	void *addr = phys_to_virt(hyp_mem_base);
	int ret;

	ret = create_hyp_mappings(addr, addr + hyp_mem_size, PAGE_HYP);
	if (ret)
		return ret;

	ret = do_pkvm_init(hyp_va_bits);
	if (ret)
		return ret;

	free_hyp_pgds();

	return 0;
}

/* Inits Hyp-mode on all online CPUs */
static int __init init_hyp_mode(void)
{
	u32 hyp_va_bits;
	int cpu;
	int err = -ENOMEM;

	/*
	 * The protected Hyp-mode cannot be initialized if the memory pool
	 * allocation has failed.
	 */
	if (is_protected_kvm_enabled() && !hyp_mem_base)
		goto out_err;

	/*
	 * Allocate Hyp PGD and setup Hyp identity mapping
	 */
	err = kvm_mmu_init(&hyp_va_bits);
	if (err)
		goto out_err;

	/*
	 * Allocate stack pages for Hypervisor-mode
	 */
	for_each_possible_cpu(cpu) {
		unsigned long stack_page;

		stack_page = __get_free_page(GFP_KERNEL);
		if (!stack_page) {
			err = -ENOMEM;
			goto out_err;
		}

		per_cpu(kvm_arm_hyp_stack_page, cpu) = stack_page;
	}

	/*
	 * Allocate and initialize pages for Hypervisor-mode percpu regions.
	 */
	for_each_possible_cpu(cpu) {
		struct page *page;
		void *page_addr;

		page = alloc_pages(GFP_KERNEL, nvhe_percpu_order());
		if (!page) {
			err = -ENOMEM;
			goto out_err;
		}

		page_addr = page_address(page);
		memcpy(page_addr, CHOOSE_NVHE_SYM(__per_cpu_start), nvhe_percpu_size());
		kvm_nvhe_sym(kvm_arm_hyp_percpu_base)[cpu] = (unsigned long)page_addr;
	}

	/*
	 * Map the Hyp-code called directly from the host
	 */
	err = create_hyp_mappings(kvm_ksym_ref(__hyp_text_start),
				  kvm_ksym_ref(__hyp_text_end), PAGE_HYP_EXEC);
	if (err) {
		kvm_err("Cannot map world-switch code\n");
		goto out_err;
	}

	err = create_hyp_mappings(kvm_ksym_ref(__hyp_rodata_start),
				  kvm_ksym_ref(__hyp_rodata_end), PAGE_HYP_RO);
	if (err) {
		kvm_err("Cannot map .hyp.rodata section\n");
		goto out_err;
	}

	err = create_hyp_mappings(kvm_ksym_ref(__start_rodata),
				  kvm_ksym_ref(__end_rodata), PAGE_HYP_RO);
	if (err) {
		kvm_err("Cannot map rodata section\n");
		goto out_err;
	}

	/*
	 * .hyp.bss is guaranteed to be placed at the beginning of the .bss
	 * section thanks to an assertion in the linker script. Map it RW and
	 * the rest of .bss RO.
	 */
	err = create_hyp_mappings(kvm_ksym_ref(__hyp_bss_start),
				  kvm_ksym_ref(__hyp_bss_end), PAGE_HYP);
	if (err) {
		kvm_err("Cannot map hyp bss section: %d\n", err);
		goto out_err;
	}

	err = create_hyp_mappings(kvm_ksym_ref(__hyp_bss_end),
				  kvm_ksym_ref(__bss_stop), PAGE_HYP_RO);
	if (err) {
		kvm_err("Cannot map bss section\n");
		goto out_err;
	}

	/*
	 * Map the Hyp stack pages
	 */
	for_each_possible_cpu(cpu) {
		struct kvm_nvhe_init_params *params = per_cpu_ptr_nvhe_sym(kvm_init_params, cpu);
		char *stack_page = (char *)per_cpu(kvm_arm_hyp_stack_page, cpu);
		unsigned long hyp_addr;

		/*
		 * Allocate a contiguous HYP private VA range for the stack
		 * and guard page. The allocation is also aligned based on
		 * the order of its size.
		 */
		err = hyp_alloc_private_va_range(PAGE_SIZE * 2, &hyp_addr);
		if (err) {
			kvm_err("Cannot allocate hyp stack guard page\n");
			goto out_err;
		}

		/*
		 * Since the stack grows downwards, map the stack to the page
		 * at the higher address and leave the lower guard page
		 * unbacked.
		 *
		 * Any valid stack address now has the PAGE_SHIFT bit as 1
		 * and addresses corresponding to the guard page have the
		 * PAGE_SHIFT bit as 0 - this is used for overflow detection.
		 */
		err = __create_hyp_mappings(hyp_addr + PAGE_SIZE, PAGE_SIZE,
					    __pa(stack_page), PAGE_HYP);
		if (err) {
			kvm_err("Cannot map hyp stack\n");
			goto out_err;
		}

		/*
		 * Save the stack PA in nvhe_init_params. This will be needed
		 * to recreate the stack mapping in protected nVHE mode.
		 * __hyp_pa() won't do the right thing there, since the stack
		 * has been mapped in the flexible private VA space.
		 */
		params->stack_pa = __pa(stack_page);

		params->stack_hyp_va = hyp_addr + (2 * PAGE_SIZE);
	}

	for_each_possible_cpu(cpu) {
		char *percpu_begin = (char *)kvm_nvhe_sym(kvm_arm_hyp_percpu_base)[cpu];
		char *percpu_end = percpu_begin + nvhe_percpu_size();

		/* Map Hyp percpu pages */
		err = create_hyp_mappings(percpu_begin, percpu_end, PAGE_HYP);
		if (err) {
			kvm_err("Cannot map hyp percpu region\n");
			goto out_err;
		}

		/* Prepare the CPU initialization parameters */
		cpu_prepare_hyp_mode(cpu, hyp_va_bits);
	}

	kvm_hyp_init_symbols();

	if (is_protected_kvm_enabled()) {
		init_cpu_logical_map();

		if (!init_psci_relay()) {
			err = -ENODEV;
			goto out_err;
		}

		err = kvm_hyp_init_protection(hyp_va_bits);
		if (err) {
			kvm_err("Failed to init hyp memory protection\n");
			goto out_err;
		}
	}

	return 0;

out_err:
	teardown_hyp_mode();
	kvm_err("error initializing Hyp mode: %d\n", err);
	return err;
}

struct kvm_vcpu *kvm_mpidr_to_vcpu(struct kvm *kvm, unsigned long mpidr)
{
	struct kvm_vcpu *vcpu;
	unsigned long i;

	mpidr &= MPIDR_HWID_BITMASK;
	kvm_for_each_vcpu(i, vcpu, kvm) {
		if (mpidr == kvm_vcpu_get_mpidr_aff(vcpu))
			return vcpu;
	}
	return NULL;
}

bool kvm_arch_irqchip_in_kernel(struct kvm *kvm)
{
	return irqchip_in_kernel(kvm);
}

bool kvm_arch_has_irq_bypass(void)
{
	return true;
}

int kvm_arch_irq_bypass_add_producer(struct irq_bypass_consumer *cons,
				      struct irq_bypass_producer *prod)
{
	struct kvm_kernel_irqfd *irqfd =
		container_of(cons, struct kvm_kernel_irqfd, consumer);

	return kvm_vgic_v4_set_forwarding(irqfd->kvm, prod->irq,
					  &irqfd->irq_entry);
}
void kvm_arch_irq_bypass_del_producer(struct irq_bypass_consumer *cons,
				      struct irq_bypass_producer *prod)
{
	struct kvm_kernel_irqfd *irqfd =
		container_of(cons, struct kvm_kernel_irqfd, consumer);

	kvm_vgic_v4_unset_forwarding(irqfd->kvm, prod->irq,
				     &irqfd->irq_entry);
}

void kvm_arch_irq_bypass_stop(struct irq_bypass_consumer *cons)
{
	struct kvm_kernel_irqfd *irqfd =
		container_of(cons, struct kvm_kernel_irqfd, consumer);

	kvm_arm_halt_guest(irqfd->kvm);
}

void kvm_arch_irq_bypass_start(struct irq_bypass_consumer *cons)
{
	struct kvm_kernel_irqfd *irqfd =
		container_of(cons, struct kvm_kernel_irqfd, consumer);

	kvm_arm_resume_guest(irqfd->kvm);
}

/* Initialize Hyp-mode and memory mappings on all CPUs */
static __init int kvm_arm_init(void)
{
	int err;
	bool in_hyp_mode;

	if (!is_hyp_mode_available()) {
		kvm_info("HYP mode not available\n");
		return -ENODEV;
	}

	if (kvm_get_mode() == KVM_MODE_NONE) {
		kvm_info("KVM disabled from command line\n");
		return -ENODEV;
	}

	err = kvm_sys_reg_table_init();
	if (err) {
		kvm_info("Error initializing system register tables");
		return err;
	}

	in_hyp_mode = is_kernel_in_hyp_mode();

	if (cpus_have_final_cap(ARM64_WORKAROUND_DEVICE_LOAD_ACQUIRE) ||
	    cpus_have_final_cap(ARM64_WORKAROUND_1508412))
		kvm_info("Guests without required CPU erratum workarounds can deadlock system!\n" \
			 "Only trusted guests should be used on this system.\n");

	err = kvm_set_ipa_limit();
	if (err)
		return err;

	err = kvm_arm_init_sve();
	if (err)
		return err;

	err = kvm_arm_vmid_alloc_init();
	if (err) {
		kvm_err("Failed to initialize VMID allocator.\n");
		return err;
	}

	if (!in_hyp_mode) {
		err = init_hyp_mode();
		if (err)
			goto out_err;
	}

	err = kvm_init_vector_slots();
	if (err) {
		kvm_err("Cannot initialise vector slots\n");
		goto out_hyp;
	}

	err = init_subsystems();
	if (err)
		goto out_hyp;

	if (is_protected_kvm_enabled()) {
		kvm_info("Protected nVHE mode initialized successfully\n");
	} else if (in_hyp_mode) {
		kvm_info("VHE mode initialized successfully\n");
	} else {
		kvm_info("Hyp mode initialized successfully\n");
	}

	/*
	 * FIXME: Do something reasonable if kvm_init() fails after pKVM
	 * hypervisor protection is finalized.
	 */
	err = kvm_init(sizeof(struct kvm_vcpu), 0, THIS_MODULE);
	if (err)
		goto out_subs;

	return 0;

out_subs:
	teardown_subsystems();
out_hyp:
	if (!in_hyp_mode)
		teardown_hyp_mode();
out_err:
	kvm_arm_vmid_alloc_free();
	return err;
}

static int __init early_kvm_mode_cfg(char *arg)
{
	if (!arg)
		return -EINVAL;

	if (strcmp(arg, "none") == 0) {
		kvm_mode = KVM_MODE_NONE;
		return 0;
	}

	if (!is_hyp_mode_available()) {
		pr_warn_once("KVM is not available. Ignoring kvm-arm.mode\n");
		return 0;
	}

	if (strcmp(arg, "protected") == 0) {
		if (!is_kernel_in_hyp_mode())
			kvm_mode = KVM_MODE_PROTECTED;
		else
			pr_warn_once("Protected KVM not available with VHE\n");

		return 0;
	}

	if (strcmp(arg, "nvhe") == 0 && !WARN_ON(is_kernel_in_hyp_mode())) {
		kvm_mode = KVM_MODE_DEFAULT;
		return 0;
	}

	if (strcmp(arg, "nested") == 0 && !WARN_ON(!is_kernel_in_hyp_mode())) {
		kvm_mode = KVM_MODE_NV;
		return 0;
	}

	return -EINVAL;
}
early_param("kvm-arm.mode", early_kvm_mode_cfg);

enum kvm_mode kvm_get_mode(void)
{
	return kvm_mode;
}

module_init(kvm_arm_init);<|MERGE_RESOLUTION|>--- conflicted
+++ resolved
@@ -232,11 +232,8 @@
 	case KVM_CAP_VCPU_ATTRIBUTES:
 	case KVM_CAP_PTP_KVM:
 	case KVM_CAP_ARM_SYSTEM_SUSPEND:
-<<<<<<< HEAD
 	case KVM_CAP_IRQFD_RESAMPLE:
-=======
 	case KVM_CAP_COUNTER_OFFSET:
->>>>>>> b3c98052
 		r = 1;
 		break;
 	case KVM_CAP_SET_GUEST_DEBUG2:
