--- conflicted
+++ resolved
@@ -154,16 +154,11 @@
 						bdl->samples[i].percent,
 						current_entry);
 			if (annotate_browser__opts.show_total_period) {
-<<<<<<< HEAD
-				ui_browser__printf(browser, "%6" PRIu64 " ",
-						   bdl->samples[i].nr);
-=======
 				ui_browser__printf(browser, "%11" PRIu64 " ",
 						   bdl->samples[i].he.period);
 			} else if (annotate_browser__opts.show_nr_samples) {
 				ui_browser__printf(browser, "%6" PRIu64 " ",
 						   bdl->samples[i].he.nr_samples);
->>>>>>> bb176f67
 			} else {
 				ui_browser__printf(browser, "%6.2f ",
 						   bdl->samples[i].percent);
@@ -173,18 +168,12 @@
 		ui_browser__set_percent_color(browser, 0, current_entry);
 
 		if (!show_title)
-<<<<<<< HEAD
-			ui_browser__write_nstring(browser, " ", 7 * ab->nr_events);
-		else
-			ui_browser__printf(browser, "%*s", 7, "Percent");
-=======
 			ui_browser__write_nstring(browser, " ", pcnt_width);
 		else {
 			ui_browser__printf(browser, "%*s", pcnt_width,
 					   annotate_browser__opts.show_total_period ? "Period" :
 					   annotate_browser__opts.show_nr_samples ? "Samples" : "Percent");
 		}
->>>>>>> bb176f67
 	}
 	if (ab->have_cycles) {
 		if (dl->ipc)
@@ -1130,12 +1119,8 @@
 	}
 
 	err = symbol__disassemble(sym, map, perf_evsel__env_arch(evsel),
-<<<<<<< HEAD
-				  sizeof_bdl, &browser.arch);
-=======
 				  sizeof_bdl, &browser.arch,
 				  perf_evsel__env_cpuid(evsel));
->>>>>>> bb176f67
 	if (err) {
 		char msg[BUFSIZ];
 		symbol__strerror_disassemble(sym, map, err, msg, sizeof(msg));
