/*
 * Copyright (c) 2006 Dave Airlie <airlied@linux.ie>
 * Copyright (c) 2007-2008 Intel Corporation
 *   Jesse Barnes <jesse.barnes@intel.com>
 *
 * Permission is hereby granted, free of charge, to any person obtaining a
 * copy of this software and associated documentation files (the "Software"),
 * to deal in the Software without restriction, including without limitation
 * the rights to use, copy, modify, merge, publish, distribute, sublicense,
 * and/or sell copies of the Software, and to permit persons to whom the
 * Software is furnished to do so, subject to the following conditions:
 *
 * The above copyright notice and this permission notice (including the next
 * paragraph) shall be included in all copies or substantial portions of the
 * Software.
 *
 * THE SOFTWARE IS PROVIDED "AS IS", WITHOUT WARRANTY OF ANY KIND, EXPRESS OR
 * IMPLIED, INCLUDING BUT NOT LIMITED TO THE WARRANTIES OF MERCHANTABILITY,
 * FITNESS FOR A PARTICULAR PURPOSE AND NONINFRINGEMENT.  IN NO EVENT SHALL
 * THE AUTHORS OR COPYRIGHT HOLDERS BE LIABLE FOR ANY CLAIM, DAMAGES OR OTHER
 * LIABILITY, WHETHER IN AN ACTION OF CONTRACT, TORT OR OTHERWISE, ARISING
 * FROM, OUT OF OR IN CONNECTION WITH THE SOFTWARE OR THE USE OR OTHER DEALINGS
 * IN THE SOFTWARE.
 */
#ifndef __INTEL_DRV_H__
#define __INTEL_DRV_H__

#include <linux/async.h>
#include <linux/i2c.h>
#include <linux/sched/clock.h>
#include <linux/stackdepot.h>
<<<<<<< HEAD
#include <drm/i915_drm.h>
#include "i915_drv.h"
#include <drm/drm_crtc.h>
#include <drm/drm_encoder.h>
#include <drm/drm_fb_helper.h>
#include <drm/drm_dp_dual_mode_helper.h>
#include <drm/drm_dp_mst_helper.h>
#include <drm/drm_probe_helper.h>
#include <drm/drm_rect.h>
#include <drm/drm_vblank.h>
#include <drm/drm_atomic.h>
#include <media/cec-notifier.h>

=======

#include <drm/drm_atomic.h>
#include <drm/drm_crtc.h>
#include <drm/drm_dp_dual_mode_helper.h>
#include <drm/drm_dp_mst_helper.h>
#include <drm/drm_encoder.h>
#include <drm/drm_fb_helper.h>
#include <drm/drm_probe_helper.h>
#include <drm/drm_rect.h>
#include <drm/drm_vblank.h>
#include <drm/i915_drm.h>
#include <drm/i915_mei_hdcp_interface.h>
#include <media/cec-notifier.h>

#include "i915_drv.h"

>>>>>>> 0ecfebd2
struct drm_printer;

/**
 * __wait_for - magic wait macro
 *
 * Macro to help avoid open coding check/wait/timeout patterns. Note that it's
 * important that we check the condition again after having timed out, since the
 * timeout could be due to preemption or similar and we've never had a chance to
 * check the condition before the timeout.
 */
#define __wait_for(OP, COND, US, Wmin, Wmax) ({ \
	const ktime_t end__ = ktime_add_ns(ktime_get_raw(), 1000ll * (US)); \
	long wait__ = (Wmin); /* recommended min for usleep is 10 us */	\
	int ret__;							\
	might_sleep();							\
	for (;;) {							\
		const bool expired__ = ktime_after(ktime_get_raw(), end__); \
		OP;							\
		/* Guarantee COND check prior to timeout */		\
		barrier();						\
		if (COND) {						\
			ret__ = 0;					\
			break;						\
		}							\
		if (expired__) {					\
			ret__ = -ETIMEDOUT;				\
			break;						\
		}							\
		usleep_range(wait__, wait__ * 2);			\
		if (wait__ < (Wmax))					\
			wait__ <<= 1;					\
	}								\
	ret__;								\
})

#define _wait_for(COND, US, Wmin, Wmax)	__wait_for(, (COND), (US), (Wmin), \
						   (Wmax))
#define wait_for(COND, MS)		_wait_for((COND), (MS) * 1000, 10, 1000)

/* If CONFIG_PREEMPT_COUNT is disabled, in_atomic() always reports false. */
#if defined(CONFIG_DRM_I915_DEBUG) && defined(CONFIG_PREEMPT_COUNT)
# define _WAIT_FOR_ATOMIC_CHECK(ATOMIC) WARN_ON_ONCE((ATOMIC) && !in_atomic())
#else
# define _WAIT_FOR_ATOMIC_CHECK(ATOMIC) do { } while (0)
#endif

#define _wait_for_atomic(COND, US, ATOMIC) \
({ \
	int cpu, ret, timeout = (US) * 1000; \
	u64 base; \
	_WAIT_FOR_ATOMIC_CHECK(ATOMIC); \
	if (!(ATOMIC)) { \
		preempt_disable(); \
		cpu = smp_processor_id(); \
	} \
	base = local_clock(); \
	for (;;) { \
		u64 now = local_clock(); \
		if (!(ATOMIC)) \
			preempt_enable(); \
		/* Guarantee COND check prior to timeout */ \
		barrier(); \
		if (COND) { \
			ret = 0; \
			break; \
		} \
		if (now - base >= timeout) { \
			ret = -ETIMEDOUT; \
			break; \
		} \
		cpu_relax(); \
		if (!(ATOMIC)) { \
			preempt_disable(); \
			if (unlikely(cpu != smp_processor_id())) { \
				timeout -= now - base; \
				cpu = smp_processor_id(); \
				base = local_clock(); \
			} \
		} \
	} \
	ret; \
})

#define wait_for_us(COND, US) \
({ \
	int ret__; \
	BUILD_BUG_ON(!__builtin_constant_p(US)); \
	if ((US) > 10) \
		ret__ = _wait_for((COND), (US), 10, 10); \
	else \
		ret__ = _wait_for_atomic((COND), (US), 0); \
	ret__; \
})

#define wait_for_atomic_us(COND, US) \
({ \
	BUILD_BUG_ON(!__builtin_constant_p(US)); \
	BUILD_BUG_ON((US) > 50000); \
	_wait_for_atomic((COND), (US), 1); \
})

#define wait_for_atomic(COND, MS) wait_for_atomic_us((COND), (MS) * 1000)

#define KHz(x) (1000 * (x))
#define MHz(x) KHz(1000 * (x))

#define KBps(x) (1000 * (x))
#define MBps(x) KBps(1000 * (x))
#define GBps(x) ((u64)1000 * MBps((x)))

/*
 * Display related stuff
 */

/* store information about an Ixxx DVO */
/* The i830->i865 use multiple DVOs with multiple i2cs */
/* the i915, i945 have a single sDVO i2c bus - which is different */
#define MAX_OUTPUTS 6
/* maximum connectors per crtcs in the mode set */

#define INTEL_I2C_BUS_DVO 1
#define INTEL_I2C_BUS_SDVO 2

/* these are outputs from the chip - integrated only
   external chips are via DVO or SDVO output */
enum intel_output_type {
	INTEL_OUTPUT_UNUSED = 0,
	INTEL_OUTPUT_ANALOG = 1,
	INTEL_OUTPUT_DVO = 2,
	INTEL_OUTPUT_SDVO = 3,
	INTEL_OUTPUT_LVDS = 4,
	INTEL_OUTPUT_TVOUT = 5,
	INTEL_OUTPUT_HDMI = 6,
	INTEL_OUTPUT_DP = 7,
	INTEL_OUTPUT_EDP = 8,
	INTEL_OUTPUT_DSI = 9,
	INTEL_OUTPUT_DDI = 10,
	INTEL_OUTPUT_DP_MST = 11,
};

#define INTEL_DVO_CHIP_NONE 0
#define INTEL_DVO_CHIP_LVDS 1
#define INTEL_DVO_CHIP_TMDS 2
#define INTEL_DVO_CHIP_TVOUT 4

#define INTEL_DSI_VIDEO_MODE	0
#define INTEL_DSI_COMMAND_MODE	1

struct intel_framebuffer {
	struct drm_framebuffer base;
	struct intel_rotation_info rot_info;

	/* for each plane in the normal GTT view */
	struct {
		unsigned int x, y;
	} normal[2];
	/* for each plane in the rotated GTT view */
	struct {
		unsigned int x, y;
		unsigned int pitch; /* pixels */
	} rotated[2];
};

struct intel_fbdev {
	struct drm_fb_helper helper;
	struct intel_framebuffer *fb;
	struct i915_vma *vma;
	unsigned long vma_flags;
	async_cookie_t cookie;
	int preferred_bpp;

	/* Whether or not fbdev hpd processing is temporarily suspended */
	bool hpd_suspended : 1;
	/* Set when a hotplug was received while HPD processing was
	 * suspended
	 */
	bool hpd_waiting : 1;

	/* Protects hpd_suspended */
	struct mutex hpd_lock;
};

struct intel_encoder {
	struct drm_encoder base;

	enum intel_output_type type;
	enum port port;
	unsigned int cloneable;
	bool (*hotplug)(struct intel_encoder *encoder,
			struct intel_connector *connector);
	enum intel_output_type (*compute_output_type)(struct intel_encoder *,
						      struct intel_crtc_state *,
						      struct drm_connector_state *);
	int (*compute_config)(struct intel_encoder *,
			      struct intel_crtc_state *,
			      struct drm_connector_state *);
	void (*pre_pll_enable)(struct intel_encoder *,
			       const struct intel_crtc_state *,
			       const struct drm_connector_state *);
	void (*pre_enable)(struct intel_encoder *,
			   const struct intel_crtc_state *,
			   const struct drm_connector_state *);
	void (*enable)(struct intel_encoder *,
		       const struct intel_crtc_state *,
		       const struct drm_connector_state *);
	void (*disable)(struct intel_encoder *,
			const struct intel_crtc_state *,
			const struct drm_connector_state *);
	void (*post_disable)(struct intel_encoder *,
			     const struct intel_crtc_state *,
			     const struct drm_connector_state *);
	void (*post_pll_disable)(struct intel_encoder *,
				 const struct intel_crtc_state *,
				 const struct drm_connector_state *);
	void (*update_pipe)(struct intel_encoder *,
			    const struct intel_crtc_state *,
			    const struct drm_connector_state *);
	/* Read out the current hw state of this connector, returning true if
	 * the encoder is active. If the encoder is enabled it also set the pipe
	 * it is connected to in the pipe parameter. */
	bool (*get_hw_state)(struct intel_encoder *, enum pipe *pipe);
	/* Reconstructs the equivalent mode flags for the current hardware
	 * state. This must be called _after_ display->get_pipe_config has
	 * pre-filled the pipe config. Note that intel_encoder->base.crtc must
	 * be set correctly before calling this function. */
	void (*get_config)(struct intel_encoder *,
			   struct intel_crtc_state *pipe_config);
	/*
	 * Acquires the power domains needed for an active encoder during
	 * hardware state readout.
	 */
	void (*get_power_domains)(struct intel_encoder *encoder,
				  struct intel_crtc_state *crtc_state);
	/*
	 * Called during system suspend after all pending requests for the
	 * encoder are flushed (for example for DP AUX transactions) and
	 * device interrupts are disabled.
	 */
	void (*suspend)(struct intel_encoder *);
	int crtc_mask;
	enum hpd_pin hpd_pin;
	enum intel_display_power_domain power_domain;
	/* for communication with audio component; protected by av_mutex */
	const struct drm_connector *audio_connector;
};

struct intel_panel {
	struct drm_display_mode *fixed_mode;
	struct drm_display_mode *downclock_mode;

	/* backlight */
	struct {
		bool present;
		u32 level;
		u32 min;
		u32 max;
		bool enabled;
		bool combination_mode;	/* gen 2/4 only */
		bool active_low_pwm;
		bool alternate_pwm_increment;	/* lpt+ */

		/* PWM chip */
		bool util_pin_active_low;	/* bxt+ */
		u8 controller;		/* bxt+ only */
		struct pwm_device *pwm;

		struct backlight_device *device;

		/* Connector and platform specific backlight functions */
		int (*setup)(struct intel_connector *connector, enum pipe pipe);
		u32 (*get)(struct intel_connector *connector);
		void (*set)(const struct drm_connector_state *conn_state, u32 level);
		void (*disable)(const struct drm_connector_state *conn_state);
		void (*enable)(const struct intel_crtc_state *crtc_state,
			       const struct drm_connector_state *conn_state);
		u32 (*hz_to_pwm)(struct intel_connector *connector, u32 hz);
		void (*power)(struct intel_connector *, bool enable);
	} backlight;
};

struct intel_digital_port;

enum check_link_response {
	HDCP_LINK_PROTECTED	= 0,
	HDCP_TOPOLOGY_CHANGE,
	HDCP_LINK_INTEGRITY_FAILURE,
	HDCP_REAUTH_REQUEST
};

/*
 * This structure serves as a translation layer between the generic HDCP code
 * and the bus-specific code. What that means is that HDCP over HDMI differs
 * from HDCP over DP, so to account for these differences, we need to
 * communicate with the receiver through this shim.
 *
 * For completeness, the 2 buses differ in the following ways:
 *	- DP AUX vs. DDC
 *		HDCP registers on the receiver are set via DP AUX for DP, and
 *		they are set via DDC for HDMI.
 *	- Receiver register offsets
 *		The offsets of the registers are different for DP vs. HDMI
 *	- Receiver register masks/offsets
 *		For instance, the ready bit for the KSV fifo is in a different
 *		place on DP vs HDMI
 *	- Receiver register names
 *		Seriously. In the DP spec, the 16-bit register containing
 *		downstream information is called BINFO, on HDMI it's called
 *		BSTATUS. To confuse matters further, DP has a BSTATUS register
 *		with a completely different definition.
 *	- KSV FIFO
 *		On HDMI, the ksv fifo is read all at once, whereas on DP it must
 *		be read 3 keys at a time
 *	- Aksv output
 *		Since Aksv is hidden in hardware, there's different procedures
 *		to send it over DP AUX vs DDC
 */
struct intel_hdcp_shim {
	/* Outputs the transmitter's An and Aksv values to the receiver. */
	int (*write_an_aksv)(struct intel_digital_port *intel_dig_port, u8 *an);

	/* Reads the receiver's key selection vector */
	int (*read_bksv)(struct intel_digital_port *intel_dig_port, u8 *bksv);

	/*
	 * Reads BINFO from DP receivers and BSTATUS from HDMI receivers. The
	 * definitions are the same in the respective specs, but the names are
	 * different. Call it BSTATUS since that's the name the HDMI spec
	 * uses and it was there first.
	 */
	int (*read_bstatus)(struct intel_digital_port *intel_dig_port,
			    u8 *bstatus);

	/* Determines whether a repeater is present downstream */
	int (*repeater_present)(struct intel_digital_port *intel_dig_port,
				bool *repeater_present);

	/* Reads the receiver's Ri' value */
	int (*read_ri_prime)(struct intel_digital_port *intel_dig_port, u8 *ri);

	/* Determines if the receiver's KSV FIFO is ready for consumption */
	int (*read_ksv_ready)(struct intel_digital_port *intel_dig_port,
			      bool *ksv_ready);

	/* Reads the ksv fifo for num_downstream devices */
	int (*read_ksv_fifo)(struct intel_digital_port *intel_dig_port,
			     int num_downstream, u8 *ksv_fifo);

	/* Reads a 32-bit part of V' from the receiver */
	int (*read_v_prime_part)(struct intel_digital_port *intel_dig_port,
				 int i, u32 *part);

	/* Enables HDCP signalling on the port */
	int (*toggle_signalling)(struct intel_digital_port *intel_dig_port,
				 bool enable);

	/* Ensures the link is still protected */
	bool (*check_link)(struct intel_digital_port *intel_dig_port);

	/* Detects panel's hdcp capability. This is optional for HDMI. */
	int (*hdcp_capable)(struct intel_digital_port *intel_dig_port,
			    bool *hdcp_capable);

	/* HDCP adaptation(DP/HDMI) required on the port */
	enum hdcp_wired_protocol protocol;

	/* Detects whether sink is HDCP2.2 capable */
	int (*hdcp_2_2_capable)(struct intel_digital_port *intel_dig_port,
				bool *capable);

	/* Write HDCP2.2 messages */
	int (*write_2_2_msg)(struct intel_digital_port *intel_dig_port,
			     void *buf, size_t size);

	/* Read HDCP2.2 messages */
	int (*read_2_2_msg)(struct intel_digital_port *intel_dig_port,
			    u8 msg_id, void *buf, size_t size);

	/*
	 * Implementation of DP HDCP2.2 Errata for the communication of stream
	 * type to Receivers. In DP HDCP2.2 Stream type is one of the input to
	 * the HDCP2.2 Cipher for En/De-Cryption. Not applicable for HDMI.
	 */
	int (*config_stream_type)(struct intel_digital_port *intel_dig_port,
				  bool is_repeater, u8 type);

	/* HDCP2.2 Link Integrity Check */
	int (*check_2_2_link)(struct intel_digital_port *intel_dig_port);
};

struct intel_hdcp {
	const struct intel_hdcp_shim *shim;
	/* Mutex for hdcp state of the connector */
	struct mutex mutex;
	u64 value;
	struct delayed_work check_work;
	struct work_struct prop_work;

	/* HDCP1.4 Encryption status */
	bool hdcp_encrypted;

	/* HDCP2.2 related definitions */
	/* Flag indicates whether this connector supports HDCP2.2 or not. */
	bool hdcp2_supported;

	/* HDCP2.2 Encryption status */
	bool hdcp2_encrypted;

	/*
	 * Content Stream Type defined by content owner. TYPE0(0x0) content can
	 * flow in the link protected by HDCP2.2 or HDCP1.4, where as TYPE1(0x1)
	 * content can flow only through a link protected by HDCP2.2.
	 */
	u8 content_type;
	struct hdcp_port_data port_data;

	bool is_paired;
	bool is_repeater;

	/*
	 * Count of ReceiverID_List received. Initialized to 0 at AKE_INIT.
	 * Incremented after processing the RepeaterAuth_Send_ReceiverID_List.
	 * When it rolls over re-auth has to be triggered.
	 */
	u32 seq_num_v;

	/*
	 * Count of RepeaterAuth_Stream_Manage msg propagated.
	 * Initialized to 0 on AKE_INIT. Incremented after every successful
	 * transmission of RepeaterAuth_Stream_Manage message. When it rolls
	 * over re-Auth has to be triggered.
	 */
	u32 seq_num_m;

	/*
	 * Work queue to signal the CP_IRQ. Used for the waiters to read the
	 * available information from HDCP DP sink.
	 */
	wait_queue_head_t cp_irq_queue;
	atomic_t cp_irq_count;
	int cp_irq_count_cached;
};

struct intel_hdcp {
	const struct intel_hdcp_shim *shim;
	/* Mutex for hdcp state of the connector */
	struct mutex mutex;
	u64 value;
	struct delayed_work check_work;
	struct work_struct prop_work;
};

struct intel_connector {
	struct drm_connector base;
	/*
	 * The fixed encoder this connector is connected to.
	 */
	struct intel_encoder *encoder;

	/* ACPI device id for ACPI and driver cooperation */
	u32 acpi_device_id;

	/* Reads out the current hw, returning true if the connector is enabled
	 * and active (i.e. dpms ON state). */
	bool (*get_hw_state)(struct intel_connector *);

	/* Panel info for eDP and LVDS */
	struct intel_panel panel;

	/* Cached EDID for eDP and LVDS. May hold ERR_PTR for invalid EDID. */
	struct edid *edid;
	struct edid *detect_edid;

	/* since POLL and HPD connectors may use the same HPD line keep the native
	   state of connector->polled in case hotplug storm detection changes it */
	u8 polled;

	void *port; /* store this opaque as its illegal to dereference it */

	struct intel_dp *mst_port;

	/* Work struct to schedule a uevent on link train failure */
	struct work_struct modeset_retry_work;

	struct intel_hdcp hdcp;
};

struct intel_digital_connector_state {
	struct drm_connector_state base;

	enum hdmi_force_audio force_audio;
	int broadcast_rgb;
};

#define to_intel_digital_connector_state(x) container_of(x, struct intel_digital_connector_state, base)

struct dpll {
	/* given values */
	int n;
	int m1, m2;
	int p1, p2;
	/* derived values */
	int	dot;
	int	vco;
	int	m;
	int	p;
};

struct intel_atomic_state {
	struct drm_atomic_state base;

	struct {
		/*
		 * Logical state of cdclk (used for all scaling, watermark,
		 * etc. calculations and checks). This is computed as if all
		 * enabled crtcs were active.
		 */
		struct intel_cdclk_state logical;

		/*
		 * Actual state of cdclk, can be different from the logical
		 * state only when all crtc's are DPMS off.
		 */
		struct intel_cdclk_state actual;

		int force_min_cdclk;
		bool force_min_cdclk_changed;
		/* pipe to which cd2x update is synchronized */
		enum pipe pipe;
	} cdclk;

	bool dpll_set, modeset;

	/*
	 * Does this transaction change the pipes that are active?  This mask
	 * tracks which CRTC's have changed their active state at the end of
	 * the transaction (not counting the temporary disable during modesets).
	 * This mask should only be non-zero when intel_state->modeset is true,
	 * but the converse is not necessarily true; simply changing a mode may
	 * not flip the final active status of any CRTC's
	 */
	unsigned int active_pipe_changes;

	unsigned int active_crtcs;
	/* minimum acceptable cdclk for each pipe */
	int min_cdclk[I915_MAX_PIPES];
	/* minimum acceptable voltage level for each pipe */
	u8 min_voltage_level[I915_MAX_PIPES];

	struct intel_shared_dpll_state shared_dpll[I915_NUM_PLLS];

	/*
	 * Current watermarks can't be trusted during hardware readout, so
	 * don't bother calculating intermediate watermarks.
	 */
	bool skip_intermediate_wm;

	bool rps_interactive;

	/* Gen9+ only */
	struct skl_ddb_values wm_results;

	struct i915_sw_fence commit_ready;

	struct llist_node freed;
};

struct intel_plane_state {
	struct drm_plane_state base;
	struct i915_ggtt_view view;
	struct i915_vma *vma;
	unsigned long flags;
#define PLANE_HAS_FENCE BIT(0)

	struct {
		u32 offset;
		/*
		 * Plane stride in:
		 * bytes for 0/180 degree rotation
		 * pixels for 90/270 degree rotation
		 */
		u32 stride;
		int x, y;
	} color_plane[2];

	/* plane control register */
	u32 ctl;

	/* plane color control register */
	u32 color_ctl;

	/*
	 * scaler_id
	 *    = -1 : not using a scaler
	 *    >=  0 : using a scalers
	 *
	 * plane requiring a scaler:
	 *   - During check_plane, its bit is set in
	 *     crtc_state->scaler_state.scaler_users by calling helper function
	 *     update_scaler_plane.
	 *   - scaler_id indicates the scaler it got assigned.
	 *
	 * plane doesn't require a scaler:
	 *   - this can happen when scaling is no more required or plane simply
	 *     got disabled.
	 *   - During check_plane, corresponding bit is reset in
	 *     crtc_state->scaler_state.scaler_users by calling helper function
	 *     update_scaler_plane.
	 */
	int scaler_id;

	/*
	 * linked_plane:
	 *
	 * ICL planar formats require 2 planes that are updated as pairs.
	 * This member is used to make sure the other plane is also updated
	 * when required, and for update_slave() to find the correct
	 * plane_state to pass as argument.
	 */
	struct intel_plane *linked_plane;

	/*
	 * slave:
	 * If set don't update use the linked plane's state for updating
	 * this plane during atomic commit with the update_slave() callback.
	 *
	 * It's also used by the watermark code to ignore wm calculations on
	 * this plane. They're calculated by the linked plane's wm code.
	 */
	u32 slave;

	struct drm_intel_sprite_colorkey ckey;
};

struct intel_initial_plane_config {
	struct intel_framebuffer *fb;
	unsigned int tiling;
	int size;
	u32 base;
	u8 rotation;
};

#define SKL_MIN_SRC_W 8
#define SKL_MAX_SRC_W 4096
#define SKL_MIN_SRC_H 8
#define SKL_MAX_SRC_H 4096
#define SKL_MIN_DST_W 8
#define SKL_MAX_DST_W 4096
#define SKL_MIN_DST_H 8
#define SKL_MAX_DST_H 4096
#define ICL_MAX_SRC_W 5120
#define ICL_MAX_SRC_H 4096
#define ICL_MAX_DST_W 5120
#define ICL_MAX_DST_H 4096
#define SKL_MIN_YUV_420_SRC_W 16
#define SKL_MIN_YUV_420_SRC_H 16

struct intel_scaler {
	int in_use;
	u32 mode;
};

struct intel_crtc_scaler_state {
#define SKL_NUM_SCALERS 2
	struct intel_scaler scalers[SKL_NUM_SCALERS];

	/*
	 * scaler_users: keeps track of users requesting scalers on this crtc.
	 *
	 *     If a bit is set, a user is using a scaler.
	 *     Here user can be a plane or crtc as defined below:
	 *       bits 0-30 - plane (bit position is index from drm_plane_index)
	 *       bit 31    - crtc
	 *
	 * Instead of creating a new index to cover planes and crtc, using
	 * existing drm_plane_index for planes which is well less than 31
	 * planes and bit 31 for crtc. This should be fine to cover all
	 * our platforms.
	 *
	 * intel_atomic_setup_scalers will setup available scalers to users
	 * requesting scalers. It will gracefully fail if request exceeds
	 * avilability.
	 */
#define SKL_CRTC_INDEX 31
	unsigned scaler_users;

	/* scaler used by crtc for panel fitting purpose */
	int scaler_id;
};

/* drm_mode->private_flags */
#define I915_MODE_FLAG_INHERITED (1<<0)
/* Flag to get scanline using frame time stamps */
#define I915_MODE_FLAG_GET_SCANLINE_FROM_TIMESTAMP (1<<1)
/* Flag to use the scanline counter instead of the pixel counter */
#define I915_MODE_FLAG_USE_SCANLINE_COUNTER (1<<2)

struct intel_pipe_wm {
	struct intel_wm_level wm[5];
	u32 linetime;
	bool fbc_wm_enabled;
	bool pipe_enabled;
	bool sprites_enabled;
	bool sprites_scaled;
};

struct skl_plane_wm {
	struct skl_wm_level wm[8];
	struct skl_wm_level uv_wm[8];
	struct skl_wm_level trans_wm;
	bool is_planar;
};

struct skl_pipe_wm {
	struct skl_plane_wm planes[I915_MAX_PLANES];
	u32 linetime;
};

enum vlv_wm_level {
	VLV_WM_LEVEL_PM2,
	VLV_WM_LEVEL_PM5,
	VLV_WM_LEVEL_DDR_DVFS,
	NUM_VLV_WM_LEVELS,
};

struct vlv_wm_state {
	struct g4x_pipe_wm wm[NUM_VLV_WM_LEVELS];
	struct g4x_sr_wm sr[NUM_VLV_WM_LEVELS];
	u8 num_levels;
	bool cxsr;
};

struct vlv_fifo_state {
	u16 plane[I915_MAX_PLANES];
};

enum g4x_wm_level {
	G4X_WM_LEVEL_NORMAL,
	G4X_WM_LEVEL_SR,
	G4X_WM_LEVEL_HPLL,
	NUM_G4X_WM_LEVELS,
};

struct g4x_wm_state {
	struct g4x_pipe_wm wm;
	struct g4x_sr_wm sr;
	struct g4x_sr_wm hpll;
	bool cxsr;
	bool hpll_en;
	bool fbc_en;
};

struct intel_crtc_wm_state {
	union {
		struct {
			/*
			 * Intermediate watermarks; these can be
			 * programmed immediately since they satisfy
			 * both the current configuration we're
			 * switching away from and the new
			 * configuration we're switching to.
			 */
			struct intel_pipe_wm intermediate;

			/*
			 * Optimal watermarks, programmed post-vblank
			 * when this state is committed.
			 */
			struct intel_pipe_wm optimal;
		} ilk;

		struct {
			/* gen9+ only needs 1-step wm programming */
			struct skl_pipe_wm optimal;
			struct skl_ddb_entry ddb;
			struct skl_ddb_entry plane_ddb_y[I915_MAX_PLANES];
			struct skl_ddb_entry plane_ddb_uv[I915_MAX_PLANES];
		} skl;

		struct {
			/* "raw" watermarks (not inverted) */
			struct g4x_pipe_wm raw[NUM_VLV_WM_LEVELS];
			/* intermediate watermarks (inverted) */
			struct vlv_wm_state intermediate;
			/* optimal watermarks (inverted) */
			struct vlv_wm_state optimal;
			/* display FIFO split */
			struct vlv_fifo_state fifo_state;
		} vlv;

		struct {
			/* "raw" watermarks */
			struct g4x_pipe_wm raw[NUM_G4X_WM_LEVELS];
			/* intermediate watermarks */
			struct g4x_wm_state intermediate;
			/* optimal watermarks */
			struct g4x_wm_state optimal;
		} g4x;
	};

	/*
	 * Platforms with two-step watermark programming will need to
	 * update watermark programming post-vblank to switch from the
	 * safe intermediate watermarks to the optimal final
	 * watermarks.
	 */
	bool need_postvbl_update;
};

enum intel_output_format {
	INTEL_OUTPUT_FORMAT_INVALID,
	INTEL_OUTPUT_FORMAT_RGB,
	INTEL_OUTPUT_FORMAT_YCBCR420,
	INTEL_OUTPUT_FORMAT_YCBCR444,
};

struct intel_crtc_state {
	struct drm_crtc_state base;

	/**
	 * quirks - bitfield with hw state readout quirks
	 *
	 * For various reasons the hw state readout code might not be able to
	 * completely faithfully read out the current state. These cases are
	 * tracked with quirk flags so that fastboot and state checker can act
	 * accordingly.
	 */
#define PIPE_CONFIG_QUIRK_MODE_SYNC_FLAGS	(1<<0) /* unreliable sync mode.flags */
	unsigned long quirks;

	unsigned fb_bits; /* framebuffers to flip */
	bool update_pipe; /* can a fast modeset be performed? */
	bool disable_cxsr;
	bool update_wm_pre, update_wm_post; /* watermarks are updated */
	bool fb_changed; /* fb on any of the planes is changed */
	bool fifo_changed; /* FIFO split is changed */

	/* Pipe source size (ie. panel fitter input size)
	 * All planes will be positioned inside this space,
	 * and get clipped at the edges. */
	int pipe_src_w, pipe_src_h;

	/*
	 * Pipe pixel rate, adjusted for
	 * panel fitter/pipe scaler downscaling.
	 */
	unsigned int pixel_rate;

	/* Whether to set up the PCH/FDI. Note that we never allow sharing
	 * between pch encoders and cpu encoders. */
	bool has_pch_encoder;

	/* Are we sending infoframes on the attached port */
	bool has_infoframe;

	/* CPU Transcoder for the pipe. Currently this can only differ from the
	 * pipe on Haswell and later (where we have a special eDP transcoder)
	 * and Broxton (where we have special DSI transcoders). */
	enum transcoder cpu_transcoder;

	/*
	 * Use reduced/limited/broadcast rbg range, compressing from the full
	 * range fed into the crtcs.
	 */
	bool limited_color_range;

	/* Bitmask of encoder types (enum intel_output_type)
	 * driven by the pipe.
	 */
	unsigned int output_types;

	/* Whether we should send NULL infoframes. Required for audio. */
	bool has_hdmi_sink;

	/* Audio enabled on this pipe. Only valid if either has_hdmi_sink or
	 * has_dp_encoder is set. */
	bool has_audio;

	/*
	 * Enable dithering, used when the selected pipe bpp doesn't match the
	 * plane bpp.
	 */
	bool dither;

	/*
	 * Dither gets enabled for 18bpp which causes CRC mismatch errors for
	 * compliance video pattern tests.
	 * Disable dither only if it is a compliance test request for
	 * 18bpp.
	 */
	bool dither_force_disable;

	/* Controls for the clock computation, to override various stages. */
	bool clock_set;

	/* SDVO TV has a bunch of special case. To make multifunction encoders
	 * work correctly, we need to track this at runtime.*/
	bool sdvo_tv_clock;

	/*
	 * crtc bandwidth limit, don't increase pipe bpp or clock if not really
	 * required. This is set in the 2nd loop of calling encoder's
	 * ->compute_config if the first pick doesn't work out.
	 */
	bool bw_constrained;

	/* Settings for the intel dpll used on pretty much everything but
	 * haswell. */
	struct dpll dpll;

	/* Selected dpll when shared or NULL. */
	struct intel_shared_dpll *shared_dpll;

	/* Actual register state of the dpll, for shared dpll cross-checking. */
	struct intel_dpll_hw_state dpll_hw_state;

	/* DSI PLL registers */
	struct {
		u32 ctrl, div;
	} dsi_pll;

	int pipe_bpp;
	struct intel_link_m_n dp_m_n;

	/* m2_n2 for eDP downclock */
	struct intel_link_m_n dp_m2_n2;
	bool has_drrs;

	bool has_psr;
	bool has_psr2;

	/*
	 * Frequence the dpll for the port should run at. Differs from the
	 * adjusted dotclock e.g. for DP or 12bpc hdmi mode. This is also
	 * already multiplied by pixel_multiplier.
	 */
	int port_clock;

	/* Used by SDVO (and if we ever fix it, HDMI). */
	unsigned pixel_multiplier;

	u8 lane_count;

	/*
	 * Used by platforms having DP/HDMI PHY with programmable lane
	 * latency optimization.
	 */
	u8 lane_lat_optim_mask;

	/* minimum acceptable voltage level */
	u8 min_voltage_level;

	/* Panel fitter controls for gen2-gen4 + VLV */
	struct {
		u32 control;
		u32 pgm_ratios;
		u32 lvds_border_bits;
	} gmch_pfit;

	/* Panel fitter placement and size for Ironlake+ */
	struct {
		u32 pos;
		u32 size;
		bool enabled;
		bool force_thru;
	} pch_pfit;

	/* FDI configuration, only valid if has_pch_encoder is set. */
	int fdi_lanes;
	struct intel_link_m_n fdi_m_n;

	bool ips_enabled;

	bool crc_enabled;

	bool enable_fbc;

	bool double_wide;

	int pbn;

	struct intel_crtc_scaler_state scaler_state;

	/* w/a for waiting 2 vblanks during crtc enable */
	enum pipe hsw_workaround_pipe;

	/* IVB sprite scaling w/a (WaCxSRDisabledForSpriteScaling:ivb) */
	bool disable_lp_wm;

	struct intel_crtc_wm_state wm;

	/* Gamma mode programmed on the pipe */
	u32 gamma_mode;
<<<<<<< HEAD
=======

	union {
		/* CSC mode programmed on the pipe */
		u32 csc_mode;

		/* CHV CGM mode */
		u32 cgm_mode;
	};
>>>>>>> 0ecfebd2

	/* bitmask of visible planes (enum plane_id) */
	u8 active_planes;
	u8 nv12_planes;
	u8 c8_planes;

	/* bitmask of planes that will be updated during the commit */
	u8 update_planes;

	struct {
		u32 enable;
		u32 gcp;
		union hdmi_infoframe avi;
		union hdmi_infoframe spd;
		union hdmi_infoframe hdmi;
	} infoframes;

	/* bitmask of planes that will be updated during the commit */
	u8 update_planes;

	/* HDMI scrambling status */
	bool hdmi_scrambling;

	/* HDMI High TMDS char rate ratio */
	bool hdmi_high_tmds_clock_ratio;

	/* Output format RGB/YCBCR etc */
	enum intel_output_format output_format;

	/* Output down scaling is done in LSPCON device */
	bool lspcon_downsampling;

<<<<<<< HEAD
=======
	/* enable pipe gamma? */
	bool gamma_enable;

	/* enable pipe csc? */
	bool csc_enable;

>>>>>>> 0ecfebd2
	/* Display Stream compression state */
	struct {
		bool compression_enable;
		bool dsc_split;
		u16 compressed_bpp;
		u8 slice_count;
	} dsc_params;
	struct drm_dsc_config dp_dsc_cfg;

	/* Forward Error correction State */
	bool fec_enable;
};

struct intel_crtc {
	struct drm_crtc base;
	enum pipe pipe;
	/*
	 * Whether the crtc and the connected output pipeline is active. Implies
	 * that crtc->enabled is set, i.e. the current mode configuration has
	 * some outputs connected to this crtc.
	 */
	bool active;
	u8 plane_ids_mask;
	unsigned long long enabled_power_domains;
	struct intel_overlay *overlay;

	struct intel_crtc_state *config;

	/* Access to these should be protected by dev_priv->irq_lock. */
	bool cpu_fifo_underrun_disabled;
	bool pch_fifo_underrun_disabled;

	/* per-pipe watermark state */
	struct {
		/* watermarks currently being used  */
		union {
			struct intel_pipe_wm ilk;
			struct vlv_wm_state vlv;
			struct g4x_wm_state g4x;
		} active;
	} wm;

	int scanline_offset;

	struct {
		unsigned start_vbl_count;
		ktime_t start_vbl_time;
		int min_vbl, max_vbl;
		int scanline_start;
	} debug;

	/* scalers available on this crtc */
	int num_scalers;
};

struct intel_plane {
	struct drm_plane base;
	enum i9xx_plane_id i9xx_plane;
	enum plane_id id;
	enum pipe pipe;
	bool has_fbc;
	bool has_ccs;
	u32 frontbuffer_bit;

	struct {
		u32 base, cntl, size;
	} cursor;

	/*
	 * NOTE: Do not place new plane state fields here (e.g., when adding
	 * new plane properties).  New runtime state should now be placed in
	 * the intel_plane_state structure and accessed via plane_state.
	 */

	unsigned int (*max_stride)(struct intel_plane *plane,
				   u32 pixel_format, u64 modifier,
				   unsigned int rotation);
	void (*update_plane)(struct intel_plane *plane,
			     const struct intel_crtc_state *crtc_state,
			     const struct intel_plane_state *plane_state);
	void (*update_slave)(struct intel_plane *plane,
			     const struct intel_crtc_state *crtc_state,
			     const struct intel_plane_state *plane_state);
	void (*disable_plane)(struct intel_plane *plane,
			      const struct intel_crtc_state *crtc_state);
	bool (*get_hw_state)(struct intel_plane *plane, enum pipe *pipe);
	int (*check_plane)(struct intel_crtc_state *crtc_state,
			   struct intel_plane_state *plane_state);
};

struct intel_watermark_params {
	u16 fifo_size;
	u16 max_wm;
	u8 default_wm;
	u8 guard_size;
	u8 cacheline_size;
};

struct cxsr_latency {
	bool is_desktop : 1;
	bool is_ddr3 : 1;
	u16 fsb_freq;
	u16 mem_freq;
	u16 display_sr;
	u16 display_hpll_disable;
	u16 cursor_sr;
	u16 cursor_hpll_disable;
};

#define to_intel_atomic_state(x) container_of(x, struct intel_atomic_state, base)
#define to_intel_crtc(x) container_of(x, struct intel_crtc, base)
#define to_intel_crtc_state(x) container_of(x, struct intel_crtc_state, base)
#define to_intel_connector(x) container_of(x, struct intel_connector, base)
#define to_intel_encoder(x) container_of(x, struct intel_encoder, base)
#define to_intel_framebuffer(x) container_of(x, struct intel_framebuffer, base)
#define to_intel_plane(x) container_of(x, struct intel_plane, base)
#define to_intel_plane_state(x) container_of(x, struct intel_plane_state, base)
#define intel_fb_obj(x) ((x) ? to_intel_bo((x)->obj[0]) : NULL)

struct intel_hdmi {
	i915_reg_t hdmi_reg;
	int ddc_bus;
	struct {
		enum drm_dp_dual_mode_type type;
		int max_tmds_clock;
	} dp_dual_mode;
	bool has_hdmi_sink;
	bool has_audio;
	struct intel_connector *attached_connector;
	struct cec_notifier *cec_notifier;
};

struct intel_dp_mst_encoder;
#define DP_MAX_DOWNSTREAM_PORTS		0x10

/*
 * enum link_m_n_set:
 *	When platform provides two set of M_N registers for dp, we can
 *	program them and switch between them incase of DRRS.
 *	But When only one such register is provided, we have to program the
 *	required divider value on that registers itself based on the DRRS state.
 *
 * M1_N1	: Program dp_m_n on M1_N1 registers
 *			  dp_m2_n2 on M2_N2 registers (If supported)
 *
 * M2_N2	: Program dp_m2_n2 on M1_N1 registers
 *			  M2_N2 registers are not supported
 */

enum link_m_n_set {
	/* Sets the m1_n1 and m2_n2 */
	M1_N1 = 0,
	M2_N2
};

struct intel_dp_compliance_data {
	unsigned long edid;
	u8 video_pattern;
	u16 hdisplay, vdisplay;
	u8 bpc;
};

struct intel_dp_compliance {
	unsigned long test_type;
	struct intel_dp_compliance_data test_data;
	bool test_active;
	int test_link_rate;
	u8 test_lane_count;
};

struct intel_dp {
	i915_reg_t output_reg;
	u32 DP;
	int link_rate;
	u8 lane_count;
	u8 sink_count;
	bool link_mst;
	bool link_trained;
	bool has_audio;
	bool reset_link_params;
	u8 dpcd[DP_RECEIVER_CAP_SIZE];
	u8 psr_dpcd[EDP_PSR_RECEIVER_CAP_SIZE];
	u8 downstream_ports[DP_MAX_DOWNSTREAM_PORTS];
	u8 edp_dpcd[EDP_DISPLAY_CTL_CAP_SIZE];
	u8 dsc_dpcd[DP_DSC_RECEIVER_CAP_SIZE];
	u8 fec_capable;
	/* source rates */
	int num_source_rates;
	const int *source_rates;
	/* sink rates as reported by DP_MAX_LINK_RATE/DP_SUPPORTED_LINK_RATES */
	int num_sink_rates;
	int sink_rates[DP_MAX_SUPPORTED_RATES];
	bool use_rate_select;
	/* intersection of source and sink rates */
	int num_common_rates;
	int common_rates[DP_MAX_SUPPORTED_RATES];
	/* Max lane count for the current link */
	int max_link_lane_count;
	/* Max rate for the current link */
	int max_link_rate;
	/* sink or branch descriptor */
	struct drm_dp_desc desc;
	struct drm_dp_aux aux;
	u8 train_set[4];
	int panel_power_up_delay;
	int panel_power_down_delay;
	int panel_power_cycle_delay;
	int backlight_on_delay;
	int backlight_off_delay;
	struct delayed_work panel_vdd_work;
	bool want_panel_vdd;
	unsigned long last_power_on;
	unsigned long last_backlight_off;
	ktime_t panel_power_off_time;

	struct notifier_block edp_notifier;

	/*
	 * Pipe whose power sequencer is currently locked into
	 * this port. Only relevant on VLV/CHV.
	 */
	enum pipe pps_pipe;
	/*
	 * Pipe currently driving the port. Used for preventing
	 * the use of the PPS for any pipe currentrly driving
	 * external DP as that will mess things up on VLV.
	 */
	enum pipe active_pipe;
	/*
	 * Set if the sequencer may be reset due to a power transition,
	 * requiring a reinitialization. Only relevant on BXT.
	 */
	bool pps_reset;
	struct edp_power_seq pps_delays;

	bool can_mst; /* this port supports mst */
	bool is_mst;
	int active_mst_links;
	/* connector directly attached - won't be use for modeset in mst world */
	struct intel_connector *attached_connector;

	/* mst connector list */
	struct intel_dp_mst_encoder *mst_encoders[I915_MAX_PIPES];
	struct drm_dp_mst_topology_mgr mst_mgr;

	u32 (*get_aux_clock_divider)(struct intel_dp *dp, int index);
	/*
	 * This function returns the value we have to program the AUX_CTL
	 * register with to kick off an AUX transaction.
	 */
	u32 (*get_aux_send_ctl)(struct intel_dp *dp, int send_bytes,
				u32 aux_clock_divider);

	i915_reg_t (*aux_ch_ctl_reg)(struct intel_dp *dp);
	i915_reg_t (*aux_ch_data_reg)(struct intel_dp *dp, int index);

	/* This is called before a link training is starterd */
	void (*prepare_link_retrain)(struct intel_dp *intel_dp);

	/* Displayport compliance testing */
	struct intel_dp_compliance compliance;

	/* Display stream compression testing */
	bool force_dsc_en;
};

enum lspcon_vendor {
	LSPCON_VENDOR_MCA,
	LSPCON_VENDOR_PARADE
};

struct intel_lspcon {
	bool active;
	enum drm_lspcon_mode mode;
	enum lspcon_vendor vendor;
};

struct intel_digital_port {
	struct intel_encoder base;
	u32 saved_port_bits;
	struct intel_dp dp;
	struct intel_hdmi hdmi;
	struct intel_lspcon lspcon;
	enum irqreturn (*hpd_pulse)(struct intel_digital_port *, bool);
	bool release_cl2_override;
	u8 max_lanes;
	/* Used for DP and ICL+ TypeC/DP and TypeC/HDMI ports. */
	enum aux_ch aux_ch;
	enum intel_display_power_domain ddi_io_power_domain;
	bool tc_legacy_port:1;
	enum tc_port_type tc_type;

	void (*write_infoframe)(struct intel_encoder *encoder,
				const struct intel_crtc_state *crtc_state,
				unsigned int type,
				const void *frame, ssize_t len);
<<<<<<< HEAD
=======
	void (*read_infoframe)(struct intel_encoder *encoder,
			       const struct intel_crtc_state *crtc_state,
			       unsigned int type,
			       void *frame, ssize_t len);
>>>>>>> 0ecfebd2
	void (*set_infoframes)(struct intel_encoder *encoder,
			       bool enable,
			       const struct intel_crtc_state *crtc_state,
			       const struct drm_connector_state *conn_state);
<<<<<<< HEAD
	bool (*infoframe_enabled)(struct intel_encoder *encoder,
=======
	u32 (*infoframes_enabled)(struct intel_encoder *encoder,
>>>>>>> 0ecfebd2
				  const struct intel_crtc_state *pipe_config);
};

struct intel_dp_mst_encoder {
	struct intel_encoder base;
	enum pipe pipe;
	struct intel_digital_port *primary;
	struct intel_connector *connector;
};

static inline enum dpio_channel
vlv_dport_to_channel(struct intel_digital_port *dport)
{
	switch (dport->base.port) {
	case PORT_B:
	case PORT_D:
		return DPIO_CH0;
	case PORT_C:
		return DPIO_CH1;
	default:
		BUG();
	}
}

static inline enum dpio_phy
vlv_dport_to_phy(struct intel_digital_port *dport)
{
	switch (dport->base.port) {
	case PORT_B:
	case PORT_C:
		return DPIO_PHY0;
	case PORT_D:
		return DPIO_PHY1;
	default:
		BUG();
	}
}

static inline enum dpio_channel
vlv_pipe_to_channel(enum pipe pipe)
{
	switch (pipe) {
	case PIPE_A:
	case PIPE_C:
		return DPIO_CH0;
	case PIPE_B:
		return DPIO_CH1;
	default:
		BUG();
	}
}

static inline struct intel_crtc *
intel_get_crtc_for_pipe(struct drm_i915_private *dev_priv, enum pipe pipe)
{
	return dev_priv->pipe_to_crtc_mapping[pipe];
}

static inline struct intel_crtc *
intel_get_crtc_for_plane(struct drm_i915_private *dev_priv, enum i9xx_plane_id plane)
{
	return dev_priv->plane_to_crtc_mapping[plane];
}

struct intel_load_detect_pipe {
	struct drm_atomic_state *restore_state;
};

static inline struct intel_encoder *
intel_attached_encoder(struct drm_connector *connector)
{
	return to_intel_connector(connector)->encoder;
}

static inline bool intel_encoder_is_dig_port(struct intel_encoder *encoder)
{
	switch (encoder->type) {
	case INTEL_OUTPUT_DDI:
	case INTEL_OUTPUT_DP:
	case INTEL_OUTPUT_EDP:
	case INTEL_OUTPUT_HDMI:
		return true;
	default:
		return false;
	}
}

static inline struct intel_digital_port *
enc_to_dig_port(struct drm_encoder *encoder)
{
	struct intel_encoder *intel_encoder = to_intel_encoder(encoder);

	if (intel_encoder_is_dig_port(intel_encoder))
		return container_of(encoder, struct intel_digital_port,
				    base.base);
	else
		return NULL;
}

static inline struct intel_digital_port *
conn_to_dig_port(struct intel_connector *connector)
{
	return enc_to_dig_port(&intel_attached_encoder(&connector->base)->base);
}

static inline struct intel_dp_mst_encoder *
enc_to_mst(struct drm_encoder *encoder)
{
	return container_of(encoder, struct intel_dp_mst_encoder, base.base);
}

static inline struct intel_dp *enc_to_intel_dp(struct drm_encoder *encoder)
{
	return &enc_to_dig_port(encoder)->dp;
}

static inline bool intel_encoder_is_dp(struct intel_encoder *encoder)
{
	switch (encoder->type) {
	case INTEL_OUTPUT_DP:
	case INTEL_OUTPUT_EDP:
		return true;
	case INTEL_OUTPUT_DDI:
		/* Skip pure HDMI/DVI DDI encoders */
		return i915_mmio_reg_valid(enc_to_intel_dp(&encoder->base)->output_reg);
	default:
		return false;
	}
}

static inline struct intel_lspcon *
enc_to_intel_lspcon(struct drm_encoder *encoder)
{
	return &enc_to_dig_port(encoder)->lspcon;
}

static inline struct intel_digital_port *
dp_to_dig_port(struct intel_dp *intel_dp)
{
	return container_of(intel_dp, struct intel_digital_port, dp);
}

static inline struct intel_lspcon *
dp_to_lspcon(struct intel_dp *intel_dp)
{
	return &dp_to_dig_port(intel_dp)->lspcon;
}

static inline struct drm_i915_private *
dp_to_i915(struct intel_dp *intel_dp)
{
	return to_i915(dp_to_dig_port(intel_dp)->base.base.dev);
}

static inline struct intel_digital_port *
hdmi_to_dig_port(struct intel_hdmi *intel_hdmi)
{
	return container_of(intel_hdmi, struct intel_digital_port, hdmi);
}

static inline struct intel_plane_state *
intel_atomic_get_plane_state(struct intel_atomic_state *state,
				 struct intel_plane *plane)
{
	struct drm_plane_state *ret =
		drm_atomic_get_plane_state(&state->base, &plane->base);

	if (IS_ERR(ret))
		return ERR_CAST(ret);

	return to_intel_plane_state(ret);
}

static inline struct intel_plane_state *
intel_atomic_get_old_plane_state(struct intel_atomic_state *state,
				 struct intel_plane *plane)
{
	return to_intel_plane_state(drm_atomic_get_old_plane_state(&state->base,
								   &plane->base));
}

static inline struct intel_plane_state *
intel_atomic_get_new_plane_state(struct intel_atomic_state *state,
				 struct intel_plane *plane)
{
	return to_intel_plane_state(drm_atomic_get_new_plane_state(&state->base,
								   &plane->base));
}

static inline struct intel_crtc_state *
intel_atomic_get_old_crtc_state(struct intel_atomic_state *state,
				struct intel_crtc *crtc)
{
	return to_intel_crtc_state(drm_atomic_get_old_crtc_state(&state->base,
								 &crtc->base));
}

static inline struct intel_crtc_state *
intel_atomic_get_new_crtc_state(struct intel_atomic_state *state,
				struct intel_crtc *crtc)
{
	return to_intel_crtc_state(drm_atomic_get_new_crtc_state(&state->base,
								 &crtc->base));
}

/* intel_fifo_underrun.c */
bool intel_set_cpu_fifo_underrun_reporting(struct drm_i915_private *dev_priv,
					   enum pipe pipe, bool enable);
bool intel_set_pch_fifo_underrun_reporting(struct drm_i915_private *dev_priv,
					   enum pipe pch_transcoder,
					   bool enable);
void intel_cpu_fifo_underrun_irq_handler(struct drm_i915_private *dev_priv,
					 enum pipe pipe);
void intel_pch_fifo_underrun_irq_handler(struct drm_i915_private *dev_priv,
					 enum pipe pch_transcoder);
void intel_check_cpu_fifo_underruns(struct drm_i915_private *dev_priv);
void intel_check_pch_fifo_underruns(struct drm_i915_private *dev_priv);

/* i915_irq.c */
void gen5_enable_gt_irq(struct drm_i915_private *dev_priv, u32 mask);
void gen5_disable_gt_irq(struct drm_i915_private *dev_priv, u32 mask);
void gen6_mask_pm_irq(struct drm_i915_private *dev_priv, u32 mask);
void gen6_unmask_pm_irq(struct drm_i915_private *dev_priv, u32 mask);
void gen11_reset_rps_interrupts(struct drm_i915_private *dev_priv);
void gen6_reset_rps_interrupts(struct drm_i915_private *dev_priv);
void gen6_enable_rps_interrupts(struct drm_i915_private *dev_priv);
void gen6_disable_rps_interrupts(struct drm_i915_private *dev_priv);
void gen6_rps_reset_ei(struct drm_i915_private *dev_priv);

static inline u32 gen6_sanitize_rps_pm_mask(const struct drm_i915_private *i915,
					    u32 mask)
{
	return mask & ~i915->gt_pm.rps.pm_intrmsk_mbz;
}

void intel_runtime_pm_disable_interrupts(struct drm_i915_private *dev_priv);
void intel_runtime_pm_enable_interrupts(struct drm_i915_private *dev_priv);
static inline bool intel_irqs_enabled(struct drm_i915_private *dev_priv)
{
	/*
	 * We only use drm_irq_uninstall() at unload and VT switch, so
	 * this is the only thing we need to check.
	 */
	return dev_priv->runtime_pm.irqs_enabled;
}

int intel_get_crtc_scanline(struct intel_crtc *crtc);
void gen8_irq_power_well_post_enable(struct drm_i915_private *dev_priv,
				     u8 pipe_mask);
void gen8_irq_power_well_pre_disable(struct drm_i915_private *dev_priv,
				     u8 pipe_mask);
void gen9_reset_guc_interrupts(struct drm_i915_private *dev_priv);
void gen9_enable_guc_interrupts(struct drm_i915_private *dev_priv);
void gen9_disable_guc_interrupts(struct drm_i915_private *dev_priv);

<<<<<<< HEAD
/* intel_crt.c */
bool intel_crt_port_enabled(struct drm_i915_private *dev_priv,
			    i915_reg_t adpa_reg, enum pipe *pipe);
void intel_crt_init(struct drm_i915_private *dev_priv);
void intel_crt_reset(struct drm_encoder *encoder);

/* intel_ddi.c */
void intel_ddi_fdi_post_disable(struct intel_encoder *intel_encoder,
				const struct intel_crtc_state *old_crtc_state,
				const struct drm_connector_state *old_conn_state);
void hsw_fdi_link_train(struct intel_crtc *crtc,
			const struct intel_crtc_state *crtc_state);
void intel_ddi_init(struct drm_i915_private *dev_priv, enum port port);
bool intel_ddi_get_hw_state(struct intel_encoder *encoder, enum pipe *pipe);
void intel_ddi_enable_transcoder_func(const struct intel_crtc_state *crtc_state);
void intel_ddi_disable_transcoder_func(const struct intel_crtc_state *crtc_state);
void intel_ddi_enable_pipe_clock(const struct intel_crtc_state *crtc_state);
void intel_ddi_disable_pipe_clock(const  struct intel_crtc_state *crtc_state);
void intel_ddi_set_pipe_settings(const struct intel_crtc_state *crtc_state);
void intel_ddi_prepare_link_retrain(struct intel_dp *intel_dp);
bool intel_ddi_connector_get_hw_state(struct intel_connector *intel_connector);
void intel_ddi_get_config(struct intel_encoder *encoder,
			  struct intel_crtc_state *pipe_config);

void intel_ddi_set_vc_payload_alloc(const struct intel_crtc_state *crtc_state,
				    bool state);
void intel_ddi_compute_min_voltage_level(struct drm_i915_private *dev_priv,
					 struct intel_crtc_state *crtc_state);
u32 bxt_signal_levels(struct intel_dp *intel_dp);
u32 ddi_signal_levels(struct intel_dp *intel_dp);
u8 intel_ddi_dp_voltage_max(struct intel_encoder *encoder);
u8 intel_ddi_dp_pre_emphasis_max(struct intel_encoder *encoder,
				 u8 voltage_swing);
int intel_ddi_toggle_hdcp_signalling(struct intel_encoder *intel_encoder,
				     bool enable);
void icl_sanitize_encoder_pll_mapping(struct intel_encoder *encoder);
int cnl_calc_wrpll_link(struct drm_i915_private *dev_priv,
			enum intel_dpll_id pll_id);

unsigned int intel_fb_align_height(const struct drm_framebuffer *fb,
				   int color_plane, unsigned int height);

/* intel_audio.c */
void intel_init_audio_hooks(struct drm_i915_private *dev_priv);
void intel_audio_codec_enable(struct intel_encoder *encoder,
			      const struct intel_crtc_state *crtc_state,
			      const struct drm_connector_state *conn_state);
void intel_audio_codec_disable(struct intel_encoder *encoder,
			       const struct intel_crtc_state *old_crtc_state,
			       const struct drm_connector_state *old_conn_state);
void i915_audio_component_init(struct drm_i915_private *dev_priv);
void i915_audio_component_cleanup(struct drm_i915_private *dev_priv);
void intel_audio_init(struct drm_i915_private *dev_priv);
void intel_audio_deinit(struct drm_i915_private *dev_priv);

/* intel_cdclk.c */
int intel_crtc_compute_min_cdclk(const struct intel_crtc_state *crtc_state);
void skl_init_cdclk(struct drm_i915_private *dev_priv);
void skl_uninit_cdclk(struct drm_i915_private *dev_priv);
void cnl_init_cdclk(struct drm_i915_private *dev_priv);
void cnl_uninit_cdclk(struct drm_i915_private *dev_priv);
void bxt_init_cdclk(struct drm_i915_private *dev_priv);
void bxt_uninit_cdclk(struct drm_i915_private *dev_priv);
void icl_init_cdclk(struct drm_i915_private *dev_priv);
void icl_uninit_cdclk(struct drm_i915_private *dev_priv);
void intel_init_cdclk_hooks(struct drm_i915_private *dev_priv);
void intel_update_max_cdclk(struct drm_i915_private *dev_priv);
void intel_update_cdclk(struct drm_i915_private *dev_priv);
void intel_update_rawclk(struct drm_i915_private *dev_priv);
bool intel_cdclk_needs_modeset(const struct intel_cdclk_state *a,
			       const struct intel_cdclk_state *b);
bool intel_cdclk_changed(const struct intel_cdclk_state *a,
			 const struct intel_cdclk_state *b);
void intel_set_cdclk(struct drm_i915_private *dev_priv,
		     const struct intel_cdclk_state *cdclk_state);
void intel_dump_cdclk_state(const struct intel_cdclk_state *cdclk_state,
			    const char *context);

=======
>>>>>>> 0ecfebd2
/* intel_display.c */
void intel_plane_destroy(struct drm_plane *plane);
void i830_enable_pipe(struct drm_i915_private *dev_priv, enum pipe pipe);
void i830_disable_pipe(struct drm_i915_private *dev_priv, enum pipe pipe);
enum pipe intel_crtc_pch_transcoder(struct intel_crtc *crtc);
int vlv_get_hpll_vco(struct drm_i915_private *dev_priv);
int vlv_get_cck_clock(struct drm_i915_private *dev_priv,
		      const char *name, u32 reg, int ref_freq);
int vlv_get_cck_clock_hpll(struct drm_i915_private *dev_priv,
			   const char *name, u32 reg);
void lpt_disable_pch_transcoder(struct drm_i915_private *dev_priv);
void lpt_disable_iclkip(struct drm_i915_private *dev_priv);
void intel_init_display_hooks(struct drm_i915_private *dev_priv);
unsigned int intel_fb_xy_to_linear(int x, int y,
				   const struct intel_plane_state *state,
				   int plane);
unsigned int intel_fb_align_height(const struct drm_framebuffer *fb,
				   int color_plane, unsigned int height);
void intel_add_fb_offsets(int *x, int *y,
			  const struct intel_plane_state *state, int plane);
unsigned int intel_rotation_info_size(const struct intel_rotation_info *rot_info);
bool intel_has_pending_fb_unpin(struct drm_i915_private *dev_priv);
void intel_mark_busy(struct drm_i915_private *dev_priv);
void intel_mark_idle(struct drm_i915_private *dev_priv);
int intel_display_suspend(struct drm_device *dev);
void intel_pps_unlock_regs_wa(struct drm_i915_private *dev_priv);
void intel_encoder_destroy(struct drm_encoder *encoder);
struct drm_display_mode *
intel_encoder_current_mode(struct intel_encoder *encoder);
bool intel_port_is_combophy(struct drm_i915_private *dev_priv, enum port port);
bool intel_port_is_tc(struct drm_i915_private *dev_priv, enum port port);
enum tc_port intel_port_to_tc(struct drm_i915_private *dev_priv,
			      enum port port);
int intel_get_pipe_from_crtc_id_ioctl(struct drm_device *dev, void *data,
				      struct drm_file *file_priv);
enum transcoder intel_pipe_to_cpu_transcoder(struct drm_i915_private *dev_priv,
					     enum pipe pipe);
static inline bool
intel_crtc_has_type(const struct intel_crtc_state *crtc_state,
		    enum intel_output_type type)
{
	return crtc_state->output_types & (1 << type);
}
static inline bool
intel_crtc_has_dp_encoder(const struct intel_crtc_state *crtc_state)
{
	return crtc_state->output_types &
		((1 << INTEL_OUTPUT_DP) |
		 (1 << INTEL_OUTPUT_DP_MST) |
		 (1 << INTEL_OUTPUT_EDP));
}
static inline void
intel_wait_for_vblank(struct drm_i915_private *dev_priv, enum pipe pipe)
{
	drm_wait_one_vblank(&dev_priv->drm, pipe);
}
static inline void
intel_wait_for_vblank_if_active(struct drm_i915_private *dev_priv, int pipe)
{
	const struct intel_crtc *crtc = intel_get_crtc_for_pipe(dev_priv, pipe);

	if (crtc->active)
		intel_wait_for_vblank(dev_priv, pipe);
}

u32 intel_crtc_get_vblank_counter(struct intel_crtc *crtc);

int ironlake_get_lanes_required(int target_clock, int link_bw, int bpp);
void vlv_wait_port_ready(struct drm_i915_private *dev_priv,
			 struct intel_digital_port *dport,
			 unsigned int expected_mask);
int intel_get_load_detect_pipe(struct drm_connector *connector,
			       const struct drm_display_mode *mode,
			       struct intel_load_detect_pipe *old,
			       struct drm_modeset_acquire_ctx *ctx);
void intel_release_load_detect_pipe(struct drm_connector *connector,
				    struct intel_load_detect_pipe *old,
				    struct drm_modeset_acquire_ctx *ctx);
struct i915_vma *
intel_pin_and_fence_fb_obj(struct drm_framebuffer *fb,
			   const struct i915_ggtt_view *view,
			   bool uses_fence,
			   unsigned long *out_flags);
void intel_unpin_fb_vma(struct i915_vma *vma, unsigned long flags);
struct drm_framebuffer *
intel_framebuffer_create(struct drm_i915_gem_object *obj,
			 struct drm_mode_fb_cmd2 *mode_cmd);
int intel_prepare_plane_fb(struct drm_plane *plane,
			   struct drm_plane_state *new_state);
void intel_cleanup_plane_fb(struct drm_plane *plane,
			    struct drm_plane_state *old_state);
int intel_plane_atomic_get_property(struct drm_plane *plane,
				    const struct drm_plane_state *state,
				    struct drm_property *property,
				    u64 *val);
int intel_plane_atomic_set_property(struct drm_plane *plane,
				    struct drm_plane_state *state,
				    struct drm_property *property,
				    u64 val);
int intel_plane_atomic_calc_changes(const struct intel_crtc_state *old_crtc_state,
				    struct drm_crtc_state *crtc_state,
				    const struct intel_plane_state *old_plane_state,
				    struct drm_plane_state *plane_state);

void assert_pch_transcoder_disabled(struct drm_i915_private *dev_priv,
				    enum pipe pipe);

int vlv_force_pll_on(struct drm_i915_private *dev_priv, enum pipe pipe,
		     const struct dpll *dpll);
void vlv_force_pll_off(struct drm_i915_private *dev_priv, enum pipe pipe);
int lpt_get_iclkip(struct drm_i915_private *dev_priv);
bool intel_fuzzy_clock_check(int clock1, int clock2);

/* modesetting asserts */
void assert_panel_unlocked(struct drm_i915_private *dev_priv,
			   enum pipe pipe);
void assert_pll(struct drm_i915_private *dev_priv,
		enum pipe pipe, bool state);
#define assert_pll_enabled(d, p) assert_pll(d, p, true)
#define assert_pll_disabled(d, p) assert_pll(d, p, false)
void assert_dsi_pll(struct drm_i915_private *dev_priv, bool state);
#define assert_dsi_pll_enabled(d) assert_dsi_pll(d, true)
#define assert_dsi_pll_disabled(d) assert_dsi_pll(d, false)
void assert_fdi_rx_pll(struct drm_i915_private *dev_priv,
		       enum pipe pipe, bool state);
#define assert_fdi_rx_pll_enabled(d, p) assert_fdi_rx_pll(d, p, true)
#define assert_fdi_rx_pll_disabled(d, p) assert_fdi_rx_pll(d, p, false)
void assert_pipe(struct drm_i915_private *dev_priv, enum pipe pipe, bool state);
#define assert_pipe_enabled(d, p) assert_pipe(d, p, true)
#define assert_pipe_disabled(d, p) assert_pipe(d, p, false)
void intel_prepare_reset(struct drm_i915_private *dev_priv);
void intel_finish_reset(struct drm_i915_private *dev_priv);
void hsw_enable_pc8(struct drm_i915_private *dev_priv);
void hsw_disable_pc8(struct drm_i915_private *dev_priv);
void gen9_sanitize_dc_state(struct drm_i915_private *dev_priv);
void bxt_enable_dc9(struct drm_i915_private *dev_priv);
void bxt_disable_dc9(struct drm_i915_private *dev_priv);
void gen9_enable_dc5(struct drm_i915_private *dev_priv);
unsigned int skl_cdclk_get_vco(unsigned int freq);
void skl_enable_dc6(struct drm_i915_private *dev_priv);
void intel_dp_get_m_n(struct intel_crtc *crtc,
		      struct intel_crtc_state *pipe_config);
void intel_dp_set_m_n(const struct intel_crtc_state *crtc_state,
		      enum link_m_n_set m_n);
int intel_dotclock_calculate(int link_freq, const struct intel_link_m_n *m_n);
bool bxt_find_best_dpll(struct intel_crtc_state *crtc_state,
			struct dpll *best_clock);
int chv_calc_dpll_params(int refclk, struct dpll *pll_clock);

bool intel_crtc_active(struct intel_crtc *crtc);
bool hsw_crtc_state_ips_capable(const struct intel_crtc_state *crtc_state);
void hsw_enable_ips(const struct intel_crtc_state *crtc_state);
void hsw_disable_ips(const struct intel_crtc_state *crtc_state);
enum intel_display_power_domain intel_port_to_power_domain(enum port port);
enum intel_display_power_domain
intel_aux_power_domain(struct intel_digital_port *dig_port);
void intel_mode_from_pipe_config(struct drm_display_mode *mode,
				 struct intel_crtc_state *pipe_config);
void intel_crtc_arm_fifo_underrun(struct intel_crtc *crtc,
				  struct intel_crtc_state *crtc_state);

u16 skl_scaler_calc_phase(int sub, int scale, bool chroma_center);
int skl_update_scaler_crtc(struct intel_crtc_state *crtc_state);
int skl_max_scale(const struct intel_crtc_state *crtc_state,
		  u32 pixel_format);

static inline u32 intel_plane_ggtt_offset(const struct intel_plane_state *state)
{
	return i915_ggtt_offset(state->vma);
}

u32 glk_plane_color_ctl(const struct intel_crtc_state *crtc_state,
			const struct intel_plane_state *plane_state);
u32 glk_plane_color_ctl_crtc(const struct intel_crtc_state *crtc_state);
u32 skl_plane_ctl(const struct intel_crtc_state *crtc_state,
		  const struct intel_plane_state *plane_state);
u32 skl_plane_ctl_crtc(const struct intel_crtc_state *crtc_state);
u32 skl_plane_stride(const struct intel_plane_state *plane_state,
		     int plane);
int skl_check_plane_surface(struct intel_plane_state *plane_state);
int i9xx_check_plane_surface(struct intel_plane_state *plane_state);
int skl_format_to_fourcc(int format, bool rgb_order, bool alpha);
unsigned int i9xx_plane_max_stride(struct intel_plane *plane,
				   u32 pixel_format, u64 modifier,
				   unsigned int rotation);

<<<<<<< HEAD
/* intel_connector.c */
int intel_connector_init(struct intel_connector *connector);
struct intel_connector *intel_connector_alloc(void);
void intel_connector_free(struct intel_connector *connector);
void intel_connector_destroy(struct drm_connector *connector);
int intel_connector_register(struct drm_connector *connector);
void intel_connector_unregister(struct drm_connector *connector);
void intel_connector_attach_encoder(struct intel_connector *connector,
				    struct intel_encoder *encoder);
bool intel_connector_get_hw_state(struct intel_connector *connector);
enum pipe intel_connector_get_pipe(struct intel_connector *connector);
int intel_connector_update_modes(struct drm_connector *connector,
				 struct edid *edid);
int intel_ddc_get_modes(struct drm_connector *c, struct i2c_adapter *adapter);
void intel_attach_force_audio_property(struct drm_connector *connector);
void intel_attach_broadcast_rgb_property(struct drm_connector *connector);
void intel_attach_aspect_ratio_property(struct drm_connector *connector);

/* intel_csr.c */
void intel_csr_ucode_init(struct drm_i915_private *);
void intel_csr_load_program(struct drm_i915_private *);
void intel_csr_ucode_fini(struct drm_i915_private *);
void intel_csr_ucode_suspend(struct drm_i915_private *);
void intel_csr_ucode_resume(struct drm_i915_private *);

/* intel_dp.c */
bool intel_dp_port_enabled(struct drm_i915_private *dev_priv,
			   i915_reg_t dp_reg, enum port port,
			   enum pipe *pipe);
bool intel_dp_init(struct drm_i915_private *dev_priv, i915_reg_t output_reg,
		   enum port port);
bool intel_dp_init_connector(struct intel_digital_port *intel_dig_port,
			     struct intel_connector *intel_connector);
void intel_dp_set_link_params(struct intel_dp *intel_dp,
			      int link_rate, u8 lane_count,
			      bool link_mst);
int intel_dp_get_link_train_fallback_values(struct intel_dp *intel_dp,
					    int link_rate, u8 lane_count);
void intel_dp_start_link_train(struct intel_dp *intel_dp);
void intel_dp_stop_link_train(struct intel_dp *intel_dp);
int intel_dp_retrain_link(struct intel_encoder *encoder,
			  struct drm_modeset_acquire_ctx *ctx);
void intel_dp_sink_dpms(struct intel_dp *intel_dp, int mode);
void intel_dp_sink_set_decompression_state(struct intel_dp *intel_dp,
					   const struct intel_crtc_state *crtc_state,
					   bool enable);
void intel_dp_encoder_reset(struct drm_encoder *encoder);
void intel_dp_encoder_suspend(struct intel_encoder *intel_encoder);
void intel_dp_encoder_flush_work(struct drm_encoder *encoder);
int intel_dp_compute_config(struct intel_encoder *encoder,
			    struct intel_crtc_state *pipe_config,
			    struct drm_connector_state *conn_state);
bool intel_dp_is_edp(struct intel_dp *intel_dp);
bool intel_dp_is_port_edp(struct drm_i915_private *dev_priv, enum port port);
enum irqreturn intel_dp_hpd_pulse(struct intel_digital_port *intel_dig_port,
				  bool long_hpd);
void intel_edp_backlight_on(const struct intel_crtc_state *crtc_state,
			    const struct drm_connector_state *conn_state);
void intel_edp_backlight_off(const struct drm_connector_state *conn_state);
void intel_edp_panel_vdd_on(struct intel_dp *intel_dp);
void intel_edp_panel_on(struct intel_dp *intel_dp);
void intel_edp_panel_off(struct intel_dp *intel_dp);
void intel_dp_mst_suspend(struct drm_i915_private *dev_priv);
void intel_dp_mst_resume(struct drm_i915_private *dev_priv);
int intel_dp_max_link_rate(struct intel_dp *intel_dp);
int intel_dp_max_lane_count(struct intel_dp *intel_dp);
int intel_dp_rate_select(struct intel_dp *intel_dp, int rate);
void intel_dp_hot_plug(struct intel_encoder *intel_encoder);
void intel_power_sequencer_reset(struct drm_i915_private *dev_priv);
u32 intel_dp_pack_aux(const u8 *src, int src_bytes);
void intel_plane_destroy(struct drm_plane *plane);
void intel_edp_drrs_enable(struct intel_dp *intel_dp,
			   const struct intel_crtc_state *crtc_state);
void intel_edp_drrs_disable(struct intel_dp *intel_dp,
			    const struct intel_crtc_state *crtc_state);
void intel_edp_drrs_invalidate(struct drm_i915_private *dev_priv,
			       unsigned int frontbuffer_bits);
void intel_edp_drrs_flush(struct drm_i915_private *dev_priv,
			  unsigned int frontbuffer_bits);

void
intel_dp_program_link_training_pattern(struct intel_dp *intel_dp,
				       u8 dp_train_pat);
void
intel_dp_set_signal_levels(struct intel_dp *intel_dp);
void intel_dp_set_idle_link_train(struct intel_dp *intel_dp);
u8
intel_dp_voltage_max(struct intel_dp *intel_dp);
u8
intel_dp_pre_emphasis_max(struct intel_dp *intel_dp, u8 voltage_swing);
void intel_dp_compute_rate(struct intel_dp *intel_dp, int port_clock,
			   u8 *link_bw, u8 *rate_select);
bool intel_dp_source_supports_hbr2(struct intel_dp *intel_dp);
bool intel_dp_source_supports_hbr3(struct intel_dp *intel_dp);
bool
intel_dp_get_link_status(struct intel_dp *intel_dp, u8 link_status[DP_LINK_STATUS_SIZE]);
u16 intel_dp_dsc_get_output_bpp(int link_clock, u8 lane_count,
				int mode_clock, int mode_hdisplay);
u8 intel_dp_dsc_get_slice_count(struct intel_dp *intel_dp, int mode_clock,
				int mode_hdisplay);

/* intel_vdsc.c */
int intel_dp_compute_dsc_params(struct intel_dp *intel_dp,
				struct intel_crtc_state *pipe_config);
enum intel_display_power_domain
intel_dsc_power_domain(const struct intel_crtc_state *crtc_state);

static inline unsigned int intel_dp_unused_lane_mask(int lane_count)
{
	return ~((1 << lane_count) - 1) & 0xf;
}

bool intel_dp_read_dpcd(struct intel_dp *intel_dp);
int intel_dp_link_required(int pixel_clock, int bpp);
int intel_dp_max_data_rate(int max_link_clock, int max_lanes);
bool intel_digital_port_connected(struct intel_encoder *encoder);
void icl_tc_phy_disconnect(struct drm_i915_private *dev_priv,
			   struct intel_digital_port *dig_port);
=======
/* intel_dp_link_training.c */
void intel_dp_start_link_train(struct intel_dp *intel_dp);
void intel_dp_stop_link_train(struct intel_dp *intel_dp);

/* intel_vdsc.c */
int intel_dp_compute_dsc_params(struct intel_dp *intel_dp,
				struct intel_crtc_state *pipe_config);
enum intel_display_power_domain
intel_dsc_power_domain(const struct intel_crtc_state *crtc_state);
>>>>>>> 0ecfebd2

/* intel_dp_aux_backlight.c */
int intel_dp_aux_init_backlight_funcs(struct intel_connector *intel_connector);

/* intel_dp_mst.c */
int intel_dp_mst_encoder_init(struct intel_digital_port *intel_dig_port, int conn_id);
void intel_dp_mst_encoder_cleanup(struct intel_digital_port *intel_dig_port);
/* vlv_dsi.c */
void vlv_dsi_init(struct drm_i915_private *dev_priv);

/* icl_dsi.c */
void icl_dsi_init(struct drm_i915_private *dev_priv);

/* intel_dsi_dcs_backlight.c */
int intel_dsi_dcs_init_backlight_funcs(struct intel_connector *intel_connector);

/* intel_hotplug.c */
void intel_hpd_poll_init(struct drm_i915_private *dev_priv);
bool intel_encoder_hotplug(struct intel_encoder *encoder,
			   struct intel_connector *connector);

<<<<<<< HEAD
/* legacy fbdev emulation in intel_fbdev.c */
#ifdef CONFIG_DRM_FBDEV_EMULATION
extern int intel_fbdev_init(struct drm_device *dev);
extern void intel_fbdev_initial_config_async(struct drm_device *dev);
extern void intel_fbdev_unregister(struct drm_i915_private *dev_priv);
extern void intel_fbdev_fini(struct drm_i915_private *dev_priv);
extern void intel_fbdev_set_suspend(struct drm_device *dev, int state, bool synchronous);
extern void intel_fbdev_output_poll_changed(struct drm_device *dev);
extern void intel_fbdev_restore_mode(struct drm_device *dev);
#else
static inline int intel_fbdev_init(struct drm_device *dev)
{
	return 0;
}

static inline void intel_fbdev_initial_config_async(struct drm_device *dev)
{
}

static inline void intel_fbdev_unregister(struct drm_i915_private *dev_priv)
{
}

static inline void intel_fbdev_fini(struct drm_i915_private *dev_priv)
{
}

static inline void intel_fbdev_set_suspend(struct drm_device *dev, int state, bool synchronous)
{
}

static inline void intel_fbdev_output_poll_changed(struct drm_device *dev)
{
}

static inline void intel_fbdev_restore_mode(struct drm_device *dev)
{
}
#endif

/* intel_fbc.c */
void intel_fbc_choose_crtc(struct drm_i915_private *dev_priv,
			   struct intel_atomic_state *state);
bool intel_fbc_is_active(struct drm_i915_private *dev_priv);
void intel_fbc_pre_update(struct intel_crtc *crtc,
			  struct intel_crtc_state *crtc_state,
			  struct intel_plane_state *plane_state);
void intel_fbc_post_update(struct intel_crtc *crtc);
void intel_fbc_init(struct drm_i915_private *dev_priv);
void intel_fbc_init_pipe_state(struct drm_i915_private *dev_priv);
void intel_fbc_enable(struct intel_crtc *crtc,
		      struct intel_crtc_state *crtc_state,
		      struct intel_plane_state *plane_state);
void intel_fbc_disable(struct intel_crtc *crtc);
void intel_fbc_global_disable(struct drm_i915_private *dev_priv);
void intel_fbc_invalidate(struct drm_i915_private *dev_priv,
			  unsigned int frontbuffer_bits,
			  enum fb_op_origin origin);
void intel_fbc_flush(struct drm_i915_private *dev_priv,
		     unsigned int frontbuffer_bits, enum fb_op_origin origin);
void intel_fbc_cleanup_cfb(struct drm_i915_private *dev_priv);
void intel_fbc_handle_fifo_underrun_irq(struct drm_i915_private *dev_priv);
int intel_fbc_reset_underrun(struct drm_i915_private *dev_priv);

/* intel_hdmi.c */
void intel_hdmi_init(struct drm_i915_private *dev_priv, i915_reg_t hdmi_reg,
		     enum port port);
void intel_hdmi_init_connector(struct intel_digital_port *intel_dig_port,
			       struct intel_connector *intel_connector);
struct intel_hdmi *enc_to_intel_hdmi(struct drm_encoder *encoder);
int intel_hdmi_compute_config(struct intel_encoder *encoder,
			      struct intel_crtc_state *pipe_config,
			      struct drm_connector_state *conn_state);
bool intel_hdmi_handle_sink_scrambling(struct intel_encoder *encoder,
				       struct drm_connector *connector,
				       bool high_tmds_clock_ratio,
				       bool scrambling);
void intel_dp_dual_mode_set_tmds_output(struct intel_hdmi *hdmi, bool enable);
void intel_infoframe_init(struct intel_digital_port *intel_dig_port);

/* intel_lvds.c */
bool intel_lvds_port_enabled(struct drm_i915_private *dev_priv,
			     i915_reg_t lvds_reg, enum pipe *pipe);
void intel_lvds_init(struct drm_i915_private *dev_priv);
struct intel_encoder *intel_get_lvds_encoder(struct drm_device *dev);
bool intel_is_dual_link_lvds(struct drm_device *dev);

=======
>>>>>>> 0ecfebd2
/* intel_overlay.c */
void intel_overlay_setup(struct drm_i915_private *dev_priv);
void intel_overlay_cleanup(struct drm_i915_private *dev_priv);
int intel_overlay_switch_off(struct intel_overlay *overlay);
int intel_overlay_put_image_ioctl(struct drm_device *dev, void *data,
				  struct drm_file *file_priv);
int intel_overlay_attrs_ioctl(struct drm_device *dev, void *data,
			      struct drm_file *file_priv);
void intel_overlay_reset(struct drm_i915_private *dev_priv);

<<<<<<< HEAD

/* intel_panel.c */
int intel_panel_init(struct intel_panel *panel,
		     struct drm_display_mode *fixed_mode,
		     struct drm_display_mode *downclock_mode);
void intel_panel_fini(struct intel_panel *panel);
void intel_fixed_panel_mode(const struct drm_display_mode *fixed_mode,
			    struct drm_display_mode *adjusted_mode);
void intel_pch_panel_fitting(struct intel_crtc *crtc,
			     struct intel_crtc_state *pipe_config,
			     int fitting_mode);
void intel_gmch_panel_fitting(struct intel_crtc *crtc,
			      struct intel_crtc_state *pipe_config,
			      int fitting_mode);
void intel_panel_set_backlight_acpi(const struct drm_connector_state *conn_state,
				    u32 level, u32 max);
int intel_panel_setup_backlight(struct drm_connector *connector,
				enum pipe pipe);
void intel_panel_enable_backlight(const struct intel_crtc_state *crtc_state,
				  const struct drm_connector_state *conn_state);
void intel_panel_update_backlight(struct intel_encoder *encoder,
				  const struct intel_crtc_state *crtc_state,
				  const struct drm_connector_state *conn_state);
void intel_panel_disable_backlight(const struct drm_connector_state *old_conn_state);
extern struct drm_display_mode *intel_find_panel_downclock(
				struct drm_i915_private *dev_priv,
				struct drm_display_mode *fixed_mode,
				struct drm_connector *connector);

#if IS_ENABLED(CONFIG_BACKLIGHT_CLASS_DEVICE)
int intel_backlight_device_register(struct intel_connector *connector);
void intel_backlight_device_unregister(struct intel_connector *connector);
#else /* CONFIG_BACKLIGHT_CLASS_DEVICE */
static inline int intel_backlight_device_register(struct intel_connector *connector)
{
	return 0;
}
static inline void intel_backlight_device_unregister(struct intel_connector *connector)
{
}
#endif /* CONFIG_BACKLIGHT_CLASS_DEVICE */

/* intel_hdcp.c */
void intel_hdcp_atomic_check(struct drm_connector *connector,
			     struct drm_connector_state *old_state,
			     struct drm_connector_state *new_state);
int intel_hdcp_init(struct intel_connector *connector,
		    const struct intel_hdcp_shim *hdcp_shim);
int intel_hdcp_enable(struct intel_connector *connector);
int intel_hdcp_disable(struct intel_connector *connector);
int intel_hdcp_check_link(struct intel_connector *connector);
bool is_hdcp_supported(struct drm_i915_private *dev_priv, enum port port);
bool intel_hdcp_capable(struct intel_connector *connector);

/* intel_psr.c */
#define CAN_PSR(dev_priv) (HAS_PSR(dev_priv) && dev_priv->psr.sink_support)
void intel_psr_init_dpcd(struct intel_dp *intel_dp);
void intel_psr_enable(struct intel_dp *intel_dp,
		      const struct intel_crtc_state *crtc_state);
void intel_psr_disable(struct intel_dp *intel_dp,
		      const struct intel_crtc_state *old_crtc_state);
int intel_psr_set_debugfs_mode(struct drm_i915_private *dev_priv,
			       struct drm_modeset_acquire_ctx *ctx,
			       u64 value);
void intel_psr_invalidate(struct drm_i915_private *dev_priv,
			  unsigned frontbuffer_bits,
			  enum fb_op_origin origin);
void intel_psr_flush(struct drm_i915_private *dev_priv,
		     unsigned frontbuffer_bits,
		     enum fb_op_origin origin);
void intel_psr_init(struct drm_i915_private *dev_priv);
void intel_psr_compute_config(struct intel_dp *intel_dp,
			      struct intel_crtc_state *crtc_state);
void intel_psr_irq_control(struct drm_i915_private *dev_priv, u32 debug);
void intel_psr_irq_handler(struct drm_i915_private *dev_priv, u32 psr_iir);
void intel_psr_short_pulse(struct intel_dp *intel_dp);
int intel_psr_wait_for_idle(const struct intel_crtc_state *new_crtc_state,
			    u32 *out_value);
bool intel_psr_enabled(struct intel_dp *intel_dp);

=======
>>>>>>> 0ecfebd2
/* intel_quirks.c */
void intel_init_quirks(struct drm_i915_private *dev_priv);

/* intel_runtime_pm.c */
void intel_runtime_pm_init_early(struct drm_i915_private *dev_priv);
int intel_power_domains_init(struct drm_i915_private *);
void intel_power_domains_cleanup(struct drm_i915_private *dev_priv);
void intel_power_domains_init_hw(struct drm_i915_private *dev_priv, bool resume);
void intel_power_domains_fini_hw(struct drm_i915_private *dev_priv);
void icl_display_core_init(struct drm_i915_private *dev_priv, bool resume);
void icl_display_core_uninit(struct drm_i915_private *dev_priv);
void intel_power_domains_enable(struct drm_i915_private *dev_priv);
void intel_power_domains_disable(struct drm_i915_private *dev_priv);

enum i915_drm_suspend_mode {
	I915_DRM_SUSPEND_IDLE,
	I915_DRM_SUSPEND_MEM,
	I915_DRM_SUSPEND_HIBERNATE,
};

void intel_power_domains_suspend(struct drm_i915_private *dev_priv,
				 enum i915_drm_suspend_mode);
void intel_power_domains_resume(struct drm_i915_private *dev_priv);
void bxt_display_core_init(struct drm_i915_private *dev_priv, bool resume);
void bxt_display_core_uninit(struct drm_i915_private *dev_priv);
void intel_runtime_pm_enable(struct drm_i915_private *dev_priv);
void intel_runtime_pm_disable(struct drm_i915_private *dev_priv);
void intel_runtime_pm_cleanup(struct drm_i915_private *dev_priv);
const char *
intel_display_power_domain_str(enum intel_display_power_domain domain);

bool intel_display_power_is_enabled(struct drm_i915_private *dev_priv,
				    enum intel_display_power_domain domain);
bool __intel_display_power_is_enabled(struct drm_i915_private *dev_priv,
				      enum intel_display_power_domain domain);
intel_wakeref_t intel_display_power_get(struct drm_i915_private *dev_priv,
					enum intel_display_power_domain domain);
intel_wakeref_t
intel_display_power_get_if_enabled(struct drm_i915_private *dev_priv,
				   enum intel_display_power_domain domain);
void intel_display_power_put_unchecked(struct drm_i915_private *dev_priv,
				       enum intel_display_power_domain domain);
#if IS_ENABLED(CONFIG_DRM_I915_DEBUG_RUNTIME_PM)
void intel_display_power_put(struct drm_i915_private *dev_priv,
			     enum intel_display_power_domain domain,
			     intel_wakeref_t wakeref);
#else
#define intel_display_power_put(i915, domain, wakeref) \
	intel_display_power_put_unchecked(i915, domain)
#endif
void icl_dbuf_slices_update(struct drm_i915_private *dev_priv,
			    u8 req_slices);

static inline void
<<<<<<< HEAD
assert_rpm_device_not_suspended(struct drm_i915_private *i915)
{
	WARN_ONCE(i915->runtime_pm.suspended,
=======
assert_rpm_device_not_suspended(struct i915_runtime_pm *rpm)
{
	WARN_ONCE(rpm->suspended,
>>>>>>> 0ecfebd2
		  "Device suspended during HW access\n");
}

static inline void
<<<<<<< HEAD
assert_rpm_wakelock_held(struct drm_i915_private *i915)
{
	assert_rpm_device_not_suspended(i915);
	WARN_ONCE(!atomic_read(&i915->runtime_pm.wakeref_count),
=======
__assert_rpm_wakelock_held(struct i915_runtime_pm *rpm)
{
	assert_rpm_device_not_suspended(rpm);
	WARN_ONCE(!atomic_read(&rpm->wakeref_count),
>>>>>>> 0ecfebd2
		  "RPM wakelock ref not held during HW access");
}

static inline void
assert_rpm_wakelock_held(struct drm_i915_private *i915)
{
	__assert_rpm_wakelock_held(&i915->runtime_pm);
}

/**
 * disable_rpm_wakeref_asserts - disable the RPM assert checks
 * @i915: i915 device instance
 *
 * This function disable asserts that check if we hold an RPM wakelock
 * reference, while keeping the device-not-suspended checks still enabled.
 * It's meant to be used only in special circumstances where our rule about
 * the wakelock refcount wrt. the device power state doesn't hold. According
 * to this rule at any point where we access the HW or want to keep the HW in
 * an active state we must hold an RPM wakelock reference acquired via one of
 * the intel_runtime_pm_get() helpers. Currently there are a few special spots
 * where this rule doesn't hold: the IRQ and suspend/resume handlers, the
 * forcewake release timer, and the GPU RPS and hangcheck works. All other
 * users should avoid using this function.
 *
 * Any calls to this function must have a symmetric call to
 * enable_rpm_wakeref_asserts().
 */
static inline void
disable_rpm_wakeref_asserts(struct drm_i915_private *i915)
{
	atomic_inc(&i915->runtime_pm.wakeref_count);
}

/**
 * enable_rpm_wakeref_asserts - re-enable the RPM assert checks
 * @i915: i915 device instance
 *
 * This function re-enables the RPM assert checks after disabling them with
 * disable_rpm_wakeref_asserts. It's meant to be used only in special
 * circumstances otherwise its use should be avoided.
 *
 * Any calls to this function must have a symmetric call to
 * disable_rpm_wakeref_asserts().
 */
static inline void
enable_rpm_wakeref_asserts(struct drm_i915_private *i915)
{
	atomic_dec(&i915->runtime_pm.wakeref_count);
}

intel_wakeref_t intel_runtime_pm_get(struct drm_i915_private *i915);
intel_wakeref_t intel_runtime_pm_get_if_in_use(struct drm_i915_private *i915);
intel_wakeref_t intel_runtime_pm_get_noresume(struct drm_i915_private *i915);

#define with_intel_runtime_pm(i915, wf) \
	for ((wf) = intel_runtime_pm_get(i915); (wf); \
	     intel_runtime_pm_put((i915), (wf)), (wf) = 0)

#define with_intel_runtime_pm_if_in_use(i915, wf) \
	for ((wf) = intel_runtime_pm_get_if_in_use(i915); (wf); \
	     intel_runtime_pm_put((i915), (wf)), (wf) = 0)

void intel_runtime_pm_put_unchecked(struct drm_i915_private *i915);
#if IS_ENABLED(CONFIG_DRM_I915_DEBUG_RUNTIME_PM)
void intel_runtime_pm_put(struct drm_i915_private *i915, intel_wakeref_t wref);
#else
#define intel_runtime_pm_put(i915, wref) intel_runtime_pm_put_unchecked(i915)
#endif

#if IS_ENABLED(CONFIG_DRM_I915_DEBUG_RUNTIME_PM)
void print_intel_runtime_pm_wakeref(struct drm_i915_private *i915,
				    struct drm_printer *p);
#else
static inline void print_intel_runtime_pm_wakeref(struct drm_i915_private *i915,
						  struct drm_printer *p)
{
}
#endif

void chv_phy_powergate_lanes(struct intel_encoder *encoder,
			     bool override, unsigned int mask);
bool chv_phy_powergate_ch(struct drm_i915_private *dev_priv, enum dpio_phy phy,
			  enum dpio_channel ch, bool override);

<<<<<<< HEAD

/* intel_pm.c */
void intel_init_clock_gating(struct drm_i915_private *dev_priv);
void intel_suspend_hw(struct drm_i915_private *dev_priv);
int ilk_wm_max_level(const struct drm_i915_private *dev_priv);
void intel_update_watermarks(struct intel_crtc *crtc);
void intel_init_pm(struct drm_i915_private *dev_priv);
void intel_init_clock_gating_hooks(struct drm_i915_private *dev_priv);
void intel_pm_setup(struct drm_i915_private *dev_priv);
void intel_gpu_ips_init(struct drm_i915_private *dev_priv);
void intel_gpu_ips_teardown(void);
void intel_init_gt_powersave(struct drm_i915_private *dev_priv);
void intel_cleanup_gt_powersave(struct drm_i915_private *dev_priv);
void intel_sanitize_gt_powersave(struct drm_i915_private *dev_priv);
void intel_enable_gt_powersave(struct drm_i915_private *dev_priv);
void intel_disable_gt_powersave(struct drm_i915_private *dev_priv);
void intel_suspend_gt_powersave(struct drm_i915_private *dev_priv);
void gen6_rps_busy(struct drm_i915_private *dev_priv);
void gen6_rps_reset_ei(struct drm_i915_private *dev_priv);
void gen6_rps_idle(struct drm_i915_private *dev_priv);
void gen6_rps_boost(struct i915_request *rq, struct intel_rps_client *rps);
void g4x_wm_get_hw_state(struct drm_i915_private *dev_priv);
void vlv_wm_get_hw_state(struct drm_i915_private *dev_priv);
void ilk_wm_get_hw_state(struct drm_i915_private *dev_priv);
void skl_wm_get_hw_state(struct drm_i915_private *dev_priv);
void skl_pipe_ddb_get_hw_state(struct intel_crtc *crtc,
			       struct skl_ddb_entry *ddb_y,
			       struct skl_ddb_entry *ddb_uv);
void skl_ddb_get_hw_state(struct drm_i915_private *dev_priv,
			  struct skl_ddb_allocation *ddb /* out */);
void skl_pipe_wm_get_hw_state(struct intel_crtc *crtc,
			      struct skl_pipe_wm *out);
void g4x_wm_sanitize(struct drm_i915_private *dev_priv);
void vlv_wm_sanitize(struct drm_i915_private *dev_priv);
bool intel_can_enable_sagv(struct drm_atomic_state *state);
int intel_enable_sagv(struct drm_i915_private *dev_priv);
int intel_disable_sagv(struct drm_i915_private *dev_priv);
bool skl_wm_level_equals(const struct skl_wm_level *l1,
			 const struct skl_wm_level *l2);
bool skl_ddb_allocation_overlaps(const struct skl_ddb_entry *ddb,
				 const struct skl_ddb_entry entries[],
				 int num_entries, int ignore_idx);
void skl_write_plane_wm(struct intel_plane *plane,
			const struct intel_crtc_state *crtc_state);
void skl_write_cursor_wm(struct intel_plane *plane,
			 const struct intel_crtc_state *crtc_state);
bool ilk_disable_lp_wm(struct drm_device *dev);
int skl_check_pipe_max_pixel_rate(struct intel_crtc *intel_crtc,
				  struct intel_crtc_state *cstate);
void intel_init_ipc(struct drm_i915_private *dev_priv);
void intel_enable_ipc(struct drm_i915_private *dev_priv);

/* intel_sdvo.c */
bool intel_sdvo_port_enabled(struct drm_i915_private *dev_priv,
			     i915_reg_t sdvo_reg, enum pipe *pipe);
bool intel_sdvo_init(struct drm_i915_private *dev_priv,
		     i915_reg_t reg, enum port port);


/* intel_sprite.c */
int intel_usecs_to_scanlines(const struct drm_display_mode *adjusted_mode,
			     int usecs);
struct intel_plane *intel_sprite_plane_create(struct drm_i915_private *dev_priv,
					      enum pipe pipe, int plane);
int intel_sprite_set_colorkey_ioctl(struct drm_device *dev, void *data,
				    struct drm_file *file_priv);
void intel_pipe_update_start(const struct intel_crtc_state *new_crtc_state);
void intel_pipe_update_end(struct intel_crtc_state *new_crtc_state);
int intel_plane_check_stride(const struct intel_plane_state *plane_state);
int intel_plane_check_src_coordinates(struct intel_plane_state *plane_state);
int chv_plane_check_rotation(const struct intel_plane_state *plane_state);
struct intel_plane *
skl_universal_plane_create(struct drm_i915_private *dev_priv,
			   enum pipe pipe, enum plane_id plane_id);

static inline bool icl_is_nv12_y_plane(enum plane_id id)
{
	/* Don't need to do a gen check, these planes are only available on gen11 */
	if (id == PLANE_SPRITE4 || id == PLANE_SPRITE5)
		return true;

	return false;
}

static inline bool icl_is_hdr_plane(struct intel_plane *plane)
{
	if (INTEL_GEN(to_i915(plane->base.dev)) < 11)
		return false;

	return plane->id < PLANE_SPRITE2;
}

/* intel_tv.c */
void intel_tv_init(struct drm_i915_private *dev_priv);

=======
>>>>>>> 0ecfebd2
/* intel_atomic.c */
int intel_digital_connector_atomic_get_property(struct drm_connector *connector,
						const struct drm_connector_state *state,
						struct drm_property *property,
						u64 *val);
int intel_digital_connector_atomic_set_property(struct drm_connector *connector,
						struct drm_connector_state *state,
						struct drm_property *property,
						u64 val);
int intel_digital_connector_atomic_check(struct drm_connector *conn,
					 struct drm_connector_state *new_state);
struct drm_connector_state *
intel_digital_connector_duplicate_state(struct drm_connector *connector);

struct drm_crtc_state *intel_crtc_duplicate_state(struct drm_crtc *crtc);
void intel_crtc_destroy_state(struct drm_crtc *crtc,
			       struct drm_crtc_state *state);
struct drm_atomic_state *intel_atomic_state_alloc(struct drm_device *dev);
void intel_atomic_state_clear(struct drm_atomic_state *);

static inline struct intel_crtc_state *
intel_atomic_get_crtc_state(struct drm_atomic_state *state,
			    struct intel_crtc *crtc)
{
	struct drm_crtc_state *crtc_state;
	crtc_state = drm_atomic_get_crtc_state(state, &crtc->base);
	if (IS_ERR(crtc_state))
		return ERR_CAST(crtc_state);

	return to_intel_crtc_state(crtc_state);
}

int intel_atomic_setup_scalers(struct drm_i915_private *dev_priv,
			       struct intel_crtc *intel_crtc,
			       struct intel_crtc_state *crtc_state);

<<<<<<< HEAD
/* intel_atomic_plane.c */
struct intel_plane *intel_plane_alloc(void);
void intel_plane_free(struct intel_plane *plane);
struct drm_plane_state *intel_plane_duplicate_state(struct drm_plane *plane);
void intel_plane_destroy_state(struct drm_plane *plane,
			       struct drm_plane_state *state);
extern const struct drm_plane_helper_funcs intel_plane_helper_funcs;
void skl_update_planes_on_crtc(struct intel_atomic_state *state,
			       struct intel_crtc *crtc);
void i9xx_update_planes_on_crtc(struct intel_atomic_state *state,
				struct intel_crtc *crtc);
int intel_plane_atomic_check_with_state(const struct intel_crtc_state *old_crtc_state,
					struct intel_crtc_state *crtc_state,
					const struct intel_plane_state *old_plane_state,
					struct intel_plane_state *intel_state);

/* intel_color.c */
void intel_color_init(struct intel_crtc *crtc);
int intel_color_check(struct intel_crtc_state *crtc_state);
void intel_color_commit(const struct intel_crtc_state *crtc_state);
void intel_color_load_luts(const struct intel_crtc_state *crtc_state);

/* intel_lspcon.c */
bool lspcon_init(struct intel_digital_port *intel_dig_port);
void lspcon_resume(struct intel_lspcon *lspcon);
void lspcon_wait_pcon_mode(struct intel_lspcon *lspcon);
void lspcon_write_infoframe(struct intel_encoder *encoder,
			    const struct intel_crtc_state *crtc_state,
			    unsigned int type,
			    const void *buf, ssize_t len);
void lspcon_set_infoframes(struct intel_encoder *encoder,
			   bool enable,
			   const struct intel_crtc_state *crtc_state,
			   const struct drm_connector_state *conn_state);
bool lspcon_infoframe_enabled(struct intel_encoder *encoder,
			      const struct intel_crtc_state *pipe_config);
void lspcon_ycbcr420_config(struct drm_connector *connector,
			    struct intel_crtc_state *crtc_state);

/* intel_pipe_crc.c */
#ifdef CONFIG_DEBUG_FS
int intel_crtc_set_crc_source(struct drm_crtc *crtc, const char *source_name);
int intel_crtc_verify_crc_source(struct drm_crtc *crtc,
				 const char *source_name, size_t *values_cnt);
const char *const *intel_crtc_get_crc_sources(struct drm_crtc *crtc,
					      size_t *count);
void intel_crtc_disable_pipe_crc(struct intel_crtc *crtc);
void intel_crtc_enable_pipe_crc(struct intel_crtc *crtc);
#else
#define intel_crtc_set_crc_source NULL
#define intel_crtc_verify_crc_source NULL
#define intel_crtc_get_crc_sources NULL
static inline void intel_crtc_disable_pipe_crc(struct intel_crtc *crtc)
{
}

static inline void intel_crtc_enable_pipe_crc(struct intel_crtc *crtc)
{
}
#endif
=======
>>>>>>> 0ecfebd2
#endif /* __INTEL_DRV_H__ */<|MERGE_RESOLUTION|>--- conflicted
+++ resolved
@@ -29,21 +29,6 @@
 #include <linux/i2c.h>
 #include <linux/sched/clock.h>
 #include <linux/stackdepot.h>
-<<<<<<< HEAD
-#include <drm/i915_drm.h>
-#include "i915_drv.h"
-#include <drm/drm_crtc.h>
-#include <drm/drm_encoder.h>
-#include <drm/drm_fb_helper.h>
-#include <drm/drm_dp_dual_mode_helper.h>
-#include <drm/drm_dp_mst_helper.h>
-#include <drm/drm_probe_helper.h>
-#include <drm/drm_rect.h>
-#include <drm/drm_vblank.h>
-#include <drm/drm_atomic.h>
-#include <media/cec-notifier.h>
-
-=======
 
 #include <drm/drm_atomic.h>
 #include <drm/drm_crtc.h>
@@ -60,7 +45,6 @@
 
 #include "i915_drv.h"
 
->>>>>>> 0ecfebd2
 struct drm_printer;
 
 /**
@@ -503,15 +487,6 @@
 	int cp_irq_count_cached;
 };
 
-struct intel_hdcp {
-	const struct intel_hdcp_shim *shim;
-	/* Mutex for hdcp state of the connector */
-	struct mutex mutex;
-	u64 value;
-	struct delayed_work check_work;
-	struct work_struct prop_work;
-};
-
 struct intel_connector {
 	struct drm_connector base;
 	/*
@@ -1053,8 +1028,6 @@
 
 	/* Gamma mode programmed on the pipe */
 	u32 gamma_mode;
-<<<<<<< HEAD
-=======
 
 	union {
 		/* CSC mode programmed on the pipe */
@@ -1063,7 +1036,6 @@
 		/* CHV CGM mode */
 		u32 cgm_mode;
 	};
->>>>>>> 0ecfebd2
 
 	/* bitmask of visible planes (enum plane_id) */
 	u8 active_planes;
@@ -1081,9 +1053,6 @@
 		union hdmi_infoframe hdmi;
 	} infoframes;
 
-	/* bitmask of planes that will be updated during the commit */
-	u8 update_planes;
-
 	/* HDMI scrambling status */
 	bool hdmi_scrambling;
 
@@ -1096,15 +1065,12 @@
 	/* Output down scaling is done in LSPCON device */
 	bool lspcon_downsampling;
 
-<<<<<<< HEAD
-=======
 	/* enable pipe gamma? */
 	bool gamma_enable;
 
 	/* enable pipe csc? */
 	bool csc_enable;
 
->>>>>>> 0ecfebd2
 	/* Display Stream compression state */
 	struct {
 		bool compression_enable;
@@ -1401,22 +1367,15 @@
 				const struct intel_crtc_state *crtc_state,
 				unsigned int type,
 				const void *frame, ssize_t len);
-<<<<<<< HEAD
-=======
 	void (*read_infoframe)(struct intel_encoder *encoder,
 			       const struct intel_crtc_state *crtc_state,
 			       unsigned int type,
 			       void *frame, ssize_t len);
->>>>>>> 0ecfebd2
 	void (*set_infoframes)(struct intel_encoder *encoder,
 			       bool enable,
 			       const struct intel_crtc_state *crtc_state,
 			       const struct drm_connector_state *conn_state);
-<<<<<<< HEAD
-	bool (*infoframe_enabled)(struct intel_encoder *encoder,
-=======
 	u32 (*infoframes_enabled)(struct intel_encoder *encoder,
->>>>>>> 0ecfebd2
 				  const struct intel_crtc_state *pipe_config);
 };
 
@@ -1672,87 +1631,6 @@
 void gen9_enable_guc_interrupts(struct drm_i915_private *dev_priv);
 void gen9_disable_guc_interrupts(struct drm_i915_private *dev_priv);
 
-<<<<<<< HEAD
-/* intel_crt.c */
-bool intel_crt_port_enabled(struct drm_i915_private *dev_priv,
-			    i915_reg_t adpa_reg, enum pipe *pipe);
-void intel_crt_init(struct drm_i915_private *dev_priv);
-void intel_crt_reset(struct drm_encoder *encoder);
-
-/* intel_ddi.c */
-void intel_ddi_fdi_post_disable(struct intel_encoder *intel_encoder,
-				const struct intel_crtc_state *old_crtc_state,
-				const struct drm_connector_state *old_conn_state);
-void hsw_fdi_link_train(struct intel_crtc *crtc,
-			const struct intel_crtc_state *crtc_state);
-void intel_ddi_init(struct drm_i915_private *dev_priv, enum port port);
-bool intel_ddi_get_hw_state(struct intel_encoder *encoder, enum pipe *pipe);
-void intel_ddi_enable_transcoder_func(const struct intel_crtc_state *crtc_state);
-void intel_ddi_disable_transcoder_func(const struct intel_crtc_state *crtc_state);
-void intel_ddi_enable_pipe_clock(const struct intel_crtc_state *crtc_state);
-void intel_ddi_disable_pipe_clock(const  struct intel_crtc_state *crtc_state);
-void intel_ddi_set_pipe_settings(const struct intel_crtc_state *crtc_state);
-void intel_ddi_prepare_link_retrain(struct intel_dp *intel_dp);
-bool intel_ddi_connector_get_hw_state(struct intel_connector *intel_connector);
-void intel_ddi_get_config(struct intel_encoder *encoder,
-			  struct intel_crtc_state *pipe_config);
-
-void intel_ddi_set_vc_payload_alloc(const struct intel_crtc_state *crtc_state,
-				    bool state);
-void intel_ddi_compute_min_voltage_level(struct drm_i915_private *dev_priv,
-					 struct intel_crtc_state *crtc_state);
-u32 bxt_signal_levels(struct intel_dp *intel_dp);
-u32 ddi_signal_levels(struct intel_dp *intel_dp);
-u8 intel_ddi_dp_voltage_max(struct intel_encoder *encoder);
-u8 intel_ddi_dp_pre_emphasis_max(struct intel_encoder *encoder,
-				 u8 voltage_swing);
-int intel_ddi_toggle_hdcp_signalling(struct intel_encoder *intel_encoder,
-				     bool enable);
-void icl_sanitize_encoder_pll_mapping(struct intel_encoder *encoder);
-int cnl_calc_wrpll_link(struct drm_i915_private *dev_priv,
-			enum intel_dpll_id pll_id);
-
-unsigned int intel_fb_align_height(const struct drm_framebuffer *fb,
-				   int color_plane, unsigned int height);
-
-/* intel_audio.c */
-void intel_init_audio_hooks(struct drm_i915_private *dev_priv);
-void intel_audio_codec_enable(struct intel_encoder *encoder,
-			      const struct intel_crtc_state *crtc_state,
-			      const struct drm_connector_state *conn_state);
-void intel_audio_codec_disable(struct intel_encoder *encoder,
-			       const struct intel_crtc_state *old_crtc_state,
-			       const struct drm_connector_state *old_conn_state);
-void i915_audio_component_init(struct drm_i915_private *dev_priv);
-void i915_audio_component_cleanup(struct drm_i915_private *dev_priv);
-void intel_audio_init(struct drm_i915_private *dev_priv);
-void intel_audio_deinit(struct drm_i915_private *dev_priv);
-
-/* intel_cdclk.c */
-int intel_crtc_compute_min_cdclk(const struct intel_crtc_state *crtc_state);
-void skl_init_cdclk(struct drm_i915_private *dev_priv);
-void skl_uninit_cdclk(struct drm_i915_private *dev_priv);
-void cnl_init_cdclk(struct drm_i915_private *dev_priv);
-void cnl_uninit_cdclk(struct drm_i915_private *dev_priv);
-void bxt_init_cdclk(struct drm_i915_private *dev_priv);
-void bxt_uninit_cdclk(struct drm_i915_private *dev_priv);
-void icl_init_cdclk(struct drm_i915_private *dev_priv);
-void icl_uninit_cdclk(struct drm_i915_private *dev_priv);
-void intel_init_cdclk_hooks(struct drm_i915_private *dev_priv);
-void intel_update_max_cdclk(struct drm_i915_private *dev_priv);
-void intel_update_cdclk(struct drm_i915_private *dev_priv);
-void intel_update_rawclk(struct drm_i915_private *dev_priv);
-bool intel_cdclk_needs_modeset(const struct intel_cdclk_state *a,
-			       const struct intel_cdclk_state *b);
-bool intel_cdclk_changed(const struct intel_cdclk_state *a,
-			 const struct intel_cdclk_state *b);
-void intel_set_cdclk(struct drm_i915_private *dev_priv,
-		     const struct intel_cdclk_state *cdclk_state);
-void intel_dump_cdclk_state(const struct intel_cdclk_state *cdclk_state,
-			    const char *context);
-
-=======
->>>>>>> 0ecfebd2
 /* intel_display.c */
 void intel_plane_destroy(struct drm_plane *plane);
 void i830_enable_pipe(struct drm_i915_private *dev_priv, enum pipe pipe);
@@ -1939,107 +1817,9 @@
 				   u32 pixel_format, u64 modifier,
 				   unsigned int rotation);
 
-<<<<<<< HEAD
-/* intel_connector.c */
-int intel_connector_init(struct intel_connector *connector);
-struct intel_connector *intel_connector_alloc(void);
-void intel_connector_free(struct intel_connector *connector);
-void intel_connector_destroy(struct drm_connector *connector);
-int intel_connector_register(struct drm_connector *connector);
-void intel_connector_unregister(struct drm_connector *connector);
-void intel_connector_attach_encoder(struct intel_connector *connector,
-				    struct intel_encoder *encoder);
-bool intel_connector_get_hw_state(struct intel_connector *connector);
-enum pipe intel_connector_get_pipe(struct intel_connector *connector);
-int intel_connector_update_modes(struct drm_connector *connector,
-				 struct edid *edid);
-int intel_ddc_get_modes(struct drm_connector *c, struct i2c_adapter *adapter);
-void intel_attach_force_audio_property(struct drm_connector *connector);
-void intel_attach_broadcast_rgb_property(struct drm_connector *connector);
-void intel_attach_aspect_ratio_property(struct drm_connector *connector);
-
-/* intel_csr.c */
-void intel_csr_ucode_init(struct drm_i915_private *);
-void intel_csr_load_program(struct drm_i915_private *);
-void intel_csr_ucode_fini(struct drm_i915_private *);
-void intel_csr_ucode_suspend(struct drm_i915_private *);
-void intel_csr_ucode_resume(struct drm_i915_private *);
-
-/* intel_dp.c */
-bool intel_dp_port_enabled(struct drm_i915_private *dev_priv,
-			   i915_reg_t dp_reg, enum port port,
-			   enum pipe *pipe);
-bool intel_dp_init(struct drm_i915_private *dev_priv, i915_reg_t output_reg,
-		   enum port port);
-bool intel_dp_init_connector(struct intel_digital_port *intel_dig_port,
-			     struct intel_connector *intel_connector);
-void intel_dp_set_link_params(struct intel_dp *intel_dp,
-			      int link_rate, u8 lane_count,
-			      bool link_mst);
-int intel_dp_get_link_train_fallback_values(struct intel_dp *intel_dp,
-					    int link_rate, u8 lane_count);
+/* intel_dp_link_training.c */
 void intel_dp_start_link_train(struct intel_dp *intel_dp);
 void intel_dp_stop_link_train(struct intel_dp *intel_dp);
-int intel_dp_retrain_link(struct intel_encoder *encoder,
-			  struct drm_modeset_acquire_ctx *ctx);
-void intel_dp_sink_dpms(struct intel_dp *intel_dp, int mode);
-void intel_dp_sink_set_decompression_state(struct intel_dp *intel_dp,
-					   const struct intel_crtc_state *crtc_state,
-					   bool enable);
-void intel_dp_encoder_reset(struct drm_encoder *encoder);
-void intel_dp_encoder_suspend(struct intel_encoder *intel_encoder);
-void intel_dp_encoder_flush_work(struct drm_encoder *encoder);
-int intel_dp_compute_config(struct intel_encoder *encoder,
-			    struct intel_crtc_state *pipe_config,
-			    struct drm_connector_state *conn_state);
-bool intel_dp_is_edp(struct intel_dp *intel_dp);
-bool intel_dp_is_port_edp(struct drm_i915_private *dev_priv, enum port port);
-enum irqreturn intel_dp_hpd_pulse(struct intel_digital_port *intel_dig_port,
-				  bool long_hpd);
-void intel_edp_backlight_on(const struct intel_crtc_state *crtc_state,
-			    const struct drm_connector_state *conn_state);
-void intel_edp_backlight_off(const struct drm_connector_state *conn_state);
-void intel_edp_panel_vdd_on(struct intel_dp *intel_dp);
-void intel_edp_panel_on(struct intel_dp *intel_dp);
-void intel_edp_panel_off(struct intel_dp *intel_dp);
-void intel_dp_mst_suspend(struct drm_i915_private *dev_priv);
-void intel_dp_mst_resume(struct drm_i915_private *dev_priv);
-int intel_dp_max_link_rate(struct intel_dp *intel_dp);
-int intel_dp_max_lane_count(struct intel_dp *intel_dp);
-int intel_dp_rate_select(struct intel_dp *intel_dp, int rate);
-void intel_dp_hot_plug(struct intel_encoder *intel_encoder);
-void intel_power_sequencer_reset(struct drm_i915_private *dev_priv);
-u32 intel_dp_pack_aux(const u8 *src, int src_bytes);
-void intel_plane_destroy(struct drm_plane *plane);
-void intel_edp_drrs_enable(struct intel_dp *intel_dp,
-			   const struct intel_crtc_state *crtc_state);
-void intel_edp_drrs_disable(struct intel_dp *intel_dp,
-			    const struct intel_crtc_state *crtc_state);
-void intel_edp_drrs_invalidate(struct drm_i915_private *dev_priv,
-			       unsigned int frontbuffer_bits);
-void intel_edp_drrs_flush(struct drm_i915_private *dev_priv,
-			  unsigned int frontbuffer_bits);
-
-void
-intel_dp_program_link_training_pattern(struct intel_dp *intel_dp,
-				       u8 dp_train_pat);
-void
-intel_dp_set_signal_levels(struct intel_dp *intel_dp);
-void intel_dp_set_idle_link_train(struct intel_dp *intel_dp);
-u8
-intel_dp_voltage_max(struct intel_dp *intel_dp);
-u8
-intel_dp_pre_emphasis_max(struct intel_dp *intel_dp, u8 voltage_swing);
-void intel_dp_compute_rate(struct intel_dp *intel_dp, int port_clock,
-			   u8 *link_bw, u8 *rate_select);
-bool intel_dp_source_supports_hbr2(struct intel_dp *intel_dp);
-bool intel_dp_source_supports_hbr3(struct intel_dp *intel_dp);
-bool
-intel_dp_get_link_status(struct intel_dp *intel_dp, u8 link_status[DP_LINK_STATUS_SIZE]);
-u16 intel_dp_dsc_get_output_bpp(int link_clock, u8 lane_count,
-				int mode_clock, int mode_hdisplay);
-u8 intel_dp_dsc_get_slice_count(struct intel_dp *intel_dp, int mode_clock,
-				int mode_hdisplay);
 
 /* intel_vdsc.c */
 int intel_dp_compute_dsc_params(struct intel_dp *intel_dp,
@@ -2047,29 +1827,6 @@
 enum intel_display_power_domain
 intel_dsc_power_domain(const struct intel_crtc_state *crtc_state);
 
-static inline unsigned int intel_dp_unused_lane_mask(int lane_count)
-{
-	return ~((1 << lane_count) - 1) & 0xf;
-}
-
-bool intel_dp_read_dpcd(struct intel_dp *intel_dp);
-int intel_dp_link_required(int pixel_clock, int bpp);
-int intel_dp_max_data_rate(int max_link_clock, int max_lanes);
-bool intel_digital_port_connected(struct intel_encoder *encoder);
-void icl_tc_phy_disconnect(struct drm_i915_private *dev_priv,
-			   struct intel_digital_port *dig_port);
-=======
-/* intel_dp_link_training.c */
-void intel_dp_start_link_train(struct intel_dp *intel_dp);
-void intel_dp_stop_link_train(struct intel_dp *intel_dp);
-
-/* intel_vdsc.c */
-int intel_dp_compute_dsc_params(struct intel_dp *intel_dp,
-				struct intel_crtc_state *pipe_config);
-enum intel_display_power_domain
-intel_dsc_power_domain(const struct intel_crtc_state *crtc_state);
->>>>>>> 0ecfebd2
-
 /* intel_dp_aux_backlight.c */
 int intel_dp_aux_init_backlight_funcs(struct intel_connector *intel_connector);
 
@@ -2090,96 +1847,6 @@
 bool intel_encoder_hotplug(struct intel_encoder *encoder,
 			   struct intel_connector *connector);
 
-<<<<<<< HEAD
-/* legacy fbdev emulation in intel_fbdev.c */
-#ifdef CONFIG_DRM_FBDEV_EMULATION
-extern int intel_fbdev_init(struct drm_device *dev);
-extern void intel_fbdev_initial_config_async(struct drm_device *dev);
-extern void intel_fbdev_unregister(struct drm_i915_private *dev_priv);
-extern void intel_fbdev_fini(struct drm_i915_private *dev_priv);
-extern void intel_fbdev_set_suspend(struct drm_device *dev, int state, bool synchronous);
-extern void intel_fbdev_output_poll_changed(struct drm_device *dev);
-extern void intel_fbdev_restore_mode(struct drm_device *dev);
-#else
-static inline int intel_fbdev_init(struct drm_device *dev)
-{
-	return 0;
-}
-
-static inline void intel_fbdev_initial_config_async(struct drm_device *dev)
-{
-}
-
-static inline void intel_fbdev_unregister(struct drm_i915_private *dev_priv)
-{
-}
-
-static inline void intel_fbdev_fini(struct drm_i915_private *dev_priv)
-{
-}
-
-static inline void intel_fbdev_set_suspend(struct drm_device *dev, int state, bool synchronous)
-{
-}
-
-static inline void intel_fbdev_output_poll_changed(struct drm_device *dev)
-{
-}
-
-static inline void intel_fbdev_restore_mode(struct drm_device *dev)
-{
-}
-#endif
-
-/* intel_fbc.c */
-void intel_fbc_choose_crtc(struct drm_i915_private *dev_priv,
-			   struct intel_atomic_state *state);
-bool intel_fbc_is_active(struct drm_i915_private *dev_priv);
-void intel_fbc_pre_update(struct intel_crtc *crtc,
-			  struct intel_crtc_state *crtc_state,
-			  struct intel_plane_state *plane_state);
-void intel_fbc_post_update(struct intel_crtc *crtc);
-void intel_fbc_init(struct drm_i915_private *dev_priv);
-void intel_fbc_init_pipe_state(struct drm_i915_private *dev_priv);
-void intel_fbc_enable(struct intel_crtc *crtc,
-		      struct intel_crtc_state *crtc_state,
-		      struct intel_plane_state *plane_state);
-void intel_fbc_disable(struct intel_crtc *crtc);
-void intel_fbc_global_disable(struct drm_i915_private *dev_priv);
-void intel_fbc_invalidate(struct drm_i915_private *dev_priv,
-			  unsigned int frontbuffer_bits,
-			  enum fb_op_origin origin);
-void intel_fbc_flush(struct drm_i915_private *dev_priv,
-		     unsigned int frontbuffer_bits, enum fb_op_origin origin);
-void intel_fbc_cleanup_cfb(struct drm_i915_private *dev_priv);
-void intel_fbc_handle_fifo_underrun_irq(struct drm_i915_private *dev_priv);
-int intel_fbc_reset_underrun(struct drm_i915_private *dev_priv);
-
-/* intel_hdmi.c */
-void intel_hdmi_init(struct drm_i915_private *dev_priv, i915_reg_t hdmi_reg,
-		     enum port port);
-void intel_hdmi_init_connector(struct intel_digital_port *intel_dig_port,
-			       struct intel_connector *intel_connector);
-struct intel_hdmi *enc_to_intel_hdmi(struct drm_encoder *encoder);
-int intel_hdmi_compute_config(struct intel_encoder *encoder,
-			      struct intel_crtc_state *pipe_config,
-			      struct drm_connector_state *conn_state);
-bool intel_hdmi_handle_sink_scrambling(struct intel_encoder *encoder,
-				       struct drm_connector *connector,
-				       bool high_tmds_clock_ratio,
-				       bool scrambling);
-void intel_dp_dual_mode_set_tmds_output(struct intel_hdmi *hdmi, bool enable);
-void intel_infoframe_init(struct intel_digital_port *intel_dig_port);
-
-/* intel_lvds.c */
-bool intel_lvds_port_enabled(struct drm_i915_private *dev_priv,
-			     i915_reg_t lvds_reg, enum pipe *pipe);
-void intel_lvds_init(struct drm_i915_private *dev_priv);
-struct intel_encoder *intel_get_lvds_encoder(struct drm_device *dev);
-bool intel_is_dual_link_lvds(struct drm_device *dev);
-
-=======
->>>>>>> 0ecfebd2
 /* intel_overlay.c */
 void intel_overlay_setup(struct drm_i915_private *dev_priv);
 void intel_overlay_cleanup(struct drm_i915_private *dev_priv);
@@ -2190,89 +1857,6 @@
 			      struct drm_file *file_priv);
 void intel_overlay_reset(struct drm_i915_private *dev_priv);
 
-<<<<<<< HEAD
-
-/* intel_panel.c */
-int intel_panel_init(struct intel_panel *panel,
-		     struct drm_display_mode *fixed_mode,
-		     struct drm_display_mode *downclock_mode);
-void intel_panel_fini(struct intel_panel *panel);
-void intel_fixed_panel_mode(const struct drm_display_mode *fixed_mode,
-			    struct drm_display_mode *adjusted_mode);
-void intel_pch_panel_fitting(struct intel_crtc *crtc,
-			     struct intel_crtc_state *pipe_config,
-			     int fitting_mode);
-void intel_gmch_panel_fitting(struct intel_crtc *crtc,
-			      struct intel_crtc_state *pipe_config,
-			      int fitting_mode);
-void intel_panel_set_backlight_acpi(const struct drm_connector_state *conn_state,
-				    u32 level, u32 max);
-int intel_panel_setup_backlight(struct drm_connector *connector,
-				enum pipe pipe);
-void intel_panel_enable_backlight(const struct intel_crtc_state *crtc_state,
-				  const struct drm_connector_state *conn_state);
-void intel_panel_update_backlight(struct intel_encoder *encoder,
-				  const struct intel_crtc_state *crtc_state,
-				  const struct drm_connector_state *conn_state);
-void intel_panel_disable_backlight(const struct drm_connector_state *old_conn_state);
-extern struct drm_display_mode *intel_find_panel_downclock(
-				struct drm_i915_private *dev_priv,
-				struct drm_display_mode *fixed_mode,
-				struct drm_connector *connector);
-
-#if IS_ENABLED(CONFIG_BACKLIGHT_CLASS_DEVICE)
-int intel_backlight_device_register(struct intel_connector *connector);
-void intel_backlight_device_unregister(struct intel_connector *connector);
-#else /* CONFIG_BACKLIGHT_CLASS_DEVICE */
-static inline int intel_backlight_device_register(struct intel_connector *connector)
-{
-	return 0;
-}
-static inline void intel_backlight_device_unregister(struct intel_connector *connector)
-{
-}
-#endif /* CONFIG_BACKLIGHT_CLASS_DEVICE */
-
-/* intel_hdcp.c */
-void intel_hdcp_atomic_check(struct drm_connector *connector,
-			     struct drm_connector_state *old_state,
-			     struct drm_connector_state *new_state);
-int intel_hdcp_init(struct intel_connector *connector,
-		    const struct intel_hdcp_shim *hdcp_shim);
-int intel_hdcp_enable(struct intel_connector *connector);
-int intel_hdcp_disable(struct intel_connector *connector);
-int intel_hdcp_check_link(struct intel_connector *connector);
-bool is_hdcp_supported(struct drm_i915_private *dev_priv, enum port port);
-bool intel_hdcp_capable(struct intel_connector *connector);
-
-/* intel_psr.c */
-#define CAN_PSR(dev_priv) (HAS_PSR(dev_priv) && dev_priv->psr.sink_support)
-void intel_psr_init_dpcd(struct intel_dp *intel_dp);
-void intel_psr_enable(struct intel_dp *intel_dp,
-		      const struct intel_crtc_state *crtc_state);
-void intel_psr_disable(struct intel_dp *intel_dp,
-		      const struct intel_crtc_state *old_crtc_state);
-int intel_psr_set_debugfs_mode(struct drm_i915_private *dev_priv,
-			       struct drm_modeset_acquire_ctx *ctx,
-			       u64 value);
-void intel_psr_invalidate(struct drm_i915_private *dev_priv,
-			  unsigned frontbuffer_bits,
-			  enum fb_op_origin origin);
-void intel_psr_flush(struct drm_i915_private *dev_priv,
-		     unsigned frontbuffer_bits,
-		     enum fb_op_origin origin);
-void intel_psr_init(struct drm_i915_private *dev_priv);
-void intel_psr_compute_config(struct intel_dp *intel_dp,
-			      struct intel_crtc_state *crtc_state);
-void intel_psr_irq_control(struct drm_i915_private *dev_priv, u32 debug);
-void intel_psr_irq_handler(struct drm_i915_private *dev_priv, u32 psr_iir);
-void intel_psr_short_pulse(struct intel_dp *intel_dp);
-int intel_psr_wait_for_idle(const struct intel_crtc_state *new_crtc_state,
-			    u32 *out_value);
-bool intel_psr_enabled(struct intel_dp *intel_dp);
-
-=======
->>>>>>> 0ecfebd2
 /* intel_quirks.c */
 void intel_init_quirks(struct drm_i915_private *dev_priv);
 
@@ -2327,30 +1911,17 @@
 			    u8 req_slices);
 
 static inline void
-<<<<<<< HEAD
-assert_rpm_device_not_suspended(struct drm_i915_private *i915)
-{
-	WARN_ONCE(i915->runtime_pm.suspended,
-=======
 assert_rpm_device_not_suspended(struct i915_runtime_pm *rpm)
 {
 	WARN_ONCE(rpm->suspended,
->>>>>>> 0ecfebd2
 		  "Device suspended during HW access\n");
 }
 
 static inline void
-<<<<<<< HEAD
-assert_rpm_wakelock_held(struct drm_i915_private *i915)
-{
-	assert_rpm_device_not_suspended(i915);
-	WARN_ONCE(!atomic_read(&i915->runtime_pm.wakeref_count),
-=======
 __assert_rpm_wakelock_held(struct i915_runtime_pm *rpm)
 {
 	assert_rpm_device_not_suspended(rpm);
 	WARN_ONCE(!atomic_read(&rpm->wakeref_count),
->>>>>>> 0ecfebd2
 		  "RPM wakelock ref not held during HW access");
 }
 
@@ -2435,104 +2006,6 @@
 bool chv_phy_powergate_ch(struct drm_i915_private *dev_priv, enum dpio_phy phy,
 			  enum dpio_channel ch, bool override);
 
-<<<<<<< HEAD
-
-/* intel_pm.c */
-void intel_init_clock_gating(struct drm_i915_private *dev_priv);
-void intel_suspend_hw(struct drm_i915_private *dev_priv);
-int ilk_wm_max_level(const struct drm_i915_private *dev_priv);
-void intel_update_watermarks(struct intel_crtc *crtc);
-void intel_init_pm(struct drm_i915_private *dev_priv);
-void intel_init_clock_gating_hooks(struct drm_i915_private *dev_priv);
-void intel_pm_setup(struct drm_i915_private *dev_priv);
-void intel_gpu_ips_init(struct drm_i915_private *dev_priv);
-void intel_gpu_ips_teardown(void);
-void intel_init_gt_powersave(struct drm_i915_private *dev_priv);
-void intel_cleanup_gt_powersave(struct drm_i915_private *dev_priv);
-void intel_sanitize_gt_powersave(struct drm_i915_private *dev_priv);
-void intel_enable_gt_powersave(struct drm_i915_private *dev_priv);
-void intel_disable_gt_powersave(struct drm_i915_private *dev_priv);
-void intel_suspend_gt_powersave(struct drm_i915_private *dev_priv);
-void gen6_rps_busy(struct drm_i915_private *dev_priv);
-void gen6_rps_reset_ei(struct drm_i915_private *dev_priv);
-void gen6_rps_idle(struct drm_i915_private *dev_priv);
-void gen6_rps_boost(struct i915_request *rq, struct intel_rps_client *rps);
-void g4x_wm_get_hw_state(struct drm_i915_private *dev_priv);
-void vlv_wm_get_hw_state(struct drm_i915_private *dev_priv);
-void ilk_wm_get_hw_state(struct drm_i915_private *dev_priv);
-void skl_wm_get_hw_state(struct drm_i915_private *dev_priv);
-void skl_pipe_ddb_get_hw_state(struct intel_crtc *crtc,
-			       struct skl_ddb_entry *ddb_y,
-			       struct skl_ddb_entry *ddb_uv);
-void skl_ddb_get_hw_state(struct drm_i915_private *dev_priv,
-			  struct skl_ddb_allocation *ddb /* out */);
-void skl_pipe_wm_get_hw_state(struct intel_crtc *crtc,
-			      struct skl_pipe_wm *out);
-void g4x_wm_sanitize(struct drm_i915_private *dev_priv);
-void vlv_wm_sanitize(struct drm_i915_private *dev_priv);
-bool intel_can_enable_sagv(struct drm_atomic_state *state);
-int intel_enable_sagv(struct drm_i915_private *dev_priv);
-int intel_disable_sagv(struct drm_i915_private *dev_priv);
-bool skl_wm_level_equals(const struct skl_wm_level *l1,
-			 const struct skl_wm_level *l2);
-bool skl_ddb_allocation_overlaps(const struct skl_ddb_entry *ddb,
-				 const struct skl_ddb_entry entries[],
-				 int num_entries, int ignore_idx);
-void skl_write_plane_wm(struct intel_plane *plane,
-			const struct intel_crtc_state *crtc_state);
-void skl_write_cursor_wm(struct intel_plane *plane,
-			 const struct intel_crtc_state *crtc_state);
-bool ilk_disable_lp_wm(struct drm_device *dev);
-int skl_check_pipe_max_pixel_rate(struct intel_crtc *intel_crtc,
-				  struct intel_crtc_state *cstate);
-void intel_init_ipc(struct drm_i915_private *dev_priv);
-void intel_enable_ipc(struct drm_i915_private *dev_priv);
-
-/* intel_sdvo.c */
-bool intel_sdvo_port_enabled(struct drm_i915_private *dev_priv,
-			     i915_reg_t sdvo_reg, enum pipe *pipe);
-bool intel_sdvo_init(struct drm_i915_private *dev_priv,
-		     i915_reg_t reg, enum port port);
-
-
-/* intel_sprite.c */
-int intel_usecs_to_scanlines(const struct drm_display_mode *adjusted_mode,
-			     int usecs);
-struct intel_plane *intel_sprite_plane_create(struct drm_i915_private *dev_priv,
-					      enum pipe pipe, int plane);
-int intel_sprite_set_colorkey_ioctl(struct drm_device *dev, void *data,
-				    struct drm_file *file_priv);
-void intel_pipe_update_start(const struct intel_crtc_state *new_crtc_state);
-void intel_pipe_update_end(struct intel_crtc_state *new_crtc_state);
-int intel_plane_check_stride(const struct intel_plane_state *plane_state);
-int intel_plane_check_src_coordinates(struct intel_plane_state *plane_state);
-int chv_plane_check_rotation(const struct intel_plane_state *plane_state);
-struct intel_plane *
-skl_universal_plane_create(struct drm_i915_private *dev_priv,
-			   enum pipe pipe, enum plane_id plane_id);
-
-static inline bool icl_is_nv12_y_plane(enum plane_id id)
-{
-	/* Don't need to do a gen check, these planes are only available on gen11 */
-	if (id == PLANE_SPRITE4 || id == PLANE_SPRITE5)
-		return true;
-
-	return false;
-}
-
-static inline bool icl_is_hdr_plane(struct intel_plane *plane)
-{
-	if (INTEL_GEN(to_i915(plane->base.dev)) < 11)
-		return false;
-
-	return plane->id < PLANE_SPRITE2;
-}
-
-/* intel_tv.c */
-void intel_tv_init(struct drm_i915_private *dev_priv);
-
-=======
->>>>>>> 0ecfebd2
 /* intel_atomic.c */
 int intel_digital_connector_atomic_get_property(struct drm_connector *connector,
 						const struct drm_connector_state *state,
@@ -2569,67 +2042,4 @@
 			       struct intel_crtc *intel_crtc,
 			       struct intel_crtc_state *crtc_state);
 
-<<<<<<< HEAD
-/* intel_atomic_plane.c */
-struct intel_plane *intel_plane_alloc(void);
-void intel_plane_free(struct intel_plane *plane);
-struct drm_plane_state *intel_plane_duplicate_state(struct drm_plane *plane);
-void intel_plane_destroy_state(struct drm_plane *plane,
-			       struct drm_plane_state *state);
-extern const struct drm_plane_helper_funcs intel_plane_helper_funcs;
-void skl_update_planes_on_crtc(struct intel_atomic_state *state,
-			       struct intel_crtc *crtc);
-void i9xx_update_planes_on_crtc(struct intel_atomic_state *state,
-				struct intel_crtc *crtc);
-int intel_plane_atomic_check_with_state(const struct intel_crtc_state *old_crtc_state,
-					struct intel_crtc_state *crtc_state,
-					const struct intel_plane_state *old_plane_state,
-					struct intel_plane_state *intel_state);
-
-/* intel_color.c */
-void intel_color_init(struct intel_crtc *crtc);
-int intel_color_check(struct intel_crtc_state *crtc_state);
-void intel_color_commit(const struct intel_crtc_state *crtc_state);
-void intel_color_load_luts(const struct intel_crtc_state *crtc_state);
-
-/* intel_lspcon.c */
-bool lspcon_init(struct intel_digital_port *intel_dig_port);
-void lspcon_resume(struct intel_lspcon *lspcon);
-void lspcon_wait_pcon_mode(struct intel_lspcon *lspcon);
-void lspcon_write_infoframe(struct intel_encoder *encoder,
-			    const struct intel_crtc_state *crtc_state,
-			    unsigned int type,
-			    const void *buf, ssize_t len);
-void lspcon_set_infoframes(struct intel_encoder *encoder,
-			   bool enable,
-			   const struct intel_crtc_state *crtc_state,
-			   const struct drm_connector_state *conn_state);
-bool lspcon_infoframe_enabled(struct intel_encoder *encoder,
-			      const struct intel_crtc_state *pipe_config);
-void lspcon_ycbcr420_config(struct drm_connector *connector,
-			    struct intel_crtc_state *crtc_state);
-
-/* intel_pipe_crc.c */
-#ifdef CONFIG_DEBUG_FS
-int intel_crtc_set_crc_source(struct drm_crtc *crtc, const char *source_name);
-int intel_crtc_verify_crc_source(struct drm_crtc *crtc,
-				 const char *source_name, size_t *values_cnt);
-const char *const *intel_crtc_get_crc_sources(struct drm_crtc *crtc,
-					      size_t *count);
-void intel_crtc_disable_pipe_crc(struct intel_crtc *crtc);
-void intel_crtc_enable_pipe_crc(struct intel_crtc *crtc);
-#else
-#define intel_crtc_set_crc_source NULL
-#define intel_crtc_verify_crc_source NULL
-#define intel_crtc_get_crc_sources NULL
-static inline void intel_crtc_disable_pipe_crc(struct intel_crtc *crtc)
-{
-}
-
-static inline void intel_crtc_enable_pipe_crc(struct intel_crtc *crtc)
-{
-}
-#endif
-=======
->>>>>>> 0ecfebd2
 #endif /* __INTEL_DRV_H__ */