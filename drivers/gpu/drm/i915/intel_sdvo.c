--- conflicted
+++ resolved
@@ -1079,13 +1079,8 @@
 		/* FIXME: This bit is only valid when using TMDS encoding and 8
 		 * bit per color mode. */
 		if (intel_sdvo->has_hdmi_monitor &&
-<<<<<<< HEAD
-		    drm_mode_cea_vic(adjusted_mode) > 1)
+		    drm_match_cea_mode(adjusted_mode) > 1)
 			intel_sdvo->color_range = HDMI_COLOR_RANGE_16_235;
-=======
-		    drm_match_cea_mode(adjusted_mode) > 1)
-			intel_sdvo->color_range = SDVO_COLOR_RANGE_16_235;
->>>>>>> a937536b
 		else
 			intel_sdvo->color_range = 0;
 	}
