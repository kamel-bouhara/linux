--- conflicted
+++ resolved
@@ -380,13 +380,8 @@
 		}
 		fwnode_handle_put(remote_ep);
 
-<<<<<<< HEAD
-		asd = v4l2_async_notifier_add_fwnode_remote_subdev(
-			&vmux->notifier, ep, struct v4l2_async_subdev);
-=======
 		asd = v4l2_async_nf_add_fwnode_remote(&vmux->notifier, ep,
 						      struct v4l2_async_subdev);
->>>>>>> df0cc57e
 
 		fwnode_handle_put(ep);
 
