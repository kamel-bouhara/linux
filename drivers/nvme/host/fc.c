--- conflicted
+++ resolved
@@ -37,8 +37,6 @@
 
 #define NVME_FC_DEFAULT_DEV_LOSS_TMO	60	/* seconds */
 
-#define NVME_FC_DEFAULT_DEV_LOSS_TMO	60	/* seconds */
-
 struct nvme_fc_queue {
 	struct nvme_fc_ctrl	*ctrl;
 	struct device		*dev;
@@ -532,11 +530,7 @@
 {
 	switch (ctrl->ctrl.state) {
 	case NVME_CTRL_NEW:
-<<<<<<< HEAD
-	case NVME_CTRL_RECONNECTING:
-=======
 	case NVME_CTRL_CONNECTING:
->>>>>>> 661e50bc
 		/*
 		 * As all reconnects were suppressed, schedule a
 		 * connect.
@@ -781,11 +775,7 @@
 		}
 		break;
 
-<<<<<<< HEAD
-	case NVME_CTRL_RECONNECTING:
-=======
 	case NVME_CTRL_CONNECTING:
->>>>>>> 661e50bc
 		/*
 		 * The association has already been terminated and the
 		 * controller is attempting reconnects.  No need to do anything
@@ -1545,31 +1535,7 @@
 nvme_fc_abort_aen_ops(struct nvme_fc_ctrl *ctrl)
 {
 	struct nvme_fc_fcp_op *aen_op = ctrl->aen_ops;
-<<<<<<< HEAD
-	unsigned long flags;
-	int i, ret;
-
-	for (i = 0; i < NVME_NR_AEN_COMMANDS; i++, aen_op++) {
-		if (atomic_read(&aen_op->state) != FCPOP_STATE_ACTIVE)
-			continue;
-
-		spin_lock_irqsave(&ctrl->lock, flags);
-		if (ctrl->flags & FCCTRL_TERMIO) {
-			ctrl->iocnt++;
-			aen_op->flags |= FCOP_FLAGS_TERMIO;
-		}
-		spin_unlock_irqrestore(&ctrl->lock, flags);
-
-		ret = __nvme_fc_abort_op(ctrl, aen_op);
-		if (ret) {
-			/*
-			 * if __nvme_fc_abort_op failed the io wasn't
-			 * active. Thus this call path is running in
-			 * parallel to the io complete. Treat as non-error.
-			 */
-=======
 	int i;
->>>>>>> 661e50bc
 
 	for (i = 0; i < NVME_NR_AEN_COMMANDS; i++, aen_op++)
 		__nvme_fc_abort_op(ctrl, aen_op);
@@ -1604,10 +1570,7 @@
 	__le16 status = cpu_to_le16(NVME_SC_SUCCESS << 1);
 	union nvme_result result;
 	bool terminate_assoc = true;
-<<<<<<< HEAD
-=======
 	int opstate;
->>>>>>> 661e50bc
 
 	/*
 	 * WARNING:
@@ -1651,12 +1614,7 @@
 	fc_dma_sync_single_for_cpu(ctrl->lport->dev, op->fcp_req.rspdma,
 				sizeof(op->rsp_iu), DMA_FROM_DEVICE);
 
-<<<<<<< HEAD
-	if (atomic_read(&op->state) == FCPOP_STATE_ABORTED ||
-			op->flags & FCOP_FLAGS_TERMIO)
-=======
 	if (opstate == FCPOP_STATE_ABORTED)
->>>>>>> 661e50bc
 		status = cpu_to_le16(NVME_SC_ABORT_REQ << 1);
 	else if (freq->status)
 		status = cpu_to_le16(NVME_SC_INTERNAL << 1);
@@ -1721,11 +1679,7 @@
 done:
 	if (op->flags & FCOP_FLAGS_AEN) {
 		nvme_complete_async_event(&queue->ctrl->ctrl, status, &result);
-<<<<<<< HEAD
-		__nvme_fc_fcpop_chk_teardowns(ctrl, op);
-=======
 		__nvme_fc_fcpop_chk_teardowns(ctrl, op, opstate);
->>>>>>> 661e50bc
 		atomic_set(&op->state, FCPOP_STATE_IDLE);
 		op->flags = FCOP_FLAGS_AEN;	/* clear other flags */
 		nvme_fc_ctrl_put(ctrl);
@@ -1739,21 +1693,11 @@
 	if (status &&
 	    (blk_queue_dying(rq->q) ||
 	     ctrl->ctrl.state == NVME_CTRL_NEW ||
-<<<<<<< HEAD
-	     ctrl->ctrl.state == NVME_CTRL_RECONNECTING))
-		status |= cpu_to_le16(NVME_SC_DNR << 1);
-
-	if (__nvme_fc_fcpop_chk_teardowns(ctrl, op))
-		__nvme_fc_final_op_cleanup(rq);
-	else
-		nvme_end_request(rq, status, result);
-=======
 	     ctrl->ctrl.state == NVME_CTRL_CONNECTING))
 		status |= cpu_to_le16(NVME_SC_DNR << 1);
 
 	__nvme_fc_fcpop_chk_teardowns(ctrl, op, opstate);
 	nvme_end_request(rq, status, result);
->>>>>>> 661e50bc
 
 check_error:
 	if (terminate_assoc)
@@ -2348,14 +2292,6 @@
 	return BLK_STS_OK;
 }
 
-static inline blk_status_t nvme_fc_is_ready(struct nvme_fc_queue *queue,
-		struct request *rq)
-{
-	if (unlikely(!test_bit(NVME_FC_Q_LIVE, &queue->flags)))
-		return nvmf_check_init_req(&queue->ctrl->ctrl, rq);
-	return BLK_STS_OK;
-}
-
 static blk_status_t
 nvme_fc_queue_rq(struct blk_mq_hw_ctx *hctx,
 			const struct blk_mq_queue_data *bd)
@@ -2892,12 +2828,9 @@
 	__nvme_fc_delete_hw_queue(ctrl, &ctrl->queues[0], 0);
 	nvme_fc_free_queue(&ctrl->queues[0]);
 
-<<<<<<< HEAD
-=======
 	/* re-enable the admin_q so anything new can fast fail */
 	blk_mq_unquiesce_queue(ctrl->ctrl.admin_q);
 
->>>>>>> 661e50bc
 	nvme_fc_ctlr_inactive_on_rport(ctrl);
 }
 
@@ -2912,12 +2845,9 @@
 	 * waiting for io to terminate
 	 */
 	nvme_fc_delete_association(ctrl);
-<<<<<<< HEAD
-=======
 
 	/* resume the io queues so that things will fast fail */
 	nvme_start_queues(nctrl);
->>>>>>> 661e50bc
 }
 
 static void
@@ -2928,11 +2858,7 @@
 	unsigned long recon_delay = ctrl->ctrl.opts->reconnect_delay * HZ;
 	bool recon = true;
 
-<<<<<<< HEAD
-	if (ctrl->ctrl.state != NVME_CTRL_RECONNECTING)
-=======
 	if (ctrl->ctrl.state != NVME_CTRL_CONNECTING)
->>>>>>> 661e50bc
 		return;
 
 	if (portptr->port_state == FC_OBJSTATE_ONLINE)
@@ -2980,17 +2906,10 @@
 	/* will block will waiting for io to terminate */
 	nvme_fc_delete_association(ctrl);
 
-<<<<<<< HEAD
-	if (!nvme_change_ctrl_state(&ctrl->ctrl, NVME_CTRL_RECONNECTING)) {
-		dev_err(ctrl->ctrl.device,
-			"NVME-FC{%d}: error_recovery: Couldn't change state "
-			"to RECONNECTING\n", ctrl->cnum);
-=======
 	if (!nvme_change_ctrl_state(&ctrl->ctrl, NVME_CTRL_CONNECTING)) {
 		dev_err(ctrl->ctrl.device,
 			"NVME-FC{%d}: error_recovery: Couldn't change state "
 			"to CONNECTING\n", ctrl->cnum);
->>>>>>> 661e50bc
 		return;
 	}
 
