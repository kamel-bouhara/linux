// SPDX-License-Identifier: GPL-2.0-only
/*
 * Functions to manage eBPF programs attached to cgroups
 *
 * Copyright (c) 2016 Daniel Mack
 */

#include <linux/kernel.h>
#include <linux/atomic.h>
#include <linux/cgroup.h>
#include <linux/filter.h>
#include <linux/slab.h>
#include <linux/sysctl.h>
#include <linux/string.h>
#include <linux/bpf.h>
#include <linux/bpf-cgroup.h>
#include <net/sock.h>
#include <net/bpf_sk_storage.h>

#include "../cgroup/cgroup-internal.h"

DEFINE_STATIC_KEY_ARRAY_FALSE(cgroup_bpf_enabled_key, MAX_CGROUP_BPF_ATTACH_TYPE);
EXPORT_SYMBOL(cgroup_bpf_enabled_key);

void cgroup_bpf_offline(struct cgroup *cgrp)
{
	cgroup_get(cgrp);
	percpu_ref_kill(&cgrp->bpf.refcnt);
}

static void bpf_cgroup_storages_free(struct bpf_cgroup_storage *storages[])
{
	enum bpf_cgroup_storage_type stype;

	for_each_cgroup_storage_type(stype)
		bpf_cgroup_storage_free(storages[stype]);
}

static int bpf_cgroup_storages_alloc(struct bpf_cgroup_storage *storages[],
				     struct bpf_cgroup_storage *new_storages[],
				     enum bpf_attach_type type,
				     struct bpf_prog *prog,
				     struct cgroup *cgrp)
{
	enum bpf_cgroup_storage_type stype;
	struct bpf_cgroup_storage_key key;
	struct bpf_map *map;

	key.cgroup_inode_id = cgroup_id(cgrp);
	key.attach_type = type;

	for_each_cgroup_storage_type(stype) {
		map = prog->aux->cgroup_storage[stype];
		if (!map)
			continue;

		storages[stype] = cgroup_storage_lookup((void *)map, &key, false);
		if (storages[stype])
			continue;

		storages[stype] = bpf_cgroup_storage_alloc(prog, stype);
		if (IS_ERR(storages[stype])) {
			bpf_cgroup_storages_free(new_storages);
			return -ENOMEM;
		}

		new_storages[stype] = storages[stype];
	}

	return 0;
}

static void bpf_cgroup_storages_assign(struct bpf_cgroup_storage *dst[],
				       struct bpf_cgroup_storage *src[])
{
	enum bpf_cgroup_storage_type stype;

	for_each_cgroup_storage_type(stype)
		dst[stype] = src[stype];
}

static void bpf_cgroup_storages_link(struct bpf_cgroup_storage *storages[],
				     struct cgroup *cgrp,
				     enum bpf_attach_type attach_type)
{
	enum bpf_cgroup_storage_type stype;

	for_each_cgroup_storage_type(stype)
		bpf_cgroup_storage_link(storages[stype], cgrp, attach_type);
}

/* Called when bpf_cgroup_link is auto-detached from dying cgroup.
 * It drops cgroup and bpf_prog refcounts, and marks bpf_link as defunct. It
 * doesn't free link memory, which will eventually be done by bpf_link's
 * release() callback, when its last FD is closed.
 */
static void bpf_cgroup_link_auto_detach(struct bpf_cgroup_link *link)
{
	cgroup_put(link->cgroup);
	link->cgroup = NULL;
}

/**
 * cgroup_bpf_release() - put references of all bpf programs and
 *                        release all cgroup bpf data
 * @work: work structure embedded into the cgroup to modify
 */
static void cgroup_bpf_release(struct work_struct *work)
{
	struct cgroup *p, *cgrp = container_of(work, struct cgroup,
					       bpf.release_work);
	struct bpf_prog_array *old_array;
	struct list_head *storages = &cgrp->bpf.storages;
	struct bpf_cgroup_storage *storage, *stmp;

	unsigned int atype;

	mutex_lock(&cgroup_mutex);

	for (atype = 0; atype < ARRAY_SIZE(cgrp->bpf.progs); atype++) {
		struct list_head *progs = &cgrp->bpf.progs[atype];
		struct bpf_prog_list *pl, *pltmp;

		list_for_each_entry_safe(pl, pltmp, progs, node) {
			list_del(&pl->node);
			if (pl->prog)
				bpf_prog_put(pl->prog);
			if (pl->link)
				bpf_cgroup_link_auto_detach(pl->link);
			kfree(pl);
			static_branch_dec(&cgroup_bpf_enabled_key[atype]);
		}
		old_array = rcu_dereference_protected(
				cgrp->bpf.effective[atype],
				lockdep_is_held(&cgroup_mutex));
		bpf_prog_array_free(old_array);
	}

	list_for_each_entry_safe(storage, stmp, storages, list_cg) {
		bpf_cgroup_storage_unlink(storage);
		bpf_cgroup_storage_free(storage);
	}

	mutex_unlock(&cgroup_mutex);

	for (p = cgroup_parent(cgrp); p; p = cgroup_parent(p))
		cgroup_bpf_put(p);

	percpu_ref_exit(&cgrp->bpf.refcnt);
	cgroup_put(cgrp);
}

/**
 * cgroup_bpf_release_fn() - callback used to schedule releasing
 *                           of bpf cgroup data
 * @ref: percpu ref counter structure
 */
static void cgroup_bpf_release_fn(struct percpu_ref *ref)
{
	struct cgroup *cgrp = container_of(ref, struct cgroup, bpf.refcnt);

	INIT_WORK(&cgrp->bpf.release_work, cgroup_bpf_release);
	queue_work(system_wq, &cgrp->bpf.release_work);
}

/* Get underlying bpf_prog of bpf_prog_list entry, regardless if it's through
 * link or direct prog.
 */
static struct bpf_prog *prog_list_prog(struct bpf_prog_list *pl)
{
	if (pl->prog)
		return pl->prog;
	if (pl->link)
		return pl->link->link.prog;
	return NULL;
}

/* count number of elements in the list.
 * it's slow but the list cannot be long
 */
static u32 prog_list_length(struct list_head *head)
{
	struct bpf_prog_list *pl;
	u32 cnt = 0;

	list_for_each_entry(pl, head, node) {
		if (!prog_list_prog(pl))
			continue;
		cnt++;
	}
	return cnt;
}

/* if parent has non-overridable prog attached,
 * disallow attaching new programs to the descendent cgroup.
 * if parent has overridable or multi-prog, allow attaching
 */
static bool hierarchy_allows_attach(struct cgroup *cgrp,
				    enum cgroup_bpf_attach_type atype)
{
	struct cgroup *p;

	p = cgroup_parent(cgrp);
	if (!p)
		return true;
	do {
		u32 flags = p->bpf.flags[atype];
		u32 cnt;

		if (flags & BPF_F_ALLOW_MULTI)
			return true;
		cnt = prog_list_length(&p->bpf.progs[atype]);
		WARN_ON_ONCE(cnt > 1);
		if (cnt == 1)
			return !!(flags & BPF_F_ALLOW_OVERRIDE);
		p = cgroup_parent(p);
	} while (p);
	return true;
}

/* compute a chain of effective programs for a given cgroup:
 * start from the list of programs in this cgroup and add
 * all parent programs.
 * Note that parent's F_ALLOW_OVERRIDE-type program is yielding
 * to programs in this cgroup
 */
static int compute_effective_progs(struct cgroup *cgrp,
				   enum cgroup_bpf_attach_type atype,
				   struct bpf_prog_array **array)
{
	struct bpf_prog_array_item *item;
	struct bpf_prog_array *progs;
	struct bpf_prog_list *pl;
	struct cgroup *p = cgrp;
	int cnt = 0;

	/* count number of effective programs by walking parents */
	do {
		if (cnt == 0 || (p->bpf.flags[atype] & BPF_F_ALLOW_MULTI))
			cnt += prog_list_length(&p->bpf.progs[atype]);
		p = cgroup_parent(p);
	} while (p);

	progs = bpf_prog_array_alloc(cnt, GFP_KERNEL);
	if (!progs)
		return -ENOMEM;

	/* populate the array with effective progs */
	cnt = 0;
	p = cgrp;
	do {
		if (cnt > 0 && !(p->bpf.flags[atype] & BPF_F_ALLOW_MULTI))
			continue;

		list_for_each_entry(pl, &p->bpf.progs[atype], node) {
			if (!prog_list_prog(pl))
				continue;

			item = &progs->items[cnt];
			item->prog = prog_list_prog(pl);
			bpf_cgroup_storages_assign(item->cgroup_storage,
						   pl->storage);
			cnt++;
		}
	} while ((p = cgroup_parent(p)));

	*array = progs;
	return 0;
}

static void activate_effective_progs(struct cgroup *cgrp,
				     enum cgroup_bpf_attach_type atype,
				     struct bpf_prog_array *old_array)
{
	old_array = rcu_replace_pointer(cgrp->bpf.effective[atype], old_array,
					lockdep_is_held(&cgroup_mutex));
	/* free prog array after grace period, since __cgroup_bpf_run_*()
	 * might be still walking the array
	 */
	bpf_prog_array_free(old_array);
}

/**
 * cgroup_bpf_inherit() - inherit effective programs from parent
 * @cgrp: the cgroup to modify
 */
int cgroup_bpf_inherit(struct cgroup *cgrp)
{
/* has to use marco instead of const int, since compiler thinks
 * that array below is variable length
 */
#define	NR ARRAY_SIZE(cgrp->bpf.effective)
	struct bpf_prog_array *arrays[NR] = {};
	struct cgroup *p;
	int ret, i;

	ret = percpu_ref_init(&cgrp->bpf.refcnt, cgroup_bpf_release_fn, 0,
			      GFP_KERNEL);
	if (ret)
		return ret;

	for (p = cgroup_parent(cgrp); p; p = cgroup_parent(p))
		cgroup_bpf_get(p);

	for (i = 0; i < NR; i++)
		INIT_LIST_HEAD(&cgrp->bpf.progs[i]);

	INIT_LIST_HEAD(&cgrp->bpf.storages);

	for (i = 0; i < NR; i++)
		if (compute_effective_progs(cgrp, i, &arrays[i]))
			goto cleanup;

	for (i = 0; i < NR; i++)
		activate_effective_progs(cgrp, i, arrays[i]);

	return 0;
cleanup:
	for (i = 0; i < NR; i++)
		bpf_prog_array_free(arrays[i]);

	for (p = cgroup_parent(cgrp); p; p = cgroup_parent(p))
		cgroup_bpf_put(p);

	percpu_ref_exit(&cgrp->bpf.refcnt);

	return -ENOMEM;
}

static int update_effective_progs(struct cgroup *cgrp,
				  enum cgroup_bpf_attach_type atype)
{
	struct cgroup_subsys_state *css;
	int err;

	/* allocate and recompute effective prog arrays */
	css_for_each_descendant_pre(css, &cgrp->self) {
		struct cgroup *desc = container_of(css, struct cgroup, self);

		if (percpu_ref_is_zero(&desc->bpf.refcnt))
			continue;

		err = compute_effective_progs(desc, atype, &desc->bpf.inactive);
		if (err)
			goto cleanup;
	}

	/* all allocations were successful. Activate all prog arrays */
	css_for_each_descendant_pre(css, &cgrp->self) {
		struct cgroup *desc = container_of(css, struct cgroup, self);

		if (percpu_ref_is_zero(&desc->bpf.refcnt)) {
			if (unlikely(desc->bpf.inactive)) {
				bpf_prog_array_free(desc->bpf.inactive);
				desc->bpf.inactive = NULL;
			}
			continue;
		}

		activate_effective_progs(desc, atype, desc->bpf.inactive);
		desc->bpf.inactive = NULL;
	}

	return 0;

cleanup:
	/* oom while computing effective. Free all computed effective arrays
	 * since they were not activated
	 */
	css_for_each_descendant_pre(css, &cgrp->self) {
		struct cgroup *desc = container_of(css, struct cgroup, self);

		bpf_prog_array_free(desc->bpf.inactive);
		desc->bpf.inactive = NULL;
	}

	return err;
}

#define BPF_CGROUP_MAX_PROGS 64

static struct bpf_prog_list *find_attach_entry(struct list_head *progs,
					       struct bpf_prog *prog,
					       struct bpf_cgroup_link *link,
					       struct bpf_prog *replace_prog,
					       bool allow_multi)
{
	struct bpf_prog_list *pl;

	/* single-attach case */
	if (!allow_multi) {
		if (list_empty(progs))
			return NULL;
		return list_first_entry(progs, typeof(*pl), node);
	}

	list_for_each_entry(pl, progs, node) {
		if (prog && pl->prog == prog && prog != replace_prog)
			/* disallow attaching the same prog twice */
			return ERR_PTR(-EINVAL);
		if (link && pl->link == link)
			/* disallow attaching the same link twice */
			return ERR_PTR(-EINVAL);
	}

	/* direct prog multi-attach w/ replacement case */
	if (replace_prog) {
		list_for_each_entry(pl, progs, node) {
			if (pl->prog == replace_prog)
				/* a match found */
				return pl;
		}
		/* prog to replace not found for cgroup */
		return ERR_PTR(-ENOENT);
	}

	return NULL;
}

/**
 * __cgroup_bpf_attach() - Attach the program or the link to a cgroup, and
 *                         propagate the change to descendants
 * @cgrp: The cgroup which descendants to traverse
 * @prog: A program to attach
 * @link: A link to attach
 * @replace_prog: Previously attached program to replace if BPF_F_REPLACE is set
 * @type: Type of attach operation
 * @flags: Option flags
 *
 * Exactly one of @prog or @link can be non-null.
 * Must be called with cgroup_mutex held.
 */
static int __cgroup_bpf_attach(struct cgroup *cgrp,
			       struct bpf_prog *prog, struct bpf_prog *replace_prog,
			       struct bpf_cgroup_link *link,
			       enum bpf_attach_type type, u32 flags)
{
	u32 saved_flags = (flags & (BPF_F_ALLOW_OVERRIDE | BPF_F_ALLOW_MULTI));
	struct bpf_prog *old_prog = NULL;
	struct bpf_cgroup_storage *storage[MAX_BPF_CGROUP_STORAGE_TYPE] = {};
	struct bpf_cgroup_storage *new_storage[MAX_BPF_CGROUP_STORAGE_TYPE] = {};
	enum cgroup_bpf_attach_type atype;
	struct bpf_prog_list *pl;
	struct list_head *progs;
	int err;

	if (((flags & BPF_F_ALLOW_OVERRIDE) && (flags & BPF_F_ALLOW_MULTI)) ||
	    ((flags & BPF_F_REPLACE) && !(flags & BPF_F_ALLOW_MULTI)))
		/* invalid combination */
		return -EINVAL;
	if (link && (prog || replace_prog))
		/* only either link or prog/replace_prog can be specified */
		return -EINVAL;
	if (!!replace_prog != !!(flags & BPF_F_REPLACE))
		/* replace_prog implies BPF_F_REPLACE, and vice versa */
		return -EINVAL;

	atype = to_cgroup_bpf_attach_type(type);
	if (atype < 0)
		return -EINVAL;

	progs = &cgrp->bpf.progs[atype];

	if (!hierarchy_allows_attach(cgrp, atype))
		return -EPERM;

	if (!list_empty(progs) && cgrp->bpf.flags[atype] != saved_flags)
		/* Disallow attaching non-overridable on top
		 * of existing overridable in this cgroup.
		 * Disallow attaching multi-prog if overridable or none
		 */
		return -EPERM;

	if (prog_list_length(progs) >= BPF_CGROUP_MAX_PROGS)
		return -E2BIG;

	pl = find_attach_entry(progs, prog, link, replace_prog,
			       flags & BPF_F_ALLOW_MULTI);
	if (IS_ERR(pl))
		return PTR_ERR(pl);

	if (bpf_cgroup_storages_alloc(storage, new_storage, type,
				      prog ? : link->link.prog, cgrp))
		return -ENOMEM;

	if (pl) {
		old_prog = pl->prog;
	} else {
		pl = kmalloc(sizeof(*pl), GFP_KERNEL);
		if (!pl) {
			bpf_cgroup_storages_free(new_storage);
			return -ENOMEM;
		}
		list_add_tail(&pl->node, progs);
	}

	pl->prog = prog;
	pl->link = link;
	bpf_cgroup_storages_assign(pl->storage, storage);
	cgrp->bpf.flags[atype] = saved_flags;

	err = update_effective_progs(cgrp, atype);
	if (err)
		goto cleanup;

	if (old_prog)
		bpf_prog_put(old_prog);
	else
		static_branch_inc(&cgroup_bpf_enabled_key[atype]);
	bpf_cgroup_storages_link(new_storage, cgrp, type);
	return 0;

cleanup:
	if (old_prog) {
		pl->prog = old_prog;
		pl->link = NULL;
	}
	bpf_cgroup_storages_free(new_storage);
	if (!old_prog) {
		list_del(&pl->node);
		kfree(pl);
	}
	return err;
}

static int cgroup_bpf_attach(struct cgroup *cgrp,
			     struct bpf_prog *prog, struct bpf_prog *replace_prog,
			     struct bpf_cgroup_link *link,
			     enum bpf_attach_type type,
			     u32 flags)
{
	int ret;

	mutex_lock(&cgroup_mutex);
	ret = __cgroup_bpf_attach(cgrp, prog, replace_prog, link, type, flags);
	mutex_unlock(&cgroup_mutex);
	return ret;
}

/* Swap updated BPF program for given link in effective program arrays across
 * all descendant cgroups. This function is guaranteed to succeed.
 */
static void replace_effective_prog(struct cgroup *cgrp,
				   enum cgroup_bpf_attach_type atype,
				   struct bpf_cgroup_link *link)
{
	struct bpf_prog_array_item *item;
	struct cgroup_subsys_state *css;
	struct bpf_prog_array *progs;
	struct bpf_prog_list *pl;
	struct list_head *head;
	struct cgroup *cg;
	int pos;

	css_for_each_descendant_pre(css, &cgrp->self) {
		struct cgroup *desc = container_of(css, struct cgroup, self);

		if (percpu_ref_is_zero(&desc->bpf.refcnt))
			continue;

		/* find position of link in effective progs array */
		for (pos = 0, cg = desc; cg; cg = cgroup_parent(cg)) {
			if (pos && !(cg->bpf.flags[atype] & BPF_F_ALLOW_MULTI))
				continue;

			head = &cg->bpf.progs[atype];
			list_for_each_entry(pl, head, node) {
				if (!prog_list_prog(pl))
					continue;
				if (pl->link == link)
					goto found;
				pos++;
			}
		}
found:
		BUG_ON(!cg);
		progs = rcu_dereference_protected(
				desc->bpf.effective[atype],
				lockdep_is_held(&cgroup_mutex));
		item = &progs->items[pos];
		WRITE_ONCE(item->prog, link->link.prog);
	}
}

/**
 * __cgroup_bpf_replace() - Replace link's program and propagate the change
 *                          to descendants
 * @cgrp: The cgroup which descendants to traverse
 * @link: A link for which to replace BPF program
 * @type: Type of attach operation
 *
 * Must be called with cgroup_mutex held.
 */
static int __cgroup_bpf_replace(struct cgroup *cgrp,
				struct bpf_cgroup_link *link,
				struct bpf_prog *new_prog)
{
	enum cgroup_bpf_attach_type atype;
	struct bpf_prog *old_prog;
	struct bpf_prog_list *pl;
	struct list_head *progs;
	bool found = false;

	atype = to_cgroup_bpf_attach_type(link->type);
	if (atype < 0)
		return -EINVAL;

	progs = &cgrp->bpf.progs[atype];

	if (link->link.prog->type != new_prog->type)
		return -EINVAL;

	list_for_each_entry(pl, progs, node) {
		if (pl->link == link) {
			found = true;
			break;
		}
	}
	if (!found)
		return -ENOENT;

	old_prog = xchg(&link->link.prog, new_prog);
	replace_effective_prog(cgrp, atype, link);
	bpf_prog_put(old_prog);
	return 0;
}

static int cgroup_bpf_replace(struct bpf_link *link, struct bpf_prog *new_prog,
			      struct bpf_prog *old_prog)
{
	struct bpf_cgroup_link *cg_link;
	int ret;

	cg_link = container_of(link, struct bpf_cgroup_link, link);

	mutex_lock(&cgroup_mutex);
	/* link might have been auto-released by dying cgroup, so fail */
	if (!cg_link->cgroup) {
		ret = -ENOLINK;
		goto out_unlock;
	}
	if (old_prog && link->prog != old_prog) {
		ret = -EPERM;
		goto out_unlock;
	}
	ret = __cgroup_bpf_replace(cg_link->cgroup, cg_link, new_prog);
out_unlock:
	mutex_unlock(&cgroup_mutex);
	return ret;
}

static struct bpf_prog_list *find_detach_entry(struct list_head *progs,
					       struct bpf_prog *prog,
					       struct bpf_cgroup_link *link,
					       bool allow_multi)
{
	struct bpf_prog_list *pl;

	if (!allow_multi) {
		if (list_empty(progs))
			/* report error when trying to detach and nothing is attached */
			return ERR_PTR(-ENOENT);

		/* to maintain backward compatibility NONE and OVERRIDE cgroups
		 * allow detaching with invalid FD (prog==NULL) in legacy mode
		 */
		return list_first_entry(progs, typeof(*pl), node);
	}

	if (!prog && !link)
		/* to detach MULTI prog the user has to specify valid FD
		 * of the program or link to be detached
		 */
		return ERR_PTR(-EINVAL);

	/* find the prog or link and detach it */
	list_for_each_entry(pl, progs, node) {
		if (pl->prog == prog && pl->link == link)
			return pl;
	}
	return ERR_PTR(-ENOENT);
}

/**
 * __cgroup_bpf_detach() - Detach the program or link from a cgroup, and
 *                         propagate the change to descendants
 * @cgrp: The cgroup which descendants to traverse
 * @prog: A program to detach or NULL
 * @link: A link to detach or NULL
 * @type: Type of detach operation
 *
 * At most one of @prog or @link can be non-NULL.
 * Must be called with cgroup_mutex held.
 */
static int __cgroup_bpf_detach(struct cgroup *cgrp, struct bpf_prog *prog,
			       struct bpf_cgroup_link *link, enum bpf_attach_type type)
{
	enum cgroup_bpf_attach_type atype;
	struct bpf_prog *old_prog;
	struct bpf_prog_list *pl;
	struct list_head *progs;
	u32 flags;
	int err;

	atype = to_cgroup_bpf_attach_type(type);
	if (atype < 0)
		return -EINVAL;

	progs = &cgrp->bpf.progs[atype];
	flags = cgrp->bpf.flags[atype];

	if (prog && link)
		/* only one of prog or link can be specified */
		return -EINVAL;

	pl = find_detach_entry(progs, prog, link, flags & BPF_F_ALLOW_MULTI);
	if (IS_ERR(pl))
		return PTR_ERR(pl);

	/* mark it deleted, so it's ignored while recomputing effective */
	old_prog = pl->prog;
	pl->prog = NULL;
	pl->link = NULL;

	err = update_effective_progs(cgrp, atype);
	if (err)
		goto cleanup;

	/* now can actually delete it from this cgroup list */
	list_del(&pl->node);
	kfree(pl);
	if (list_empty(progs))
		/* last program was detached, reset flags to zero */
		cgrp->bpf.flags[atype] = 0;
	if (old_prog)
		bpf_prog_put(old_prog);
	static_branch_dec(&cgroup_bpf_enabled_key[atype]);
	return 0;

cleanup:
	/* restore back prog or link */
	pl->prog = old_prog;
	pl->link = link;
	return err;
}

static int cgroup_bpf_detach(struct cgroup *cgrp, struct bpf_prog *prog,
			     enum bpf_attach_type type)
{
	int ret;

	mutex_lock(&cgroup_mutex);
	ret = __cgroup_bpf_detach(cgrp, prog, NULL, type);
	mutex_unlock(&cgroup_mutex);
	return ret;
}

/* Must be called with cgroup_mutex held to avoid races. */
static int __cgroup_bpf_query(struct cgroup *cgrp, const union bpf_attr *attr,
			      union bpf_attr __user *uattr)
{
	__u32 __user *prog_ids = u64_to_user_ptr(attr->query.prog_ids);
	enum bpf_attach_type type = attr->query.attach_type;
	enum cgroup_bpf_attach_type atype;
	struct bpf_prog_array *effective;
	struct list_head *progs;
	struct bpf_prog *prog;
	int cnt, ret = 0, i;
	u32 flags;
<<<<<<< HEAD

	atype = to_cgroup_bpf_attach_type(type);
	if (atype < 0)
		return -EINVAL;

	progs = &cgrp->bpf.progs[atype];
	flags = cgrp->bpf.flags[atype];

=======

	atype = to_cgroup_bpf_attach_type(type);
	if (atype < 0)
		return -EINVAL;

	progs = &cgrp->bpf.progs[atype];
	flags = cgrp->bpf.flags[atype];

>>>>>>> df0cc57e
	effective = rcu_dereference_protected(cgrp->bpf.effective[atype],
					      lockdep_is_held(&cgroup_mutex));

	if (attr->query.query_flags & BPF_F_QUERY_EFFECTIVE)
		cnt = bpf_prog_array_length(effective);
	else
		cnt = prog_list_length(progs);

	if (copy_to_user(&uattr->query.attach_flags, &flags, sizeof(flags)))
		return -EFAULT;
	if (copy_to_user(&uattr->query.prog_cnt, &cnt, sizeof(cnt)))
		return -EFAULT;
	if (attr->query.prog_cnt == 0 || !prog_ids || !cnt)
		/* return early if user requested only program count + flags */
		return 0;
	if (attr->query.prog_cnt < cnt) {
		cnt = attr->query.prog_cnt;
		ret = -ENOSPC;
	}

	if (attr->query.query_flags & BPF_F_QUERY_EFFECTIVE) {
		return bpf_prog_array_copy_to_user(effective, prog_ids, cnt);
	} else {
		struct bpf_prog_list *pl;
		u32 id;

		i = 0;
		list_for_each_entry(pl, progs, node) {
			prog = prog_list_prog(pl);
			id = prog->aux->id;
			if (copy_to_user(prog_ids + i, &id, sizeof(id)))
				return -EFAULT;
			if (++i == cnt)
				break;
		}
	}
	return ret;
}

static int cgroup_bpf_query(struct cgroup *cgrp, const union bpf_attr *attr,
			    union bpf_attr __user *uattr)
{
	int ret;

	mutex_lock(&cgroup_mutex);
	ret = __cgroup_bpf_query(cgrp, attr, uattr);
	mutex_unlock(&cgroup_mutex);
	return ret;
}

int cgroup_bpf_prog_attach(const union bpf_attr *attr,
			   enum bpf_prog_type ptype, struct bpf_prog *prog)
{
	struct bpf_prog *replace_prog = NULL;
	struct cgroup *cgrp;
	int ret;

	cgrp = cgroup_get_from_fd(attr->target_fd);
	if (IS_ERR(cgrp))
		return PTR_ERR(cgrp);

	if ((attr->attach_flags & BPF_F_ALLOW_MULTI) &&
	    (attr->attach_flags & BPF_F_REPLACE)) {
		replace_prog = bpf_prog_get_type(attr->replace_bpf_fd, ptype);
		if (IS_ERR(replace_prog)) {
			cgroup_put(cgrp);
			return PTR_ERR(replace_prog);
		}
	}

	ret = cgroup_bpf_attach(cgrp, prog, replace_prog, NULL,
				attr->attach_type, attr->attach_flags);

	if (replace_prog)
		bpf_prog_put(replace_prog);
	cgroup_put(cgrp);
	return ret;
}

int cgroup_bpf_prog_detach(const union bpf_attr *attr, enum bpf_prog_type ptype)
{
	struct bpf_prog *prog;
	struct cgroup *cgrp;
	int ret;

	cgrp = cgroup_get_from_fd(attr->target_fd);
	if (IS_ERR(cgrp))
		return PTR_ERR(cgrp);

	prog = bpf_prog_get_type(attr->attach_bpf_fd, ptype);
	if (IS_ERR(prog))
		prog = NULL;

	ret = cgroup_bpf_detach(cgrp, prog, attr->attach_type);
	if (prog)
		bpf_prog_put(prog);

	cgroup_put(cgrp);
	return ret;
}

static void bpf_cgroup_link_release(struct bpf_link *link)
{
	struct bpf_cgroup_link *cg_link =
		container_of(link, struct bpf_cgroup_link, link);
	struct cgroup *cg;

	/* link might have been auto-detached by dying cgroup already,
	 * in that case our work is done here
	 */
	if (!cg_link->cgroup)
		return;

	mutex_lock(&cgroup_mutex);

	/* re-check cgroup under lock again */
	if (!cg_link->cgroup) {
		mutex_unlock(&cgroup_mutex);
		return;
	}

	WARN_ON(__cgroup_bpf_detach(cg_link->cgroup, NULL, cg_link,
				    cg_link->type));

	cg = cg_link->cgroup;
	cg_link->cgroup = NULL;

	mutex_unlock(&cgroup_mutex);

	cgroup_put(cg);
}

static void bpf_cgroup_link_dealloc(struct bpf_link *link)
{
	struct bpf_cgroup_link *cg_link =
		container_of(link, struct bpf_cgroup_link, link);

	kfree(cg_link);
}

static int bpf_cgroup_link_detach(struct bpf_link *link)
{
	bpf_cgroup_link_release(link);

	return 0;
}

static void bpf_cgroup_link_show_fdinfo(const struct bpf_link *link,
					struct seq_file *seq)
{
	struct bpf_cgroup_link *cg_link =
		container_of(link, struct bpf_cgroup_link, link);
	u64 cg_id = 0;

	mutex_lock(&cgroup_mutex);
	if (cg_link->cgroup)
		cg_id = cgroup_id(cg_link->cgroup);
	mutex_unlock(&cgroup_mutex);

	seq_printf(seq,
		   "cgroup_id:\t%llu\n"
		   "attach_type:\t%d\n",
		   cg_id,
		   cg_link->type);
}

static int bpf_cgroup_link_fill_link_info(const struct bpf_link *link,
					  struct bpf_link_info *info)
{
	struct bpf_cgroup_link *cg_link =
		container_of(link, struct bpf_cgroup_link, link);
	u64 cg_id = 0;

	mutex_lock(&cgroup_mutex);
	if (cg_link->cgroup)
		cg_id = cgroup_id(cg_link->cgroup);
	mutex_unlock(&cgroup_mutex);

	info->cgroup.cgroup_id = cg_id;
	info->cgroup.attach_type = cg_link->type;
	return 0;
}

static const struct bpf_link_ops bpf_cgroup_link_lops = {
	.release = bpf_cgroup_link_release,
	.dealloc = bpf_cgroup_link_dealloc,
	.detach = bpf_cgroup_link_detach,
	.update_prog = cgroup_bpf_replace,
	.show_fdinfo = bpf_cgroup_link_show_fdinfo,
	.fill_link_info = bpf_cgroup_link_fill_link_info,
};

int cgroup_bpf_link_attach(const union bpf_attr *attr, struct bpf_prog *prog)
{
	struct bpf_link_primer link_primer;
	struct bpf_cgroup_link *link;
	struct cgroup *cgrp;
	int err;

	if (attr->link_create.flags)
		return -EINVAL;

	cgrp = cgroup_get_from_fd(attr->link_create.target_fd);
	if (IS_ERR(cgrp))
		return PTR_ERR(cgrp);

	link = kzalloc(sizeof(*link), GFP_USER);
	if (!link) {
		err = -ENOMEM;
		goto out_put_cgroup;
	}
	bpf_link_init(&link->link, BPF_LINK_TYPE_CGROUP, &bpf_cgroup_link_lops,
		      prog);
	link->cgroup = cgrp;
	link->type = attr->link_create.attach_type;

	err = bpf_link_prime(&link->link, &link_primer);
	if (err) {
		kfree(link);
		goto out_put_cgroup;
	}

	err = cgroup_bpf_attach(cgrp, NULL, NULL, link,
				link->type, BPF_F_ALLOW_MULTI);
	if (err) {
		bpf_link_cleanup(&link_primer);
		goto out_put_cgroup;
	}

	return bpf_link_settle(&link_primer);

out_put_cgroup:
	cgroup_put(cgrp);
	return err;
}

int cgroup_bpf_prog_query(const union bpf_attr *attr,
			  union bpf_attr __user *uattr)
{
	struct cgroup *cgrp;
	int ret;

	cgrp = cgroup_get_from_fd(attr->query.target_fd);
	if (IS_ERR(cgrp))
		return PTR_ERR(cgrp);

	ret = cgroup_bpf_query(cgrp, attr, uattr);

	cgroup_put(cgrp);
	return ret;
}

/**
 * __cgroup_bpf_run_filter_skb() - Run a program for packet filtering
 * @sk: The socket sending or receiving traffic
 * @skb: The skb that is being sent or received
 * @type: The type of program to be exectuted
 *
 * If no socket is passed, or the socket is not of type INET or INET6,
 * this function does nothing and returns 0.
 *
 * The program type passed in via @type must be suitable for network
 * filtering. No further check is performed to assert that.
 *
 * For egress packets, this function can return:
 *   NET_XMIT_SUCCESS    (0)	- continue with packet output
 *   NET_XMIT_DROP       (1)	- drop packet and notify TCP to call cwr
 *   NET_XMIT_CN         (2)	- continue with packet output and notify TCP
 *				  to call cwr
 *   -EPERM			- drop packet
 *
 * For ingress packets, this function will return -EPERM if any
 * attached program was found and if it returned != 1 during execution.
 * Otherwise 0 is returned.
 */
int __cgroup_bpf_run_filter_skb(struct sock *sk,
				struct sk_buff *skb,
				enum cgroup_bpf_attach_type atype)
{
	unsigned int offset = skb->data - skb_network_header(skb);
	struct sock *save_sk;
	void *saved_data_end;
	struct cgroup *cgrp;
	int ret;

	if (!sk || !sk_fullsock(sk))
		return 0;

	if (sk->sk_family != AF_INET && sk->sk_family != AF_INET6)
		return 0;

	cgrp = sock_cgroup_ptr(&sk->sk_cgrp_data);
	save_sk = skb->sk;
	skb->sk = sk;
	__skb_push(skb, offset);

	/* compute pointers for the bpf prog */
	bpf_compute_and_save_data_end(skb, &saved_data_end);

	if (atype == CGROUP_INET_EGRESS) {
		ret = BPF_PROG_CGROUP_INET_EGRESS_RUN_ARRAY(
			cgrp->bpf.effective[atype], skb, __bpf_prog_run_save_cb);
	} else {
		ret = BPF_PROG_RUN_ARRAY_CG(cgrp->bpf.effective[atype], skb,
					    __bpf_prog_run_save_cb);
		ret = (ret == 1 ? 0 : -EPERM);
	}
	bpf_restore_data_end(skb, saved_data_end);
	__skb_pull(skb, offset);
	skb->sk = save_sk;

	return ret;
}
EXPORT_SYMBOL(__cgroup_bpf_run_filter_skb);

/**
 * __cgroup_bpf_run_filter_sk() - Run a program on a sock
 * @sk: sock structure to manipulate
 * @type: The type of program to be exectuted
 *
 * socket is passed is expected to be of type INET or INET6.
 *
 * The program type passed in via @type must be suitable for sock
 * filtering. No further check is performed to assert that.
 *
 * This function will return %-EPERM if any if an attached program was found
 * and if it returned != 1 during execution. In all other cases, 0 is returned.
 */
int __cgroup_bpf_run_filter_sk(struct sock *sk,
			       enum cgroup_bpf_attach_type atype)
{
	struct cgroup *cgrp = sock_cgroup_ptr(&sk->sk_cgrp_data);
	int ret;

	ret = BPF_PROG_RUN_ARRAY_CG(cgrp->bpf.effective[atype], sk, bpf_prog_run);
	return ret == 1 ? 0 : -EPERM;
}
EXPORT_SYMBOL(__cgroup_bpf_run_filter_sk);

/**
 * __cgroup_bpf_run_filter_sock_addr() - Run a program on a sock and
 *                                       provided by user sockaddr
 * @sk: sock struct that will use sockaddr
 * @uaddr: sockaddr struct provided by user
 * @type: The type of program to be exectuted
 * @t_ctx: Pointer to attach type specific context
 * @flags: Pointer to u32 which contains higher bits of BPF program
 *         return value (OR'ed together).
 *
 * socket is expected to be of type INET or INET6.
 *
 * This function will return %-EPERM if an attached program is found and
 * returned value != 1 during execution. In all other cases, 0 is returned.
 */
int __cgroup_bpf_run_filter_sock_addr(struct sock *sk,
				      struct sockaddr *uaddr,
				      enum cgroup_bpf_attach_type atype,
				      void *t_ctx,
				      u32 *flags)
{
	struct bpf_sock_addr_kern ctx = {
		.sk = sk,
		.uaddr = uaddr,
		.t_ctx = t_ctx,
	};
	struct sockaddr_storage unspec;
	struct cgroup *cgrp;
	int ret;

	/* Check socket family since not all sockets represent network
	 * endpoint (e.g. AF_UNIX).
	 */
	if (sk->sk_family != AF_INET && sk->sk_family != AF_INET6)
		return 0;

	if (!ctx.uaddr) {
		memset(&unspec, 0, sizeof(unspec));
		ctx.uaddr = (struct sockaddr *)&unspec;
	}

	cgrp = sock_cgroup_ptr(&sk->sk_cgrp_data);
	ret = BPF_PROG_RUN_ARRAY_CG_FLAGS(cgrp->bpf.effective[atype], &ctx,
				          bpf_prog_run, flags);

	return ret == 1 ? 0 : -EPERM;
}
EXPORT_SYMBOL(__cgroup_bpf_run_filter_sock_addr);

/**
 * __cgroup_bpf_run_filter_sock_ops() - Run a program on a sock
 * @sk: socket to get cgroup from
 * @sock_ops: bpf_sock_ops_kern struct to pass to program. Contains
 * sk with connection information (IP addresses, etc.) May not contain
 * cgroup info if it is a req sock.
 * @type: The type of program to be exectuted
 *
 * socket passed is expected to be of type INET or INET6.
 *
 * The program type passed in via @type must be suitable for sock_ops
 * filtering. No further check is performed to assert that.
 *
 * This function will return %-EPERM if any if an attached program was found
 * and if it returned != 1 during execution. In all other cases, 0 is returned.
 */
int __cgroup_bpf_run_filter_sock_ops(struct sock *sk,
				     struct bpf_sock_ops_kern *sock_ops,
				     enum cgroup_bpf_attach_type atype)
{
	struct cgroup *cgrp = sock_cgroup_ptr(&sk->sk_cgrp_data);
	int ret;

	ret = BPF_PROG_RUN_ARRAY_CG(cgrp->bpf.effective[atype], sock_ops,
				    bpf_prog_run);
	return ret == 1 ? 0 : -EPERM;
}
EXPORT_SYMBOL(__cgroup_bpf_run_filter_sock_ops);

int __cgroup_bpf_check_dev_permission(short dev_type, u32 major, u32 minor,
				      short access, enum cgroup_bpf_attach_type atype)
{
	struct cgroup *cgrp;
	struct bpf_cgroup_dev_ctx ctx = {
		.access_type = (access << 16) | dev_type,
		.major = major,
		.minor = minor,
	};
	int allow;

	rcu_read_lock();
	cgrp = task_dfl_cgroup(current);
	allow = BPF_PROG_RUN_ARRAY_CG(cgrp->bpf.effective[atype], &ctx,
				      bpf_prog_run);
	rcu_read_unlock();

	return !allow;
}

static const struct bpf_func_proto *
cgroup_base_func_proto(enum bpf_func_id func_id, const struct bpf_prog *prog)
{
	switch (func_id) {
	case BPF_FUNC_get_current_uid_gid:
		return &bpf_get_current_uid_gid_proto;
	case BPF_FUNC_get_local_storage:
		return &bpf_get_local_storage_proto;
	case BPF_FUNC_get_current_cgroup_id:
		return &bpf_get_current_cgroup_id_proto;
	case BPF_FUNC_perf_event_output:
		return &bpf_event_output_data_proto;
	default:
		return bpf_base_func_proto(func_id);
	}
}

static const struct bpf_func_proto *
cgroup_dev_func_proto(enum bpf_func_id func_id, const struct bpf_prog *prog)
{
	return cgroup_base_func_proto(func_id, prog);
}

static bool cgroup_dev_is_valid_access(int off, int size,
				       enum bpf_access_type type,
				       const struct bpf_prog *prog,
				       struct bpf_insn_access_aux *info)
{
	const int size_default = sizeof(__u32);

	if (type == BPF_WRITE)
		return false;

	if (off < 0 || off + size > sizeof(struct bpf_cgroup_dev_ctx))
		return false;
	/* The verifier guarantees that size > 0. */
	if (off % size != 0)
		return false;

	switch (off) {
	case bpf_ctx_range(struct bpf_cgroup_dev_ctx, access_type):
		bpf_ctx_record_field_size(info, size_default);
		if (!bpf_ctx_narrow_access_ok(off, size, size_default))
			return false;
		break;
	default:
		if (size != size_default)
			return false;
	}

	return true;
}

const struct bpf_prog_ops cg_dev_prog_ops = {
};

const struct bpf_verifier_ops cg_dev_verifier_ops = {
	.get_func_proto		= cgroup_dev_func_proto,
	.is_valid_access	= cgroup_dev_is_valid_access,
};

/**
 * __cgroup_bpf_run_filter_sysctl - Run a program on sysctl
 *
 * @head: sysctl table header
 * @table: sysctl table
 * @write: sysctl is being read (= 0) or written (= 1)
 * @buf: pointer to buffer (in and out)
 * @pcount: value-result argument: value is size of buffer pointed to by @buf,
 *	result is size of @new_buf if program set new value, initial value
 *	otherwise
 * @ppos: value-result argument: value is position at which read from or write
 *	to sysctl is happening, result is new position if program overrode it,
 *	initial value otherwise
 * @type: type of program to be executed
 *
 * Program is run when sysctl is being accessed, either read or written, and
 * can allow or deny such access.
 *
 * This function will return %-EPERM if an attached program is found and
 * returned value != 1 during execution. In all other cases 0 is returned.
 */
int __cgroup_bpf_run_filter_sysctl(struct ctl_table_header *head,
				   struct ctl_table *table, int write,
				   char **buf, size_t *pcount, loff_t *ppos,
				   enum cgroup_bpf_attach_type atype)
{
	struct bpf_sysctl_kern ctx = {
		.head = head,
		.table = table,
		.write = write,
		.ppos = ppos,
		.cur_val = NULL,
		.cur_len = PAGE_SIZE,
		.new_val = NULL,
		.new_len = 0,
		.new_updated = 0,
	};
	struct cgroup *cgrp;
	loff_t pos = 0;
	int ret;

	ctx.cur_val = kmalloc_track_caller(ctx.cur_len, GFP_KERNEL);
	if (!ctx.cur_val ||
	    table->proc_handler(table, 0, ctx.cur_val, &ctx.cur_len, &pos)) {
		/* Let BPF program decide how to proceed. */
		ctx.cur_len = 0;
	}

	if (write && *buf && *pcount) {
		/* BPF program should be able to override new value with a
		 * buffer bigger than provided by user.
		 */
		ctx.new_val = kmalloc_track_caller(PAGE_SIZE, GFP_KERNEL);
		ctx.new_len = min_t(size_t, PAGE_SIZE, *pcount);
		if (ctx.new_val) {
			memcpy(ctx.new_val, *buf, ctx.new_len);
		} else {
			/* Let BPF program decide how to proceed. */
			ctx.new_len = 0;
		}
	}

	rcu_read_lock();
	cgrp = task_dfl_cgroup(current);
	ret = BPF_PROG_RUN_ARRAY_CG(cgrp->bpf.effective[atype], &ctx, bpf_prog_run);
	rcu_read_unlock();

	kfree(ctx.cur_val);

	if (ret == 1 && ctx.new_updated) {
		kfree(*buf);
		*buf = ctx.new_val;
		*pcount = ctx.new_len;
	} else {
		kfree(ctx.new_val);
	}

	return ret == 1 ? 0 : -EPERM;
}

#ifdef CONFIG_NET
static bool __cgroup_bpf_prog_array_is_empty(struct cgroup *cgrp,
					     enum cgroup_bpf_attach_type attach_type)
{
	struct bpf_prog_array *prog_array;
	bool empty;

	rcu_read_lock();
	prog_array = rcu_dereference(cgrp->bpf.effective[attach_type]);
	empty = bpf_prog_array_is_empty(prog_array);
	rcu_read_unlock();

	return empty;
}

static int sockopt_alloc_buf(struct bpf_sockopt_kern *ctx, int max_optlen,
			     struct bpf_sockopt_buf *buf)
{
	if (unlikely(max_optlen < 0))
		return -EINVAL;

	if (unlikely(max_optlen > PAGE_SIZE)) {
		/* We don't expose optvals that are greater than PAGE_SIZE
		 * to the BPF program.
		 */
		max_optlen = PAGE_SIZE;
	}

	if (max_optlen <= sizeof(buf->data)) {
		/* When the optval fits into BPF_SOCKOPT_KERN_BUF_SIZE
		 * bytes avoid the cost of kzalloc.
		 */
		ctx->optval = buf->data;
		ctx->optval_end = ctx->optval + max_optlen;
		return max_optlen;
	}

	ctx->optval = kzalloc(max_optlen, GFP_USER);
	if (!ctx->optval)
		return -ENOMEM;

	ctx->optval_end = ctx->optval + max_optlen;

	return max_optlen;
}

static void sockopt_free_buf(struct bpf_sockopt_kern *ctx,
			     struct bpf_sockopt_buf *buf)
{
	if (ctx->optval == buf->data)
		return;
	kfree(ctx->optval);
}

static bool sockopt_buf_allocated(struct bpf_sockopt_kern *ctx,
				  struct bpf_sockopt_buf *buf)
{
	return ctx->optval != buf->data;
}

int __cgroup_bpf_run_filter_setsockopt(struct sock *sk, int *level,
				       int *optname, char __user *optval,
				       int *optlen, char **kernel_optval)
{
	struct cgroup *cgrp = sock_cgroup_ptr(&sk->sk_cgrp_data);
	struct bpf_sockopt_buf buf = {};
	struct bpf_sockopt_kern ctx = {
		.sk = sk,
		.level = *level,
		.optname = *optname,
	};
	int ret, max_optlen;

	/* Opportunistic check to see whether we have any BPF program
	 * attached to the hook so we don't waste time allocating
	 * memory and locking the socket.
	 */
	if (__cgroup_bpf_prog_array_is_empty(cgrp, CGROUP_SETSOCKOPT))
		return 0;

	/* Allocate a bit more than the initial user buffer for
	 * BPF program. The canonical use case is overriding
	 * TCP_CONGESTION(nv) to TCP_CONGESTION(cubic).
	 */
	max_optlen = max_t(int, 16, *optlen);

	max_optlen = sockopt_alloc_buf(&ctx, max_optlen, &buf);
	if (max_optlen < 0)
		return max_optlen;

	ctx.optlen = *optlen;

	if (copy_from_user(ctx.optval, optval, min(*optlen, max_optlen)) != 0) {
		ret = -EFAULT;
		goto out;
	}

	lock_sock(sk);
	ret = BPF_PROG_RUN_ARRAY_CG(cgrp->bpf.effective[CGROUP_SETSOCKOPT],
				    &ctx, bpf_prog_run);
	release_sock(sk);

	if (!ret) {
		ret = -EPERM;
		goto out;
	}

	if (ctx.optlen == -1) {
		/* optlen set to -1, bypass kernel */
		ret = 1;
	} else if (ctx.optlen > max_optlen || ctx.optlen < -1) {
		/* optlen is out of bounds */
		ret = -EFAULT;
	} else {
		/* optlen within bounds, run kernel handler */
		ret = 0;

		/* export any potential modifications */
		*level = ctx.level;
		*optname = ctx.optname;

		/* optlen == 0 from BPF indicates that we should
		 * use original userspace data.
		 */
		if (ctx.optlen != 0) {
			*optlen = ctx.optlen;
			/* We've used bpf_sockopt_kern->buf as an intermediary
			 * storage, but the BPF program indicates that we need
			 * to pass this data to the kernel setsockopt handler.
			 * No way to export on-stack buf, have to allocate a
			 * new buffer.
			 */
			if (!sockopt_buf_allocated(&ctx, &buf)) {
				void *p = kmalloc(ctx.optlen, GFP_USER);

				if (!p) {
					ret = -ENOMEM;
					goto out;
				}
				memcpy(p, ctx.optval, ctx.optlen);
				*kernel_optval = p;
			} else {
				*kernel_optval = ctx.optval;
			}
			/* export and don't free sockopt buf */
			return 0;
		}
	}

out:
	sockopt_free_buf(&ctx, &buf);
	return ret;
}

int __cgroup_bpf_run_filter_getsockopt(struct sock *sk, int level,
				       int optname, char __user *optval,
				       int __user *optlen, int max_optlen,
				       int retval)
{
	struct cgroup *cgrp = sock_cgroup_ptr(&sk->sk_cgrp_data);
	struct bpf_sockopt_buf buf = {};
	struct bpf_sockopt_kern ctx = {
		.sk = sk,
		.level = level,
		.optname = optname,
		.retval = retval,
	};
	int ret;

	/* Opportunistic check to see whether we have any BPF program
	 * attached to the hook so we don't waste time allocating
	 * memory and locking the socket.
	 */
	if (__cgroup_bpf_prog_array_is_empty(cgrp, CGROUP_GETSOCKOPT))
		return retval;

	ctx.optlen = max_optlen;

	max_optlen = sockopt_alloc_buf(&ctx, max_optlen, &buf);
	if (max_optlen < 0)
		return max_optlen;

	if (!retval) {
		/* If kernel getsockopt finished successfully,
		 * copy whatever was returned to the user back
		 * into our temporary buffer. Set optlen to the
		 * one that kernel returned as well to let
		 * BPF programs inspect the value.
		 */

		if (get_user(ctx.optlen, optlen)) {
			ret = -EFAULT;
			goto out;
		}

		if (ctx.optlen < 0) {
			ret = -EFAULT;
			goto out;
		}

		if (copy_from_user(ctx.optval, optval,
				   min(ctx.optlen, max_optlen)) != 0) {
			ret = -EFAULT;
			goto out;
		}
	}

	lock_sock(sk);
	ret = BPF_PROG_RUN_ARRAY_CG(cgrp->bpf.effective[CGROUP_GETSOCKOPT],
				    &ctx, bpf_prog_run);
	release_sock(sk);

	if (!ret) {
		ret = -EPERM;
		goto out;
	}

	if (ctx.optlen > max_optlen || ctx.optlen < 0) {
		ret = -EFAULT;
		goto out;
	}

	/* BPF programs only allowed to set retval to 0, not some
	 * arbitrary value.
	 */
	if (ctx.retval != 0 && ctx.retval != retval) {
		ret = -EFAULT;
		goto out;
	}

	if (ctx.optlen != 0) {
		if (copy_to_user(optval, ctx.optval, ctx.optlen) ||
		    put_user(ctx.optlen, optlen)) {
			ret = -EFAULT;
			goto out;
		}
	}

	ret = ctx.retval;

out:
	sockopt_free_buf(&ctx, &buf);
	return ret;
}

int __cgroup_bpf_run_filter_getsockopt_kern(struct sock *sk, int level,
					    int optname, void *optval,
					    int *optlen, int retval)
{
	struct cgroup *cgrp = sock_cgroup_ptr(&sk->sk_cgrp_data);
	struct bpf_sockopt_kern ctx = {
		.sk = sk,
		.level = level,
		.optname = optname,
		.retval = retval,
		.optlen = *optlen,
		.optval = optval,
		.optval_end = optval + *optlen,
	};
	int ret;

	/* Note that __cgroup_bpf_run_filter_getsockopt doesn't copy
	 * user data back into BPF buffer when reval != 0. This is
	 * done as an optimization to avoid extra copy, assuming
	 * kernel won't populate the data in case of an error.
	 * Here we always pass the data and memset() should
	 * be called if that data shouldn't be "exported".
	 */

	ret = BPF_PROG_RUN_ARRAY_CG(cgrp->bpf.effective[CGROUP_GETSOCKOPT],
				    &ctx, bpf_prog_run);
	if (!ret)
		return -EPERM;

	if (ctx.optlen > *optlen)
		return -EFAULT;

	/* BPF programs only allowed to set retval to 0, not some
	 * arbitrary value.
	 */
	if (ctx.retval != 0 && ctx.retval != retval)
		return -EFAULT;

	/* BPF programs can shrink the buffer, export the modifications.
	 */
	if (ctx.optlen != 0)
		*optlen = ctx.optlen;

	return ctx.retval;
}
#endif

static ssize_t sysctl_cpy_dir(const struct ctl_dir *dir, char **bufp,
			      size_t *lenp)
{
	ssize_t tmp_ret = 0, ret;

	if (dir->header.parent) {
		tmp_ret = sysctl_cpy_dir(dir->header.parent, bufp, lenp);
		if (tmp_ret < 0)
			return tmp_ret;
	}

	ret = strscpy(*bufp, dir->header.ctl_table[0].procname, *lenp);
	if (ret < 0)
		return ret;
	*bufp += ret;
	*lenp -= ret;
	ret += tmp_ret;

	/* Avoid leading slash. */
	if (!ret)
		return ret;

	tmp_ret = strscpy(*bufp, "/", *lenp);
	if (tmp_ret < 0)
		return tmp_ret;
	*bufp += tmp_ret;
	*lenp -= tmp_ret;

	return ret + tmp_ret;
}

BPF_CALL_4(bpf_sysctl_get_name, struct bpf_sysctl_kern *, ctx, char *, buf,
	   size_t, buf_len, u64, flags)
{
	ssize_t tmp_ret = 0, ret;

	if (!buf)
		return -EINVAL;

	if (!(flags & BPF_F_SYSCTL_BASE_NAME)) {
		if (!ctx->head)
			return -EINVAL;
		tmp_ret = sysctl_cpy_dir(ctx->head->parent, &buf, &buf_len);
		if (tmp_ret < 0)
			return tmp_ret;
	}

	ret = strscpy(buf, ctx->table->procname, buf_len);

	return ret < 0 ? ret : tmp_ret + ret;
}

static const struct bpf_func_proto bpf_sysctl_get_name_proto = {
	.func		= bpf_sysctl_get_name,
	.gpl_only	= false,
	.ret_type	= RET_INTEGER,
	.arg1_type	= ARG_PTR_TO_CTX,
	.arg2_type	= ARG_PTR_TO_MEM,
	.arg3_type	= ARG_CONST_SIZE,
	.arg4_type	= ARG_ANYTHING,
};

static int copy_sysctl_value(char *dst, size_t dst_len, char *src,
			     size_t src_len)
{
	if (!dst)
		return -EINVAL;

	if (!dst_len)
		return -E2BIG;

	if (!src || !src_len) {
		memset(dst, 0, dst_len);
		return -EINVAL;
	}

	memcpy(dst, src, min(dst_len, src_len));

	if (dst_len > src_len) {
		memset(dst + src_len, '\0', dst_len - src_len);
		return src_len;
	}

	dst[dst_len - 1] = '\0';

	return -E2BIG;
}

BPF_CALL_3(bpf_sysctl_get_current_value, struct bpf_sysctl_kern *, ctx,
	   char *, buf, size_t, buf_len)
{
	return copy_sysctl_value(buf, buf_len, ctx->cur_val, ctx->cur_len);
}

static const struct bpf_func_proto bpf_sysctl_get_current_value_proto = {
	.func		= bpf_sysctl_get_current_value,
	.gpl_only	= false,
	.ret_type	= RET_INTEGER,
	.arg1_type	= ARG_PTR_TO_CTX,
	.arg2_type	= ARG_PTR_TO_UNINIT_MEM,
	.arg3_type	= ARG_CONST_SIZE,
};

BPF_CALL_3(bpf_sysctl_get_new_value, struct bpf_sysctl_kern *, ctx, char *, buf,
	   size_t, buf_len)
{
	if (!ctx->write) {
		if (buf && buf_len)
			memset(buf, '\0', buf_len);
		return -EINVAL;
	}
	return copy_sysctl_value(buf, buf_len, ctx->new_val, ctx->new_len);
}

static const struct bpf_func_proto bpf_sysctl_get_new_value_proto = {
	.func		= bpf_sysctl_get_new_value,
	.gpl_only	= false,
	.ret_type	= RET_INTEGER,
	.arg1_type	= ARG_PTR_TO_CTX,
	.arg2_type	= ARG_PTR_TO_UNINIT_MEM,
	.arg3_type	= ARG_CONST_SIZE,
};

BPF_CALL_3(bpf_sysctl_set_new_value, struct bpf_sysctl_kern *, ctx,
	   const char *, buf, size_t, buf_len)
{
	if (!ctx->write || !ctx->new_val || !ctx->new_len || !buf || !buf_len)
		return -EINVAL;

	if (buf_len > PAGE_SIZE - 1)
		return -E2BIG;

	memcpy(ctx->new_val, buf, buf_len);
	ctx->new_len = buf_len;
	ctx->new_updated = 1;

	return 0;
}

static const struct bpf_func_proto bpf_sysctl_set_new_value_proto = {
	.func		= bpf_sysctl_set_new_value,
	.gpl_only	= false,
	.ret_type	= RET_INTEGER,
	.arg1_type	= ARG_PTR_TO_CTX,
	.arg2_type	= ARG_PTR_TO_MEM,
	.arg3_type	= ARG_CONST_SIZE,
};

static const struct bpf_func_proto *
sysctl_func_proto(enum bpf_func_id func_id, const struct bpf_prog *prog)
{
	switch (func_id) {
	case BPF_FUNC_strtol:
		return &bpf_strtol_proto;
	case BPF_FUNC_strtoul:
		return &bpf_strtoul_proto;
	case BPF_FUNC_sysctl_get_name:
		return &bpf_sysctl_get_name_proto;
	case BPF_FUNC_sysctl_get_current_value:
		return &bpf_sysctl_get_current_value_proto;
	case BPF_FUNC_sysctl_get_new_value:
		return &bpf_sysctl_get_new_value_proto;
	case BPF_FUNC_sysctl_set_new_value:
		return &bpf_sysctl_set_new_value_proto;
	case BPF_FUNC_ktime_get_coarse_ns:
		return &bpf_ktime_get_coarse_ns_proto;
	default:
		return cgroup_base_func_proto(func_id, prog);
	}
}

static bool sysctl_is_valid_access(int off, int size, enum bpf_access_type type,
				   const struct bpf_prog *prog,
				   struct bpf_insn_access_aux *info)
{
	const int size_default = sizeof(__u32);

	if (off < 0 || off + size > sizeof(struct bpf_sysctl) || off % size)
		return false;

	switch (off) {
	case bpf_ctx_range(struct bpf_sysctl, write):
		if (type != BPF_READ)
			return false;
		bpf_ctx_record_field_size(info, size_default);
		return bpf_ctx_narrow_access_ok(off, size, size_default);
	case bpf_ctx_range(struct bpf_sysctl, file_pos):
		if (type == BPF_READ) {
			bpf_ctx_record_field_size(info, size_default);
			return bpf_ctx_narrow_access_ok(off, size, size_default);
		} else {
			return size == size_default;
		}
	default:
		return false;
	}
}

static u32 sysctl_convert_ctx_access(enum bpf_access_type type,
				     const struct bpf_insn *si,
				     struct bpf_insn *insn_buf,
				     struct bpf_prog *prog, u32 *target_size)
{
	struct bpf_insn *insn = insn_buf;
	u32 read_size;

	switch (si->off) {
	case offsetof(struct bpf_sysctl, write):
		*insn++ = BPF_LDX_MEM(
			BPF_SIZE(si->code), si->dst_reg, si->src_reg,
			bpf_target_off(struct bpf_sysctl_kern, write,
				       sizeof_field(struct bpf_sysctl_kern,
						    write),
				       target_size));
		break;
	case offsetof(struct bpf_sysctl, file_pos):
		/* ppos is a pointer so it should be accessed via indirect
		 * loads and stores. Also for stores additional temporary
		 * register is used since neither src_reg nor dst_reg can be
		 * overridden.
		 */
		if (type == BPF_WRITE) {
			int treg = BPF_REG_9;

			if (si->src_reg == treg || si->dst_reg == treg)
				--treg;
			if (si->src_reg == treg || si->dst_reg == treg)
				--treg;
			*insn++ = BPF_STX_MEM(
				BPF_DW, si->dst_reg, treg,
				offsetof(struct bpf_sysctl_kern, tmp_reg));
			*insn++ = BPF_LDX_MEM(
				BPF_FIELD_SIZEOF(struct bpf_sysctl_kern, ppos),
				treg, si->dst_reg,
				offsetof(struct bpf_sysctl_kern, ppos));
			*insn++ = BPF_STX_MEM(
				BPF_SIZEOF(u32), treg, si->src_reg,
				bpf_ctx_narrow_access_offset(
					0, sizeof(u32), sizeof(loff_t)));
			*insn++ = BPF_LDX_MEM(
				BPF_DW, treg, si->dst_reg,
				offsetof(struct bpf_sysctl_kern, tmp_reg));
		} else {
			*insn++ = BPF_LDX_MEM(
				BPF_FIELD_SIZEOF(struct bpf_sysctl_kern, ppos),
				si->dst_reg, si->src_reg,
				offsetof(struct bpf_sysctl_kern, ppos));
			read_size = bpf_size_to_bytes(BPF_SIZE(si->code));
			*insn++ = BPF_LDX_MEM(
				BPF_SIZE(si->code), si->dst_reg, si->dst_reg,
				bpf_ctx_narrow_access_offset(
					0, read_size, sizeof(loff_t)));
		}
		*target_size = sizeof(u32);
		break;
	}

	return insn - insn_buf;
}

const struct bpf_verifier_ops cg_sysctl_verifier_ops = {
	.get_func_proto		= sysctl_func_proto,
	.is_valid_access	= sysctl_is_valid_access,
	.convert_ctx_access	= sysctl_convert_ctx_access,
};

const struct bpf_prog_ops cg_sysctl_prog_ops = {
};

#ifdef CONFIG_NET
BPF_CALL_1(bpf_get_netns_cookie_sockopt, struct bpf_sockopt_kern *, ctx)
{
	const struct net *net = ctx ? sock_net(ctx->sk) : &init_net;

	return net->net_cookie;
}

static const struct bpf_func_proto bpf_get_netns_cookie_sockopt_proto = {
	.func		= bpf_get_netns_cookie_sockopt,
	.gpl_only	= false,
	.ret_type	= RET_INTEGER,
	.arg1_type	= ARG_PTR_TO_CTX_OR_NULL,
};
#endif

static const struct bpf_func_proto *
cg_sockopt_func_proto(enum bpf_func_id func_id, const struct bpf_prog *prog)
{
	switch (func_id) {
#ifdef CONFIG_NET
	case BPF_FUNC_get_netns_cookie:
		return &bpf_get_netns_cookie_sockopt_proto;
	case BPF_FUNC_sk_storage_get:
		return &bpf_sk_storage_get_proto;
	case BPF_FUNC_sk_storage_delete:
		return &bpf_sk_storage_delete_proto;
	case BPF_FUNC_setsockopt:
		if (prog->expected_attach_type == BPF_CGROUP_SETSOCKOPT)
			return &bpf_sk_setsockopt_proto;
		return NULL;
	case BPF_FUNC_getsockopt:
		if (prog->expected_attach_type == BPF_CGROUP_SETSOCKOPT)
			return &bpf_sk_getsockopt_proto;
		return NULL;
#endif
#ifdef CONFIG_INET
	case BPF_FUNC_tcp_sock:
		return &bpf_tcp_sock_proto;
#endif
	default:
		return cgroup_base_func_proto(func_id, prog);
	}
}

static bool cg_sockopt_is_valid_access(int off, int size,
				       enum bpf_access_type type,
				       const struct bpf_prog *prog,
				       struct bpf_insn_access_aux *info)
{
	const int size_default = sizeof(__u32);

	if (off < 0 || off >= sizeof(struct bpf_sockopt))
		return false;

	if (off % size != 0)
		return false;

	if (type == BPF_WRITE) {
		switch (off) {
		case offsetof(struct bpf_sockopt, retval):
			if (size != size_default)
				return false;
			return prog->expected_attach_type ==
				BPF_CGROUP_GETSOCKOPT;
		case offsetof(struct bpf_sockopt, optname):
			fallthrough;
		case offsetof(struct bpf_sockopt, level):
			if (size != size_default)
				return false;
			return prog->expected_attach_type ==
				BPF_CGROUP_SETSOCKOPT;
		case offsetof(struct bpf_sockopt, optlen):
			return size == size_default;
		default:
			return false;
		}
	}

	switch (off) {
	case offsetof(struct bpf_sockopt, sk):
		if (size != sizeof(__u64))
			return false;
		info->reg_type = PTR_TO_SOCKET;
		break;
	case offsetof(struct bpf_sockopt, optval):
		if (size != sizeof(__u64))
			return false;
		info->reg_type = PTR_TO_PACKET;
		break;
	case offsetof(struct bpf_sockopt, optval_end):
		if (size != sizeof(__u64))
			return false;
		info->reg_type = PTR_TO_PACKET_END;
		break;
	case offsetof(struct bpf_sockopt, retval):
		if (size != size_default)
			return false;
		return prog->expected_attach_type == BPF_CGROUP_GETSOCKOPT;
	default:
		if (size != size_default)
			return false;
		break;
	}
	return true;
}

#define CG_SOCKOPT_ACCESS_FIELD(T, F)					\
	T(BPF_FIELD_SIZEOF(struct bpf_sockopt_kern, F),			\
	  si->dst_reg, si->src_reg,					\
	  offsetof(struct bpf_sockopt_kern, F))

static u32 cg_sockopt_convert_ctx_access(enum bpf_access_type type,
					 const struct bpf_insn *si,
					 struct bpf_insn *insn_buf,
					 struct bpf_prog *prog,
					 u32 *target_size)
{
	struct bpf_insn *insn = insn_buf;

	switch (si->off) {
	case offsetof(struct bpf_sockopt, sk):
		*insn++ = CG_SOCKOPT_ACCESS_FIELD(BPF_LDX_MEM, sk);
		break;
	case offsetof(struct bpf_sockopt, level):
		if (type == BPF_WRITE)
			*insn++ = CG_SOCKOPT_ACCESS_FIELD(BPF_STX_MEM, level);
		else
			*insn++ = CG_SOCKOPT_ACCESS_FIELD(BPF_LDX_MEM, level);
		break;
	case offsetof(struct bpf_sockopt, optname):
		if (type == BPF_WRITE)
			*insn++ = CG_SOCKOPT_ACCESS_FIELD(BPF_STX_MEM, optname);
		else
			*insn++ = CG_SOCKOPT_ACCESS_FIELD(BPF_LDX_MEM, optname);
		break;
	case offsetof(struct bpf_sockopt, optlen):
		if (type == BPF_WRITE)
			*insn++ = CG_SOCKOPT_ACCESS_FIELD(BPF_STX_MEM, optlen);
		else
			*insn++ = CG_SOCKOPT_ACCESS_FIELD(BPF_LDX_MEM, optlen);
		break;
	case offsetof(struct bpf_sockopt, retval):
		if (type == BPF_WRITE)
			*insn++ = CG_SOCKOPT_ACCESS_FIELD(BPF_STX_MEM, retval);
		else
			*insn++ = CG_SOCKOPT_ACCESS_FIELD(BPF_LDX_MEM, retval);
		break;
	case offsetof(struct bpf_sockopt, optval):
		*insn++ = CG_SOCKOPT_ACCESS_FIELD(BPF_LDX_MEM, optval);
		break;
	case offsetof(struct bpf_sockopt, optval_end):
		*insn++ = CG_SOCKOPT_ACCESS_FIELD(BPF_LDX_MEM, optval_end);
		break;
	}

	return insn - insn_buf;
}

static int cg_sockopt_get_prologue(struct bpf_insn *insn_buf,
				   bool direct_write,
				   const struct bpf_prog *prog)
{
	/* Nothing to do for sockopt argument. The data is kzalloc'ated.
	 */
	return 0;
}

const struct bpf_verifier_ops cg_sockopt_verifier_ops = {
	.get_func_proto		= cg_sockopt_func_proto,
	.is_valid_access	= cg_sockopt_is_valid_access,
	.convert_ctx_access	= cg_sockopt_convert_ctx_access,
	.gen_prologue		= cg_sockopt_get_prologue,
};

const struct bpf_prog_ops cg_sockopt_prog_ops = {
};<|MERGE_RESOLUTION|>--- conflicted
+++ resolved
@@ -767,7 +767,6 @@
 	struct bpf_prog *prog;
 	int cnt, ret = 0, i;
 	u32 flags;
-<<<<<<< HEAD
 
 	atype = to_cgroup_bpf_attach_type(type);
 	if (atype < 0)
@@ -776,16 +775,6 @@
 	progs = &cgrp->bpf.progs[atype];
 	flags = cgrp->bpf.flags[atype];
 
-=======
-
-	atype = to_cgroup_bpf_attach_type(type);
-	if (atype < 0)
-		return -EINVAL;
-
-	progs = &cgrp->bpf.progs[atype];
-	flags = cgrp->bpf.flags[atype];
-
->>>>>>> df0cc57e
 	effective = rcu_dereference_protected(cgrp->bpf.effective[atype],
 					      lockdep_is_held(&cgroup_mutex));
 
