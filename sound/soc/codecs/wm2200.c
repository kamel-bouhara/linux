--- conflicted
+++ resolved
@@ -34,10 +34,7 @@
 
 #include "wm2200.h"
 #include "wmfw.h"
-<<<<<<< HEAD
-=======
 #include "wm_adsp.h"
->>>>>>> f55ec27f
 
 #define WM2200_DSP_CONTROL_1                   0x00
 #define WM2200_DSP_CONTROL_2                   0x02
@@ -114,72 +111,42 @@
 #define WM2200_DSP2_ZM_BASE (WM2200_DSP_RANGE_BASE + (5 * WM2200_DSP_SPACING))
 
 static const struct regmap_range_cfg wm2200_ranges[] = {
-<<<<<<< HEAD
-	/* DSP1 DM */
-	{ .range_min = WM2200_DSP1_DM_BASE,
-=======
 	{ .name = "DSP1DM", .range_min = WM2200_DSP1_DM_BASE,
->>>>>>> f55ec27f
 	  .range_max = WM2200_DSP1_DM_BASE + 12287,
 	  .selector_reg = WM2200_DSP1_CONTROL_3,
 	  .selector_mask = WM2200_DSP1_PAGE_BASE_DM_0_MASK,
 	  .selector_shift = WM2200_DSP1_PAGE_BASE_DM_0_SHIFT,
 	  .window_start = WM2200_DSP1_DM_0, .window_len = 2048, },
 
-<<<<<<< HEAD
-	/* DSP1 PM */
-	{ .range_min = WM2200_DSP1_PM_BASE,
-=======
 	{ .name = "DSP1PM", .range_min = WM2200_DSP1_PM_BASE,
->>>>>>> f55ec27f
 	  .range_max = WM2200_DSP1_PM_BASE + 12287,
 	  .selector_reg = WM2200_DSP1_CONTROL_2,
 	  .selector_mask = WM2200_DSP1_PAGE_BASE_PM_0_MASK,
 	  .selector_shift = WM2200_DSP1_PAGE_BASE_PM_0_SHIFT,
 	  .window_start = WM2200_DSP1_PM_0, .window_len = 768, },
 
-<<<<<<< HEAD
-	/* DSP1 ZM */
-	{ .range_min = WM2200_DSP1_ZM_BASE,
-=======
 	{ .name = "DSP1ZM", .range_min = WM2200_DSP1_ZM_BASE,
->>>>>>> f55ec27f
 	  .range_max = WM2200_DSP1_ZM_BASE + 2047,
 	  .selector_reg = WM2200_DSP1_CONTROL_4,
 	  .selector_mask = WM2200_DSP1_PAGE_BASE_ZM_0_MASK,
 	  .selector_shift = WM2200_DSP1_PAGE_BASE_ZM_0_SHIFT,
 	  .window_start = WM2200_DSP1_ZM_0, .window_len = 1024, },
 
-<<<<<<< HEAD
-	/* DSP2 DM */
-	{ .range_min = WM2200_DSP2_DM_BASE,
-=======
 	{ .name = "DSP2DM", .range_min = WM2200_DSP2_DM_BASE,
->>>>>>> f55ec27f
 	  .range_max = WM2200_DSP2_DM_BASE + 4095,
 	  .selector_reg = WM2200_DSP2_CONTROL_3,
 	  .selector_mask = WM2200_DSP2_PAGE_BASE_DM_0_MASK,
 	  .selector_shift = WM2200_DSP2_PAGE_BASE_DM_0_SHIFT,
 	  .window_start = WM2200_DSP2_DM_0, .window_len = 2048, },
 
-<<<<<<< HEAD
-	/* DSP2 PM */
-	{ .range_min = WM2200_DSP2_PM_BASE,
-=======
 	{ .name = "DSP2PM", .range_min = WM2200_DSP2_PM_BASE,
->>>>>>> f55ec27f
 	  .range_max = WM2200_DSP2_PM_BASE + 11287,
 	  .selector_reg = WM2200_DSP2_CONTROL_2,
 	  .selector_mask = WM2200_DSP2_PAGE_BASE_PM_0_MASK,
 	  .selector_shift = WM2200_DSP2_PAGE_BASE_PM_0_SHIFT,
 	  .window_start = WM2200_DSP2_PM_0, .window_len = 768, },
 
-<<<<<<< HEAD
-	/* DSP2 ZM */
-	{ .range_min = WM2200_DSP2_ZM_BASE,
-=======
 	{ .name = "DSP2ZM", .range_min = WM2200_DSP2_ZM_BASE,
->>>>>>> f55ec27f
 	  .range_max = WM2200_DSP2_ZM_BASE + 2047,
 	  .selector_reg = WM2200_DSP2_CONTROL_4,
 	  .selector_mask = WM2200_DSP2_PAGE_BASE_ZM_0_MASK,
@@ -187,8 +154,6 @@
 	  .window_start = WM2200_DSP2_ZM_0, .window_len = 1024, },
 };
 
-<<<<<<< HEAD
-=======
 static const struct wm_adsp_region wm2200_dsp1_regions[] = {
 	{ .type = WMFW_ADSP1_PM, .base = WM2200_DSP1_PM_BASE },
 	{ .type = WMFW_ADSP1_DM, .base = WM2200_DSP1_DM_BASE },
@@ -201,7 +166,6 @@
 	{ .type = WMFW_ADSP1_ZM, .base = WM2200_DSP2_ZM_BASE },
 };
 
->>>>>>> f55ec27f
 static struct reg_default wm2200_reg_defaults[] = {
 	{ 0x000B, 0x0000 },   /* R11    - Tone Generator 1 */
 	{ 0x0102, 0x0000 },   /* R258   - Clocking 3 */
@@ -1031,400 +995,6 @@
 	}
 }
 
-static int wm2200_dsp_load(struct snd_soc_codec *codec, int base)
-{
-	const struct firmware *firmware;
-	struct regmap *regmap = codec->control_data;
-	unsigned int pos = 0;
-	const struct wmfw_header *header;
-	const struct wmfw_adsp1_sizes *adsp1_sizes;
-	const struct wmfw_footer *footer;
-	const struct wmfw_region *region;
-	const char *file, *region_name;
-	char *text;
-	unsigned int dm, pm, zm, reg;
-	int regions = 0;
-	int ret, offset, type;
-
-	switch (base) {
-	case WM2200_DSP1_CONTROL_1:
-		file = "wm2200-dsp1.wmfw";
-		dm = WM2200_DSP1_DM_BASE;
-		pm = WM2200_DSP1_PM_BASE;
-		zm = WM2200_DSP1_ZM_BASE;
-		break;
-	case WM2200_DSP2_CONTROL_1:
-		file = "wm2200-dsp2.wmfw";
-		dm = WM2200_DSP2_DM_BASE;
-		pm = WM2200_DSP2_PM_BASE;
-		zm = WM2200_DSP2_ZM_BASE;
-		break;
-	default:
-		dev_err(codec->dev, "BASE %x\n", base);
-		BUG_ON(1);
-		return -EINVAL;
-	}
-
-	ret = request_firmware(&firmware, file, codec->dev);
-	if (ret != 0) {
-		dev_err(codec->dev, "Failed to request '%s'\n", file);
-		return ret;
-	}
-
-	pos = sizeof(*header) + sizeof(*adsp1_sizes) + sizeof(*footer);
-	if (pos >= firmware->size) {
-		dev_err(codec->dev, "%s: file too short, %d bytes\n",
-			file, firmware->size);
-		return -EINVAL;
-	}
-
-	header = (void*)&firmware->data[0];
-
-	if (memcmp(&header->magic[0], "WMFW", 4) != 0) {
-		dev_err(codec->dev, "%s: invalid magic\n", file);
-		return -EINVAL;
-	}
-
-	if (header->ver != 0) {
-		dev_err(codec->dev, "%s: unknown file format %d\n",
-			file, header->ver);
-		return -EINVAL;
-	}
-
-	if (le32_to_cpu(header->len) != sizeof(*header) +
-	    sizeof(*adsp1_sizes) + sizeof(*footer)) {
-		dev_err(codec->dev, "%s: unexpected header length %d\n",
-			file, le32_to_cpu(header->len));
-		return -EINVAL;
-	}
-
-	if (header->core != WMFW_ADSP1) {
-		dev_err(codec->dev, "%s: invalid core %d\n",
-			file, header->core);
-		return -EINVAL;
-	}
-
-	adsp1_sizes = (void *)&(header[1]);
-	footer = (void *)&(adsp1_sizes[1]);
-
-	dev_dbg(codec->dev, "%s: %d DM, %d PM, %d ZM\n",
-		file, le32_to_cpu(adsp1_sizes->dm),
-		le32_to_cpu(adsp1_sizes->pm), le32_to_cpu(adsp1_sizes->zm));
-
-	dev_dbg(codec->dev, "%s: timestamp %llu\n", file,
-		le64_to_cpu(footer->timestamp));
-
-	while (pos < firmware->size &&
-	       pos - firmware->size > sizeof(*region)) {
-		region = (void *)&(firmware->data[pos]);
-		region_name = "Unknown";
-		reg = 0;
-		text = NULL;
-		offset = le32_to_cpu(region->offset) & 0xffffff;
-		type = be32_to_cpu(region->type) & 0xff;
-		
-		switch (type) {
-		case WMFW_NAME_TEXT:
-			region_name = "Firmware name";
-			text = kzalloc(le32_to_cpu(region->len) + 1,
-				       GFP_KERNEL);
-			break;
-		case WMFW_INFO_TEXT:
-			region_name = "Information";
-			text = kzalloc(le32_to_cpu(region->len) + 1,
-				       GFP_KERNEL);
-			break;
-		case WMFW_ABSOLUTE:
-			region_name = "Absolute";
-			reg = offset;
-			break;
-		case WMFW_ADSP1_PM:
-			region_name = "PM";
-			reg = pm + (offset * 3);
-			break;
-		case WMFW_ADSP1_DM:
-			region_name = "DM";
-			reg = dm + (offset * 2);
-			break;
-		case WMFW_ADSP1_ZM:
-			region_name = "ZM";
-			reg = zm + (offset * 2);
-			break;
-		default:
-			dev_warn(codec->dev,
-				 "%s.%d: Unknown region type %x at %d(%x)\n",
-				 file, regions, type, pos, pos);
-			break;
-		}
-
-		dev_dbg(codec->dev, "%s.%d: %d bytes at %d in %s\n", file,
-			regions, le32_to_cpu(region->len), offset,
-			region_name);
-
-		if (text) {
-			memcpy(text, region->data, le32_to_cpu(region->len));
-			dev_info(codec->dev, "%s: %s\n", file, text);
-			kfree(text);
-		}
-
-		if (reg) {
-			ret = regmap_raw_write(regmap, reg, region->data,
-					       le32_to_cpu(region->len));
-			if (ret != 0) {
-				dev_err(codec->dev,
-					"%s.%d: Failed to write %d bytes at %d in %s: %d\n",
-					file, regions,
-					le32_to_cpu(region->len), offset,
-					region_name, ret);
-				goto out;
-			}
-		}
-
-		pos += le32_to_cpu(region->len) + sizeof(*region);
-		regions++;
-	}
-
-	if (pos > firmware->size)
-		dev_warn(codec->dev, "%s.%d: %d bytes at end of file\n",
-			 file, regions, pos - firmware->size);
-
-out:
-	release_firmware(firmware);
-	
-	return ret;
-}
-
-static int wm2200_setup_algs(struct snd_soc_codec *codec, int base)
-{
-	struct regmap *regmap = codec->control_data;
-	struct wmfw_adsp1_id_hdr id;
-	struct wmfw_adsp1_alg_hdr *alg;
-	size_t algs;
-	int zm, dm, pm, ret, i;
-	__be32 val;
-
-	switch (base) {
-	case WM2200_DSP1_CONTROL_1:
-		dm = WM2200_DSP1_DM_BASE;
-		pm = WM2200_DSP1_PM_BASE;
-		zm = WM2200_DSP1_ZM_BASE;
-		break;
-	case WM2200_DSP2_CONTROL_1:
-		dm = WM2200_DSP2_DM_BASE;
-		pm = WM2200_DSP2_PM_BASE;
-		zm = WM2200_DSP2_ZM_BASE;
-		break;
-	default:
-		dev_err(codec->dev, "BASE %x\n", base);
-		BUG_ON(1);
-		return -EINVAL;
-	}
-
-	ret = regmap_raw_read(regmap, dm, &id, sizeof(id));
-	if (ret != 0) {
-		dev_err(codec->dev, "Failed to read algorithm info: %d\n",
-			ret);
-		return ret;
-	}
-
-	algs = be32_to_cpu(id.algs);
-	dev_info(codec->dev, "Firmware: %x v%d.%d.%d, %d algorithms\n",
-		 be32_to_cpu(id.fw.id),
-		 (be32_to_cpu(id.fw.ver) & 0xff000) >> 16,
-		 (be32_to_cpu(id.fw.ver) & 0xff00) >> 8,
-		 be32_to_cpu(id.fw.ver) & 0xff,
-		 algs);
-
-	/* Read the terminator first to validate the length */
-	ret = regmap_raw_read(regmap, dm +
-			      (sizeof(id) + (algs * sizeof(*alg))) / 2,
-			      &val, sizeof(val));
-	if (ret != 0) {
-		dev_err(codec->dev, "Failed to read algorithm list end: %d\n",
-			ret);
-		return ret;
-	}
-
-	if (be32_to_cpu(val) != 0xbedead)
-		dev_warn(codec->dev, "Algorithm list end %x 0x%x != 0xbeadead\n",
-			 (sizeof(id) + (algs * sizeof(*alg))) / 2,
-			 be32_to_cpu(val));
-
-	alg = kzalloc(sizeof(*alg) * algs, GFP_KERNEL);
-	if (!alg)
-		return -ENOMEM;
-
-	ret = regmap_raw_read(regmap, dm + (sizeof(id) / 2),
-			      alg, algs * sizeof(*alg));
-	if (ret != 0) {
-		dev_err(codec->dev, "Failed to read algorithm list: %d\n",
-			ret);
-		goto out;
-	}
-
-	for (i = 0; i < algs; i++) {
-		dev_info(codec->dev, "%d: ID %x v%d.%d.%d\n",
-			 i, be32_to_cpu(alg[i].alg.id),
-			 (be32_to_cpu(alg[i].alg.ver) & 0xff000) >> 16,
-			 (be32_to_cpu(alg[i].alg.ver) & 0xff00) >> 8,
-			 be32_to_cpu(alg[i].alg.ver) & 0xff);
-	}
-
-out:
-	kfree(alg);
-	return ret;
-}
-
-static int wm2200_load_coeff(struct snd_soc_codec *codec, int base)
-{
-	struct regmap *regmap = codec->control_data;
-	struct wmfw_coeff_hdr *hdr;
-	struct wmfw_coeff_item *blk;
-	const struct firmware *firmware;
-	const char *file, *region_name;
-	int ret, dm, pm, zm, pos, blocks, type, offset, reg;
-
-	switch (base) {
-	case WM2200_DSP1_CONTROL_1:
-		file = "wm2200-dsp1.bin";
-		dm = WM2200_DSP1_DM_BASE;
-		pm = WM2200_DSP1_PM_BASE;
-		zm = WM2200_DSP1_ZM_BASE;
-		break;
-	case WM2200_DSP2_CONTROL_1:
-		file = "wm2200-dsp2.bin";
-		dm = WM2200_DSP2_DM_BASE;
-		pm = WM2200_DSP2_PM_BASE;
-		zm = WM2200_DSP2_ZM_BASE;
-		break;
-	default:
-		dev_err(codec->dev, "BASE %x\n", base);
-		BUG_ON(1);
-		return -EINVAL;
-	}
-
-	ret = request_firmware(&firmware, file, codec->dev);
-	if (ret != 0) {
-		dev_err(codec->dev, "Failed to request '%s'\n", file);
-		return ret;
-	}
-
-	if (sizeof(*hdr) >= firmware->size) {
-		dev_err(codec->dev, "%s: file too short, %d bytes\n",
-			file, firmware->size);
-		return -EINVAL;
-	}
-
-	hdr = (void*)&firmware->data[0];
-	if (memcmp(hdr->magic, "WMDR", 4) != 0) {
-		dev_err(codec->dev, "%s: invalid magic\n", file);
-		return -EINVAL;
-	}
-
-	dev_dbg(codec->dev, "%s: v%d.%d.%d\n", file,
-		(le32_to_cpu(hdr->ver) >> 16) & 0xff,
-		(le32_to_cpu(hdr->ver) >>  8) & 0xff,
-		le32_to_cpu(hdr->ver) & 0xff);
-
-	pos = le32_to_cpu(hdr->len);
-
-	blocks = 0;
-	while (pos < firmware->size &&
-	       pos - firmware->size > sizeof(*blk)) {
-		blk = (void*)(&firmware->data[pos]);
-
-		type = be32_to_cpu(blk->type) & 0xff;
-		offset = le32_to_cpu(blk->offset) & 0xffffff;
-
-		dev_dbg(codec->dev, "%s.%d: %x v%d.%d.%d\n",
-			file, blocks, le32_to_cpu(blk->id),
-			(le32_to_cpu(blk->ver) >> 16) & 0xff,
-			(le32_to_cpu(blk->ver) >>  8) & 0xff,
-			le32_to_cpu(blk->ver) & 0xff);
-		dev_dbg(codec->dev, "%s.%d: %d bytes at 0x%x in %x\n",
-			file, blocks, le32_to_cpu(blk->len), offset, type);
-
-		reg = 0;
-		region_name = "Unknown";
-		switch (type) {
-		case WMFW_NAME_TEXT:
-		case WMFW_INFO_TEXT:
-			break;
-		case WMFW_ABSOLUTE:
-			region_name = "register";
-			reg = offset;
-			break;
-		default:
-			dev_err(codec->dev, "Unknown region type %x\n", type);
-			break;
-		}
-
-		if (reg) {
-			ret = regmap_raw_write(regmap, reg, blk->data,
-					       le32_to_cpu(blk->len));
-			if (ret != 0) {
-				dev_err(codec->dev,
-					"%s.%d: Failed to write to %x in %s\n",
-					file, blocks, reg, region_name);
-			}
-		}
-
-		pos += le32_to_cpu(blk->len) + sizeof(*blk);
-		blocks++;
-	}
-
-	if (pos > firmware->size)
-		dev_warn(codec->dev, "%s.%d: %d bytes at end of file\n",
-			 file, blocks, pos - firmware->size);
-
-	return 0;
-}
-
-static int wm2200_dsp_ev(struct snd_soc_dapm_widget *w,
-			 struct snd_kcontrol *kcontrol,
-			 int event)
-{
-	struct snd_soc_codec *codec = w->codec;
-	int base = w->reg - WM2200_DSP_CONTROL_30;
-	int ret;
-
-	switch (event) {
-	case SND_SOC_DAPM_POST_PMU:
-		ret = wm2200_dsp_load(codec, base);
-		if (ret != 0)
-			return ret;
-
-		ret = wm2200_setup_algs(codec, base);
-		if (ret != 0)
-			return ret;
-
-		ret = wm2200_load_coeff(codec, base);
-		if (ret != 0)
-			return ret;
-
-		/* Start the core running */
-		snd_soc_update_bits(codec, w->reg,
-				    WM2200_DSP1_CORE_ENA | WM2200_DSP1_START,
-				    WM2200_DSP1_CORE_ENA | WM2200_DSP1_START);
-		break;
-
-	case SND_SOC_DAPM_PRE_PMD:
-		/* Halt the core */
-		snd_soc_update_bits(codec, w->reg,
-				    WM2200_DSP1_CORE_ENA | WM2200_DSP1_START,
-				    0);
-
-		snd_soc_update_bits(codec, base + WM2200_DSP_CONTROL_19,
-				    WM2200_DSP1_WDMA_BUFFER_LENGTH_MASK, 0);
-		break;
-
-	default:
-		break;
-	}
-
-	return 0;
-}
-
 static DECLARE_TLV_DB_SCALE(in_tlv, -6300, 100, 0);
 static DECLARE_TLV_DB_SCALE(digital_tlv, -6400, 50, 0);
 static DECLARE_TLV_DB_SCALE(out_tlv, -6400, 100, 0);
@@ -1772,17 +1342,8 @@
 SND_SOC_DAPM_PGA("LHPF2", WM2200_HPLPF2_1, WM2200_LHPF2_ENA_SHIFT, 0,
 		 NULL, 0),
 
-<<<<<<< HEAD
-SND_SOC_DAPM_PGA_E("DSP1", WM2200_DSP1_CONTROL_30, WM2200_DSP1_SYS_ENA_SHIFT,
-		   0, NULL, 0, wm2200_dsp_ev,
-		   SND_SOC_DAPM_POST_PMU | SND_SOC_DAPM_PRE_PMD),
-SND_SOC_DAPM_PGA_E("DSP2", WM2200_DSP2_CONTROL_30, WM2200_DSP2_SYS_ENA_SHIFT,
-		   0, NULL, 0, wm2200_dsp_ev,
-		   SND_SOC_DAPM_POST_PMU | SND_SOC_DAPM_PRE_PMD),
-=======
 WM_ADSP1("DSP1", 0),
 WM_ADSP1("DSP2", 1),
->>>>>>> f55ec27f
 
 SND_SOC_DAPM_AIF_OUT("AIF1TX1", "Capture", 0,
 		    WM2200_AUDIO_IF_1_22, WM2200_AIF1TX1_ENA_SHIFT, 0),
@@ -2821,12 +2382,6 @@
 err_enable:
 	regulator_bulk_disable(ARRAY_SIZE(wm2200->core_supplies),
 			       wm2200->core_supplies);
-<<<<<<< HEAD
-err_core:
-err_regmap:
-err:
-=======
->>>>>>> f55ec27f
 	return ret;
 }
 
