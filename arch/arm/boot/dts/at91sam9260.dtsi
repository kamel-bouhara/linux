/*
 * at91sam9260.dtsi - Device Tree Include file for AT91SAM9260 family SoC
 *
 *  Copyright (C) 2011 Atmel,
 *                2011 Nicolas Ferre <nicolas.ferre@atmel.com>,
 *                2011 Jean-Christophe PLAGNIOL-VILLARD <plagnioj@jcrosoft.com>
 *
 * Licensed under GPLv2 or later.
 */

#include "skeleton.dtsi"
#include <dt-bindings/pinctrl/at91.h>
#include <dt-bindings/interrupt-controller/irq.h>
#include <dt-bindings/gpio/gpio.h>

/ {
	model = "Atmel AT91SAM9260 family SoC";
	compatible = "atmel,at91sam9260";
	interrupt-parent = <&aic>;

	aliases {
		serial0 = &dbgu;
		serial1 = &usart0;
		serial2 = &usart1;
		serial3 = &usart2;
		serial4 = &usart3;
		serial5 = &uart0;
		serial6 = &uart1;
		gpio0 = &pioA;
		gpio1 = &pioB;
		gpio2 = &pioC;
		tcb0 = &tcb0;
		tcb1 = &tcb1;
		i2c0 = &i2c0;
		ssc0 = &ssc0;
	};
	cpus {
		cpu@0 {
			compatible = "arm,arm926ejs";
		};
	};

	memory {
		reg = <0x20000000 0x04000000>;
	};

	ahb {
		compatible = "simple-bus";
		#address-cells = <1>;
		#size-cells = <1>;
		ranges;

		apb {
			compatible = "simple-bus";
			#address-cells = <1>;
			#size-cells = <1>;
			ranges;

			aic: interrupt-controller@fffff000 {
				#interrupt-cells = <3>;
				compatible = "atmel,at91rm9200-aic";
				interrupt-controller;
				reg = <0xfffff000 0x200>;
				atmel,external-irqs = <29 30 31>;
			};

			ramc0: ramc@ffffea00 {
				compatible = "atmel,at91sam9260-sdramc";
				reg = <0xffffea00 0x200>;
			};

			pmc: pmc@fffffc00 {
				compatible = "atmel,at91rm9200-pmc";
				reg = <0xfffffc00 0x100>;
			};

			rstc@fffffd00 {
				compatible = "atmel,at91sam9260-rstc";
				reg = <0xfffffd00 0x10>;
			};

			shdwc@fffffd10 {
				compatible = "atmel,at91sam9260-shdwc";
				reg = <0xfffffd10 0x10>;
			};

			pit: timer@fffffd30 {
				compatible = "atmel,at91sam9260-pit";
				reg = <0xfffffd30 0xf>;
				interrupts = <1 IRQ_TYPE_LEVEL_HIGH 7>;
			};

			tcb0: timer@fffa0000 {
				compatible = "atmel,at91rm9200-tcb";
				reg = <0xfffa0000 0x100>;
				interrupts = <17 IRQ_TYPE_LEVEL_HIGH 0
					      18 IRQ_TYPE_LEVEL_HIGH 0
					      19 IRQ_TYPE_LEVEL_HIGH 0>;
			};

			tcb1: timer@fffdc000 {
				compatible = "atmel,at91rm9200-tcb";
				reg = <0xfffdc000 0x100>;
				interrupts = <26 IRQ_TYPE_LEVEL_HIGH 0
					      27 IRQ_TYPE_LEVEL_HIGH 0
					      28 IRQ_TYPE_LEVEL_HIGH 0>;
			};

			pinctrl@fffff400 {
				#address-cells = <1>;
				#size-cells = <1>;
				compatible = "atmel,at91rm9200-pinctrl", "simple-bus";
				ranges = <0xfffff400 0xfffff400 0x600>;

				atmel,mux-mask = <
				      /*    A         B     */
				       0xffffffff 0xffc00c3b  /* pioA */
				       0xffffffff 0x7fff3ccf  /* pioB */
				       0xffffffff 0x007fffff  /* pioC */
				      >;

				/* shared pinctrl settings */
				dbgu {
					pinctrl_dbgu: dbgu-0 {
						atmel,pins =
							<AT91_PIOB 14 AT91_PERIPH_A AT91_PINCTRL_NONE	/* PB14 periph A */
							 AT91_PIOB 15 AT91_PERIPH_A AT91_PINCTRL_PULL_UP>;	/* PB15 periph with pullup */
					};
				};

				usart0 {
					pinctrl_usart0: usart0-0 {
						atmel,pins =
							<AT91_PIOB 4 AT91_PERIPH_A AT91_PINCTRL_NONE	/* PB4 periph A */
							 AT91_PIOB 5 AT91_PERIPH_A AT91_PINCTRL_NONE>;	/* PB5 periph A */
					};

					pinctrl_usart0_rts: usart0_rts-0 {
						atmel,pins =
							<AT91_PIOB 26 AT91_PERIPH_A AT91_PINCTRL_NONE>;	/* PB26 periph A */
					};

					pinctrl_usart0_cts: usart0_cts-0 {
						atmel,pins =
							<AT91_PIOB 27 AT91_PERIPH_A AT91_PINCTRL_NONE>;	/* PB27 periph A */
					};

					pinctrl_usart0_dtr_dsr: usart0_dtr_dsr-0 {
						atmel,pins =
							<AT91_PIOB 24 AT91_PERIPH_A AT91_PINCTRL_NONE	/* PB24 periph A */
							 AT91_PIOB 22 AT91_PERIPH_A AT91_PINCTRL_NONE>;	/* PB22 periph A */
					};

					pinctrl_usart0_dcd: usart0_dcd-0 {
						atmel,pins =
							<AT91_PIOB 23 AT91_PERIPH_A AT91_PINCTRL_NONE>;	/* PB23 periph A */
					};

					pinctrl_usart0_ri: usart0_ri-0 {
						atmel,pins =
							<AT91_PIOB 25 AT91_PERIPH_A AT91_PINCTRL_NONE>;	/* PB25 periph A */
					};
				};

				usart1 {
					pinctrl_usart1: usart1-0 {
						atmel,pins =
							<AT91_PIOB 6 AT91_PERIPH_A AT91_PINCTRL_PULL_UP	/* PB6 periph A with pullup */
							 AT91_PIOB 7 AT91_PERIPH_A AT91_PINCTRL_NONE>;	/* PB7 periph A */
					};

					pinctrl_usart1_rts: usart1_rts-0 {
						atmel,pins =
							<AT91_PIOB 28 AT91_PERIPH_A AT91_PINCTRL_NONE>;	/* PB28 periph A */
					};

					pinctrl_usart1_cts: usart1_cts-0 {
						atmel,pins =
							<AT91_PIOB 29 AT91_PERIPH_A AT91_PINCTRL_NONE>;	/* PB29 periph A */
					};
				};

				usart2 {
					pinctrl_usart2: usart2-0 {
						atmel,pins =
							<AT91_PIOB 8 AT91_PERIPH_A AT91_PINCTRL_PULL_UP	/* PB8 periph A with pullup */
							 AT91_PIOB 9 AT91_PERIPH_A AT91_PINCTRL_NONE>;	/* PB9 periph A */
					};

					pinctrl_usart2_rts: usart2_rts-0 {
						atmel,pins =
							<AT91_PIOA 4 AT91_PERIPH_A AT91_PINCTRL_NONE>;	/* PA4 periph A */
					};

					pinctrl_usart2_cts: usart2_cts-0 {
						atmel,pins =
							<AT91_PIOA 5 AT91_PERIPH_A AT91_PINCTRL_NONE>;	/* PA5 periph A */
					};
				};

				usart3 {
					pinctrl_usart3: usart3-0 {
						atmel,pins =
							<AT91_PIOB 10 AT91_PERIPH_A AT91_PINCTRL_PULL_UP	/* PB10 periph A with pullup */
							 AT91_PIOB 11 AT91_PERIPH_A AT91_PINCTRL_NONE>;	/* PB11 periph A */
					};

					pinctrl_usart3_rts: usart3_rts-0 {
						atmel,pins =
							<AT91_PIOB 8 AT91_PERIPH_B AT91_PINCTRL_NONE>;	/* PC8 periph B */
					};

					pinctrl_usart3_cts: usart3_cts-0 {
						atmel,pins =
							<AT91_PIOB 10 AT91_PERIPH_B AT91_PINCTRL_NONE>;	/* PC10 periph B */
					};
				};

				uart0 {
					pinctrl_uart0: uart0-0 {
						atmel,pins =
							<AT91_PIOA 31 AT91_PERIPH_B AT91_PINCTRL_PULL_UP	/* PA31 periph B with pullup */
							 AT91_PIOA 30 AT91_PERIPH_B AT91_PINCTRL_NONE>;	/* PA30 periph B */
					};
				};

				uart1 {
					pinctrl_uart1: uart1-0 {
						atmel,pins =
							<AT91_PIOB 12 AT91_PERIPH_A AT91_PINCTRL_PULL_UP	/* PB12 periph A with pullup */
							 AT91_PIOB 13 AT91_PERIPH_A AT91_PINCTRL_NONE>;	/* PB13 periph A */
					};
				};

				nand {
					pinctrl_nand: nand-0 {
						atmel,pins =
							<AT91_PIOC 13 AT91_PERIPH_GPIO AT91_PINCTRL_PULL_UP	/* PC13 gpio RDY pin pull_up */
							 AT91_PIOC 14 AT91_PERIPH_GPIO AT91_PINCTRL_PULL_UP>;	/* PC14 gpio enable pin pull_up */
					};
				};

				macb {
					pinctrl_macb_rmii: macb_rmii-0 {
						atmel,pins =
							<AT91_PIOA 12 AT91_PERIPH_A AT91_PINCTRL_NONE	/* PA12 periph A */
							 AT91_PIOA 13 AT91_PERIPH_A AT91_PINCTRL_NONE	/* PA13 periph A */
							 AT91_PIOA 14 AT91_PERIPH_A AT91_PINCTRL_NONE	/* PA14 periph A */
							 AT91_PIOA 15 AT91_PERIPH_A AT91_PINCTRL_NONE	/* PA15 periph A */
							 AT91_PIOA 16 AT91_PERIPH_A AT91_PINCTRL_NONE	/* PA16 periph A */
							 AT91_PIOA 17 AT91_PERIPH_A AT91_PINCTRL_NONE	/* PA17 periph A */
							 AT91_PIOA 18 AT91_PERIPH_A AT91_PINCTRL_NONE	/* PA18 periph A */
							 AT91_PIOA 19 AT91_PERIPH_A AT91_PINCTRL_NONE	/* PA19 periph A */
							 AT91_PIOA 20 AT91_PERIPH_A AT91_PINCTRL_NONE	/* PA20 periph A */
							 AT91_PIOA 21 AT91_PERIPH_A AT91_PINCTRL_NONE>;	/* PA21 periph A */
					};

					pinctrl_macb_rmii_mii: macb_rmii_mii-0 {
						atmel,pins =
							<AT91_PIOA 22 AT91_PERIPH_B AT91_PINCTRL_NONE	/* PA22 periph B */
							 AT91_PIOA 23 AT91_PERIPH_B AT91_PINCTRL_NONE	/* PA23 periph B */
							 AT91_PIOA 24 AT91_PERIPH_B AT91_PINCTRL_NONE	/* PA24 periph B */
							 AT91_PIOA 25 AT91_PERIPH_B AT91_PINCTRL_NONE	/* PA25 periph B */
							 AT91_PIOA 26 AT91_PERIPH_B AT91_PINCTRL_NONE	/* PA26 periph B */
							 AT91_PIOA 27 AT91_PERIPH_B AT91_PINCTRL_NONE	/* PA27 periph B */
							 AT91_PIOA 28 AT91_PERIPH_B AT91_PINCTRL_NONE	/* PA28 periph B */
							 AT91_PIOA 29 AT91_PERIPH_B AT91_PINCTRL_NONE>;	/* PA29 periph B */
					};

					pinctrl_macb_rmii_mii_alt: macb_rmii_mii-1 {
						atmel,pins =
<<<<<<< HEAD
							<0 10 0x2 0x0	/* PA10 periph B */
							 0 11 0x2 0x0	/* PA11 periph B */
							 0 22 0x2 0x0	/* PA22 periph B */
							 0 25 0x2 0x0	/* PA25 periph B */
							 0 26 0x2 0x0	/* PA26 periph B */
							 0 27 0x2 0x0	/* PA27 periph B */
							 0 28 0x2 0x0	/* PA28 periph B */
							 0 29 0x2 0x0>;	/* PA29 periph B */
=======
							<AT91_PIOA 10 AT91_PERIPH_B AT91_PINCTRL_NONE	/* PA10 periph B */
							 AT91_PIOA 11 AT91_PERIPH_B AT91_PINCTRL_NONE	/* PA11 periph B */
							 AT91_PIOA 24 AT91_PERIPH_B AT91_PINCTRL_NONE	/* PA24 periph B */
							 AT91_PIOA 25 AT91_PERIPH_B AT91_PINCTRL_NONE	/* PA25 periph B */
							 AT91_PIOA 26 AT91_PERIPH_B AT91_PINCTRL_NONE	/* PA26 periph B */
							 AT91_PIOA 27 AT91_PERIPH_B AT91_PINCTRL_NONE	/* PA27 periph B */
							 AT91_PIOA 28 AT91_PERIPH_B AT91_PINCTRL_NONE	/* PA28 periph B */
							 AT91_PIOA 29 AT91_PERIPH_B AT91_PINCTRL_NONE>;	/* PA29 periph B */
>>>>>>> 4a3ae932
					};
				};

				mmc0 {
					pinctrl_mmc0_clk: mmc0_clk-0 {
						atmel,pins =
							<AT91_PIOA 8 AT91_PERIPH_A AT91_PINCTRL_NONE>;	/* PA8 periph A */
					};

					pinctrl_mmc0_slot0_cmd_dat0: mmc0_slot0_cmd_dat0-0 {
						atmel,pins =
							<AT91_PIOA 7 AT91_PERIPH_A AT91_PINCTRL_PULL_UP	/* PA7 periph A with pullup */
							 AT91_PIOA 6 AT91_PERIPH_A AT91_PINCTRL_PULL_UP>;	/* PA6 periph A with pullup */
					};

					pinctrl_mmc0_slot0_dat1_3: mmc0_slot0_dat1_3-0 {
						atmel,pins =
							<AT91_PIOA 9 AT91_PERIPH_A AT91_PINCTRL_PULL_UP	/* PA9 periph A with pullup */
							 AT91_PIOA 10 AT91_PERIPH_A AT91_PINCTRL_PULL_UP	/* PA10 periph A with pullup */
							 AT91_PIOA 11 AT91_PERIPH_A AT91_PINCTRL_PULL_UP>;	/* PA11 periph A with pullup */
					};

					pinctrl_mmc0_slot1_cmd_dat0: mmc0_slot1_cmd_dat0-0 {
						atmel,pins =
							<AT91_PIOA 1 AT91_PERIPH_B AT91_PINCTRL_PULL_UP	/* PA1 periph B with pullup */
							 AT91_PIOA 0 AT91_PERIPH_B AT91_PINCTRL_PULL_UP>;	/* PA0 periph B with pullup */
					};

					pinctrl_mmc0_slot1_dat1_3: mmc0_slot1_dat1_3-0 {
						atmel,pins =
							<AT91_PIOA 5 AT91_PERIPH_B AT91_PINCTRL_PULL_UP	/* PA5 periph B with pullup */
							 AT91_PIOA 4 AT91_PERIPH_B AT91_PINCTRL_PULL_UP	/* PA4 periph B with pullup */
							 AT91_PIOA 3 AT91_PERIPH_B AT91_PINCTRL_PULL_UP>;	/* PA3 periph B with pullup */
					};
				};

				ssc0 {
					pinctrl_ssc0_tx: ssc0_tx-0 {
						atmel,pins =
							<AT91_PIOB 16 AT91_PERIPH_A AT91_PINCTRL_NONE	/* PB16 periph A */
							 AT91_PIOB 17 AT91_PERIPH_A AT91_PINCTRL_NONE	/* PB17 periph A */
							 AT91_PIOB 18 AT91_PERIPH_A AT91_PINCTRL_NONE>;	/* PB18 periph A */
					};

					pinctrl_ssc0_rx: ssc0_rx-0 {
						atmel,pins =
							<AT91_PIOB 19 AT91_PERIPH_A AT91_PINCTRL_NONE	/* PB19 periph A */
							 AT91_PIOB 20 AT91_PERIPH_A AT91_PINCTRL_NONE	/* PB20 periph A */
							 AT91_PIOB 21 AT91_PERIPH_A AT91_PINCTRL_NONE>;	/* PB21 periph A */
					};
				};

				spi0 {
					pinctrl_spi0: spi0-0 {
						atmel,pins =
							<AT91_PIOA 0 AT91_PERIPH_A AT91_PINCTRL_NONE	/* PA0 periph A SPI0_MISO pin */
							 AT91_PIOA 1 AT91_PERIPH_A AT91_PINCTRL_NONE	/* PA1 periph A SPI0_MOSI pin */
							 AT91_PIOA 2 AT91_PERIPH_A AT91_PINCTRL_NONE>;	/* PA2 periph A SPI0_SPCK pin */
					};
				};

				spi1 {
					pinctrl_spi1: spi1-0 {
						atmel,pins =
							<AT91_PIOB 0 AT91_PERIPH_A AT91_PINCTRL_NONE	/* PB0 periph A SPI1_MISO pin */
							 AT91_PIOB 1 AT91_PERIPH_A AT91_PINCTRL_NONE	/* PB1 periph A SPI1_MOSI pin */
							 AT91_PIOB 2 AT91_PERIPH_A AT91_PINCTRL_NONE>;	/* PB2 periph A SPI1_SPCK pin */
					};
				};

				pioA: gpio@fffff400 {
					compatible = "atmel,at91rm9200-gpio";
					reg = <0xfffff400 0x200>;
					interrupts = <2 IRQ_TYPE_LEVEL_HIGH 1>;
					#gpio-cells = <2>;
					gpio-controller;
					interrupt-controller;
					#interrupt-cells = <2>;
				};

				pioB: gpio@fffff600 {
					compatible = "atmel,at91rm9200-gpio";
					reg = <0xfffff600 0x200>;
					interrupts = <3 IRQ_TYPE_LEVEL_HIGH 1>;
					#gpio-cells = <2>;
					gpio-controller;
					interrupt-controller;
					#interrupt-cells = <2>;
				};

				pioC: gpio@fffff800 {
					compatible = "atmel,at91rm9200-gpio";
					reg = <0xfffff800 0x200>;
					interrupts = <4 IRQ_TYPE_LEVEL_HIGH 1>;
					#gpio-cells = <2>;
					gpio-controller;
					interrupt-controller;
					#interrupt-cells = <2>;
				};
			};

			dbgu: serial@fffff200 {
				compatible = "atmel,at91sam9260-usart";
				reg = <0xfffff200 0x200>;
				interrupts = <1 IRQ_TYPE_LEVEL_HIGH 7>;
				pinctrl-names = "default";
				pinctrl-0 = <&pinctrl_dbgu>;
				status = "disabled";
			};

			usart0: serial@fffb0000 {
				compatible = "atmel,at91sam9260-usart";
				reg = <0xfffb0000 0x200>;
				interrupts = <6 IRQ_TYPE_LEVEL_HIGH 5>;
				atmel,use-dma-rx;
				atmel,use-dma-tx;
				pinctrl-names = "default";
				pinctrl-0 = <&pinctrl_usart0>;
				status = "disabled";
			};

			usart1: serial@fffb4000 {
				compatible = "atmel,at91sam9260-usart";
				reg = <0xfffb4000 0x200>;
				interrupts = <7 IRQ_TYPE_LEVEL_HIGH 5>;
				atmel,use-dma-rx;
				atmel,use-dma-tx;
				pinctrl-names = "default";
				pinctrl-0 = <&pinctrl_usart1>;
				status = "disabled";
			};

			usart2: serial@fffb8000 {
				compatible = "atmel,at91sam9260-usart";
				reg = <0xfffb8000 0x200>;
				interrupts = <8 IRQ_TYPE_LEVEL_HIGH 5>;
				atmel,use-dma-rx;
				atmel,use-dma-tx;
				pinctrl-names = "default";
				pinctrl-0 = <&pinctrl_usart2>;
				status = "disabled";
			};

			usart3: serial@fffd0000 {
				compatible = "atmel,at91sam9260-usart";
				reg = <0xfffd0000 0x200>;
				interrupts = <23 IRQ_TYPE_LEVEL_HIGH 5>;
				atmel,use-dma-rx;
				atmel,use-dma-tx;
				pinctrl-names = "default";
				pinctrl-0 = <&pinctrl_usart3>;
				status = "disabled";
			};

			uart0: serial@fffd4000 {
				compatible = "atmel,at91sam9260-usart";
				reg = <0xfffd4000 0x200>;
				interrupts = <24 IRQ_TYPE_LEVEL_HIGH 5>;
				atmel,use-dma-rx;
				atmel,use-dma-tx;
				pinctrl-names = "default";
				pinctrl-0 = <&pinctrl_uart0>;
				status = "disabled";
			};

			uart1: serial@fffd8000 {
				compatible = "atmel,at91sam9260-usart";
				reg = <0xfffd8000 0x200>;
				interrupts = <25 IRQ_TYPE_LEVEL_HIGH 5>;
				atmel,use-dma-rx;
				atmel,use-dma-tx;
				pinctrl-names = "default";
				pinctrl-0 = <&pinctrl_uart1>;
				status = "disabled";
			};

			macb0: ethernet@fffc4000 {
				compatible = "cdns,at32ap7000-macb", "cdns,macb";
				reg = <0xfffc4000 0x100>;
				interrupts = <21 IRQ_TYPE_LEVEL_HIGH 3>;
				pinctrl-names = "default";
				pinctrl-0 = <&pinctrl_macb_rmii>;
				status = "disabled";
			};

			usb1: gadget@fffa4000 {
				compatible = "atmel,at91rm9200-udc";
				reg = <0xfffa4000 0x4000>;
				interrupts = <10 IRQ_TYPE_LEVEL_HIGH 2>;
				status = "disabled";
			};

			i2c0: i2c@fffac000 {
				compatible = "atmel,at91sam9260-i2c";
				reg = <0xfffac000 0x100>;
				interrupts = <11 IRQ_TYPE_LEVEL_HIGH 6>;
				#address-cells = <1>;
				#size-cells = <0>;
				status = "disabled";
			};

			mmc0: mmc@fffa8000 {
				compatible = "atmel,hsmci";
				reg = <0xfffa8000 0x600>;
				interrupts = <9 IRQ_TYPE_LEVEL_HIGH 0>;
				#address-cells = <1>;
				#size-cells = <0>;
				status = "disabled";
			};

			ssc0: ssc@fffbc000 {
				compatible = "atmel,at91rm9200-ssc";
				reg = <0xfffbc000 0x4000>;
				interrupts = <14 IRQ_TYPE_LEVEL_HIGH 5>;
				pinctrl-names = "default";
				pinctrl-0 = <&pinctrl_ssc0_tx &pinctrl_ssc0_rx>;
				status = "disabled";
			};

			spi0: spi@fffc8000 {
				#address-cells = <1>;
				#size-cells = <0>;
				compatible = "atmel,at91rm9200-spi";
				reg = <0xfffc8000 0x200>;
				interrupts = <12 IRQ_TYPE_LEVEL_HIGH 3>;
				pinctrl-names = "default";
				pinctrl-0 = <&pinctrl_spi0>;
				status = "disabled";
			};

			spi1: spi@fffcc000 {
				#address-cells = <1>;
				#size-cells = <0>;
				compatible = "atmel,at91rm9200-spi";
				reg = <0xfffcc000 0x200>;
				interrupts = <13 IRQ_TYPE_LEVEL_HIGH 3>;
				pinctrl-names = "default";
				pinctrl-0 = <&pinctrl_spi1>;
				status = "disabled";
			};

			adc0: adc@fffe0000 {
				compatible = "atmel,at91sam9260-adc";
				reg = <0xfffe0000 0x100>;
				interrupts = <5 IRQ_TYPE_LEVEL_HIGH 0>;
				atmel,adc-use-external-triggers;
				atmel,adc-channels-used = <0xf>;
				atmel,adc-vref = <3300>;
				atmel,adc-num-channels = <4>;
				atmel,adc-startup-time = <15>;
				atmel,adc-channel-base = <0x30>;
				atmel,adc-drdy-mask = <0x10000>;
				atmel,adc-status-register = <0x1c>;
				atmel,adc-trigger-register = <0x04>;
				atmel,adc-res = <8 10>;
				atmel,adc-res-names = "lowres", "highres";
				atmel,adc-use-res = "highres";

				trigger@0 {
					trigger-name = "timer-counter-0";
					trigger-value = <0x1>;
				};
				trigger@1 {
					trigger-name = "timer-counter-1";
					trigger-value = <0x3>;
				};

				trigger@2 {
					trigger-name = "timer-counter-2";
					trigger-value = <0x5>;
				};

				trigger@3 {
					trigger-name = "external";
					trigger-value = <0x13>;
					trigger-external;
				};
			};

			watchdog@fffffd40 {
				compatible = "atmel,at91sam9260-wdt";
				reg = <0xfffffd40 0x10>;
				status = "disabled";
			};
		};

		nand0: nand@40000000 {
			compatible = "atmel,at91rm9200-nand";
			#address-cells = <1>;
			#size-cells = <1>;
			reg = <0x40000000 0x10000000
			       0xffffe800 0x200
			      >;
			atmel,nand-addr-offset = <21>;
			atmel,nand-cmd-offset = <22>;
			pinctrl-names = "default";
			pinctrl-0 = <&pinctrl_nand>;
			gpios = <&pioC 13 GPIO_ACTIVE_HIGH
				 &pioC 14 GPIO_ACTIVE_HIGH
				 0
				>;
			status = "disabled";
		};

		usb0: ohci@00500000 {
			compatible = "atmel,at91rm9200-ohci", "usb-ohci";
			reg = <0x00500000 0x100000>;
			interrupts = <20 IRQ_TYPE_LEVEL_HIGH 2>;
			status = "disabled";
		};
	};

	i2c@0 {
		compatible = "i2c-gpio";
		gpios = <&pioA 23 GPIO_ACTIVE_HIGH /* sda */
			 &pioA 24 GPIO_ACTIVE_HIGH /* scl */
			>;
		i2c-gpio,sda-open-drain;
		i2c-gpio,scl-open-drain;
		i2c-gpio,delay-us = <2>;	/* ~100 kHz */
		#address-cells = <1>;
		#size-cells = <0>;
		status = "disabled";
	};
};<|MERGE_RESOLUTION|>--- conflicted
+++ resolved
@@ -269,16 +269,6 @@
 
 					pinctrl_macb_rmii_mii_alt: macb_rmii_mii-1 {
 						atmel,pins =
-<<<<<<< HEAD
-							<0 10 0x2 0x0	/* PA10 periph B */
-							 0 11 0x2 0x0	/* PA11 periph B */
-							 0 22 0x2 0x0	/* PA22 periph B */
-							 0 25 0x2 0x0	/* PA25 periph B */
-							 0 26 0x2 0x0	/* PA26 periph B */
-							 0 27 0x2 0x0	/* PA27 periph B */
-							 0 28 0x2 0x0	/* PA28 periph B */
-							 0 29 0x2 0x0>;	/* PA29 periph B */
-=======
 							<AT91_PIOA 10 AT91_PERIPH_B AT91_PINCTRL_NONE	/* PA10 periph B */
 							 AT91_PIOA 11 AT91_PERIPH_B AT91_PINCTRL_NONE	/* PA11 periph B */
 							 AT91_PIOA 24 AT91_PERIPH_B AT91_PINCTRL_NONE	/* PA24 periph B */
@@ -287,7 +277,6 @@
 							 AT91_PIOA 27 AT91_PERIPH_B AT91_PINCTRL_NONE	/* PA27 periph B */
 							 AT91_PIOA 28 AT91_PERIPH_B AT91_PINCTRL_NONE	/* PA28 periph B */
 							 AT91_PIOA 29 AT91_PERIPH_B AT91_PINCTRL_NONE>;	/* PA29 periph B */
->>>>>>> 4a3ae932
 					};
 				};
 
